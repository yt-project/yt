"""
AMR hierarchy container class

Author: Matthew Turk <matthewturk@gmail.com>
Affiliation: KIPAC/SLAC/Stanford
Homepage: http://yt.enzotools.org/
License:
  Copyright (C) 2007-2009 Matthew Turk.  All Rights Reserved.

  This file is part of yt.

  yt is free software; you can redistribute it and/or modify
  it under the terms of the GNU General Public License as published by
  the Free Software Foundation; either version 3 of the License, or
  (at your option) any later version.

  This program is distributed in the hope that it will be useful,
  but WITHOUT ANY WARRANTY; without even the implied warranty of
  MERCHANTABILITY or FITNESS FOR A PARTICULAR PURPOSE.  See the
  GNU General Public License for more details.

  You should have received a copy of the GNU General Public License
  along with this program.  If not, see <http://www.gnu.org/licenses/>.
"""

from yt.lagos import *
from yt.funcs import *
import string, re, gc, time
import cPickle
<<<<<<< HEAD
#import yt.enki

_data_style_funcs = \
   { 4: (readDataHDF4,readAllDataHDF4, getFieldsHDF4, readDataSliceHDF4,
         getExceptionHDF4, DataQueueHDF4),
     'enzo_hdf4_2d': (readDataHDF4, readAllDataHDF4, getFieldsHDF4, readDataSliceHDF4_2D,
         getExceptionHDF4, DataQueueHDF4_2D),
     5: (readDataHDF5, readAllDataHDF5, getFieldsHDF5, readDataSliceHDF5,
         getExceptionHDF5, DataQueueHDF5),
     6: (readDataPacked, readAllDataPacked, getFieldsPacked, readDataSlicePacked,
         getExceptionHDF5, DataQueuePackedHDF5),
     7: (readDataNative, readAllDataNative, None, readDataSliceNative,
         getExceptionHDF5, DataQueueNative), \
     8: (readDataInMemory, readAllDataInMemory, getFieldsInMemory, readDataSliceInMemory,
         getExceptionInMemory, DataQueueInMemory),
     'enzo_unpacked_2d': (readDataPacked, readAllDataPacked, getFieldsPacked, readDataSliceUnpacked2D),
     'enzo_packed_2d': (readDataPacked, readAllDataPacked, getFieldsPacked, readDataSlicePacked2D,
         getExceptionHDF5, DataQueuePacked2D),
     'enzo_packed_1d': (readDataPacked, readAllDataPacked, getFieldsPacked, readDataSlicePacked1D,
         getExceptionHDF5, DataQueuePacked1D),
   }

class AMRHierarchy:
    _data_mode = None # Default
    def __init__(self, pf):
=======
from itertools import chain, izip

class AMRHierarchy(ObjectFindingMixin, ParallelAnalysisInterface):
    float_type = 'float64'

    def __init__(self, pf, data_style):
>>>>>>> 3a0e2576
        self.parameter_file = weakref.proxy(pf)
        self.pf = self.parameter_file

        self._initialize_state_variables()

        mylog.debug("Initializing data storage.")
        self._initialize_data_storage()

        mylog.debug("Counting grids.")
        self._count_grids()

        # Must be defined in subclass
        mylog.debug("Setting up classes.")
        self._setup_classes()

        mylog.debug("Counting grids.")
        self._initialize_grid_arrays()

        mylog.debug("Parsing hierarchy.")
        self._parse_hierarchy()

        mylog.debug("Constructing grid objects.")
        self._populate_grid_objects()

        mylog.debug("Initializing data grid data IO")
        self._setup_data_io()

        mylog.debug("Detecting fields.")
        self._detect_fields()

        mylog.debug("Adding unknown detected fields")
        self._setup_unknown_fields()

        mylog.debug("Setting up derived fields")
        self._setup_derived_fields()

        mylog.debug("Re-examining hierarchy")
        self._initialize_level_stats()

    def _get_parameters(self):
        return self.parameter_file.parameters
    parameters=property(_get_parameters)

    def select_grids(self, level):
        """
        Returns an array of grids at *level*.
        """
        return self.grids[self.grid_levels.flat == level]

    def get_levels(self):
        for level in range(self.max_level+1):
            yield self.select_grids(level)

    def _initialize_state_variables(self):
        self._parallel_locking = False
        self._data_file = None
        self._data_mode = None
        self._max_locations = {}
        self.num_grids = None

    def _initialize_grid_arrays(self):
        mylog.debug("Allocating arrays for %s grids", self.num_grids)
        self.grid_dimensions = na.ones((self.num_grids,3), 'int32')
        self.grid_left_edge = na.zeros((self.num_grids,3), self.float_type)
        self.grid_right_edge = na.ones((self.num_grids,3), self.float_type)
        self.grid_levels = na.zeros((self.num_grids,1), 'int32')
        self.grid_particle_count = na.zeros((self.num_grids,1), 'int32')

    def _setup_classes(self, dd):
        # Called by subclass
        self.object_types = []
        self.objects = []
        for name, cls in sorted(data_object_registry.items()):
            cname = cls.__name__
            if cname.endswith("Base"): cname = cname[:-4]
            self._add_object_class(name, cname, cls, dd)
        self.object_types.sort()

    # Now all the object related stuff

    def all_data(self, find_max=False):
        pf = self.parameter_file
        if find_max: c = self.find_max("Density")[1]
        else: c = (pf["DomainRightEdge"] + pf["DomainLeftEdge"])/2.0
        return self.region(c, 
            pf["DomainLeftEdge"], pf["DomainRightEdge"])

    def clear_all_data(self):
        """
        This routine clears all the data currently being held onto by the grids
        and the data io handler.
        """
        for g in self.grids: g.clear_data()
        self.io.queue.clear()

    def _get_data_reader_dict(self):
        dd = { 'pf' : self.parameter_file, # Already weak
               'hierarchy': weakref.proxy(self) }
        return dd

    def _initialize_data_storage(self):
        if not ytcfg.getboolean('lagos','serialize'): return
        if os.path.isfile(os.path.join(self.directory,
                            "%s.yt" % self.pf["CurrentTimeIdentifier"])):
            fn = os.path.join(self.directory,"%s.yt" % self.pf["CurrentTimeIdentifier"])
        else:
            fn = os.path.join(self.directory,
                    "%s.yt" % self.parameter_file.basename)
        if os.path.isfile(fn):
            writable = os.access(fn, os.W_OK)
        else:
            writable = os.access(self.directory, os.W_OK)
        if ytcfg.getboolean('lagos','onlydeserialize') or not writable:
            self._data_mode = mode = 'r'
        else:
            self._data_mode = mode = 'a'

        self.__create_data_file(fn)
        self.__data_filename = fn
        self._data_file = h5py.File(fn, self._data_mode)

    @parallel_root_only
    def __create_data_file(self, fn):
        f = h5py.File(fn, 'a')
        f.close()

    def _setup_data_io(self):
        self.io = io_registry[self.data_style]()

    def _save_data(self, array, node, name, set_attr=None, force=False, passthrough = False):
        """
        Arbitrary numpy data will be saved to the region in the datafile
        described by *node* and *name*.  If data file does not exist, it throws
        no error and simply does not save.
        """

        if self._data_mode != 'a': return
        if "ArgsError" in dir(h5py.h5):
            exception = h5py.h5.ArgsError
        else:
            exception = h5py.h5.H5Error
        try:
            node_loc = self._data_file[node]
            if name in node_loc.listnames() and force:
                mylog.info("Overwriting node %s/%s", node, name)
                del self._data_file[node][name]
            elif name in node_loc.listnames() and passthrough:
                return
        except exception:
            pass
        myGroup = self._data_file['/']
        for q in node.split('/'):
            if q: myGroup = myGroup.require_group(q)
        arr = myGroup.create_dataset(name,data=array)
        if set_attr is not None:
            for i, j in set_attr.items(): arr.attrs[i] = j
        self._data_file.flush()

    def _reload_data_file(self, *args, **kwargs):
        if self._data_file is None: return
        self._data_file.close()
        del self._data_file
        self._data_file = h5py.File(self.__data_filename, self._data_mode)

    def _reset_save_data(self,round_robin=False):
        if round_robin:
            self.save_data = self._save_data
        else:
            self.save_data = parallel_splitter(self._save_data, self._reload_data_file)
    
    save_data = parallel_splitter(_save_data, _reload_data_file)

    def save_object(self, obj, name):
        """
        Save an object (*obj*) to the data_file using the Pickle protocol,
        under the name *name* on the node /Objects.
        """
        s = cPickle.dumps(obj, protocol=-1)
        self.save_data(s, "/Objects", name, force = True)

    def load_object(self, name):
        """
        Load and return and object from the data_file using the Pickle protocol,
        under the name *name* on the node /Objects.
        """
        obj = self.get_data("/Objects", name)
        if obj is None:
            return
        obj = cPickle.loads(obj.value)
        if iterable(obj) and len(obj) == 2:
            obj = obj[1] # Just the object, not the pf
        if hasattr(obj, '_fix_pickle'): obj._fix_pickle()
        return obj

    def get_data(self, node, name):
        """
        Return the dataset with a given *name* located at *node* in the
        datafile.
        """
        if self._data_file == None:
            return None
        if node[0] != "/": node = "/%s" % node

        myGroup = self._data_file['/']
        for group in node.split('/'):
            if group:
                if group not in myGroup.listnames():
                    return None
                myGroup = myGroup[group]
        if name not in myGroup.listnames():
            return None

        full_name = "%s/%s" % (node, name)
<<<<<<< HEAD
        return self._data_file[full_name]
=======
        return self._data_file[full_name][:]
>>>>>>> 3a0e2576

    def _close_data_file(self):
        if self._data_file:
            self._data_file.close()
            del self._data_file
            self._data_file = None

    def _deserialize_hierarchy(self, harray):
        # THIS IS BROKEN AND NEEDS TO BE FIXED
        mylog.debug("Cached entry found.")
        self.gridDimensions[:] = harray[:,0:3]
        self.gridStartIndices[:] = harray[:,3:6]
        self.gridEndIndices[:] = harray[:,6:9]
        self.gridLeftEdge[:] = harray[:,9:12]
        self.gridRightEdge[:] = harray[:,12:15]
        self.gridLevels[:] = harray[:,15:16]
        self.gridTimes[:] = harray[:,16:17]
        self.gridNumberOfParticles[:] = harray[:,17:18]

    def get_smallest_dx(self):
        """
        Returns (in code units) the smallest cell size in the simulation.
        """
        return self.select_grids(self.grid_levels.max())[0].dds[0]

    def _add_object_class(self, name, class_name, base, dd):
        self.object_types.append(name)
        obj = classobj(class_name, (base,), dd)
        setattr(self, name, obj)

    def _initialize_level_stats(self):
        # Now some statistics:
        #   0 = number of grids
        #   1 = number of cells
        #   2 = blank
        desc = {'names': ['numgrids','numcells','level'],
                'formats':['Int32']*3}
        self.level_stats = blankRecordArray(desc, MAXLEVEL)
        self.level_stats['level'] = [i for i in range(MAXLEVEL)]
        self.level_stats['numgrids'] = [0 for i in range(MAXLEVEL)]
        self.level_stats['numcells'] = [0 for i in range(MAXLEVEL)]
        for level in xrange(self.max_level+1):
            self.level_stats[level]['numgrids'] = na.sum(self.grid_levels == level)
            li = (self.grid_levels[:,0] == level)
            self.level_stats[level]['numcells'] = self.grid_dimensions[li,:].prod(axis=1).sum()

    @property
    def grid_corners(self):
        return na.array([
          [self.grid_left_edge[:,0], self.grid_left_edge[:,1], self.grid_left_edge[:,2]],
          [self.grid_right_edge[:,0], self.grid_left_edge[:,1], self.grid_left_edge[:,2]],
          [self.grid_right_edge[:,0], self.grid_right_edge[:,1], self.grid_left_edge[:,2]],
          [self.grid_right_edge[:,0], self.grid_right_edge[:,1], self.grid_right_edge[:,2]],
          [self.grid_left_edge[:,0], self.grid_right_edge[:,1], self.grid_right_edge[:,2]],
          [self.grid_left_edge[:,0], self.grid_left_edge[:,1], self.grid_right_edge[:,2]],
          [self.grid_right_edge[:,0], self.grid_left_edge[:,1], self.grid_right_edge[:,2]],
          [self.grid_left_edge[:,0], self.grid_right_edge[:,1], self.grid_left_edge[:,2]],
        ], dtype='float64')

    def print_stats(self):
        """
        Prints out (stdout) relevant information about the simulation
        """
        for level in xrange(MAXLEVEL):
            if (self.level_stats['numgrids'][level]) == 0:
                break
            print "% 3i\t% 6i\t% 11i" % \
                  (level, self.level_stats['numgrids'][level],
                   self.level_stats['numcells'][level])
            dx = self.select_grids(level)[0].dds[0]
        print "-" * 28
        print "   \t% 6i\t% 11i" % (self.level_stats['numgrids'].sum(), self.level_stats['numcells'].sum())
        print "\n"
        try:
            print "z = %0.8f" % (self["CosmologyCurrentRedshift"])
        except:
            pass
        t_s = self.pf["InitialTime"] * self.pf["Time"]
        print "t = %0.8e = %0.8e s = %0.8e years" % \
            (self.pf["InitialTime"], \
             t_s, t_s / (365*24*3600.0) )
        print "\nSmallest Cell:"
        u=[]
        for item in self.parameter_file.units.items():
            u.append((item[1],item[0]))
        u.sort()
        for unit in u:
            print "\tWidth: %0.3e %s" % (dx*unit[0], unit[1])

<<<<<<< HEAD
    def find_point(self, coord):
        """
        Returns the (objects, indices) of grids containing an (x,y,z) point
        """
        mask=na.ones(self.num_grids)
        for i in xrange(len(coord)):
            na.choose(na.greater(self.gridLeftEdge[:,i],coord[i]), (mask,0), mask)
            na.choose(na.greater(self.gridRightEdge[:,i],coord[i]), (0,mask), mask)
        ind = na.where(mask == 1)
        return self.grids[ind], ind

    def find_slice_grids(self, coord, axis):
        """
        Returns the (objects, indices) of grids that a slice intersects along
        *axis*
        """
        # Let's figure out which grids are on the slice
        mask=na.ones(self.num_grids)
        # So if gRE > coord, we get a mask, if not, we get a zero
        #    if gLE > coord, we get a zero, if not, mask
        # Thus, if the coordinate is between the edges, we win!
        #ind = na.where( na.logical_and(self.gridRightEdge[:,axis] > coord, \
                                       #self.gridLeftEdge[:,axis] < coord))
        na.choose(na.greater(self.gridRightEdge[:,axis],coord),(0,mask),mask)
        na.choose(na.greater(self.gridLeftEdge[:,axis],coord),(mask,0),mask)
        ind = na.where(mask == 1)
        return self.grids[ind], ind

    def find_sphere_grids(self, center, radius):
        """
        Returns objects, indices of grids within a sphere
        """
        centers = (self.gridRightEdge + self.gridLeftEdge)/2.0
        long_axis = na.maximum.reduce(self.gridRightEdge - self.gridLeftEdge, 1)
        t = na.abs(centers - center)
        DW = self.parameter_file["DomainRightEdge"] \
           - self.parameter_file["DomainLeftEdge"]
        na.minimum(t, na.abs(DW-t), t)
        dist = na.sqrt(na.sum((t**2.0), axis=1))
        gridI = na.where(na.logical_and((self.gridDxs<=radius)[:,0],(dist < (radius + long_axis))) == 1)
        return self.grids[gridI], gridI

    def get_box_grids(self, left_edge, right_edge):
        """
        Gets back all the grids between a left edge and right edge
        """
        grid_i = na.where((na.all(self.gridRightEdge > left_edge, axis=1)
                         & na.all(self.gridLeftEdge < right_edge, axis=1)) == True)
        return self.grids[grid_i], grid_i

    def get_periodic_box_grids(self, left_edge, right_edge):
        left_edge = na.array(left_edge)
        right_edge = na.array(right_edge)
        mask = na.zeros(self.grids.shape, dtype='bool')
        dl = self.parameters["DomainLeftEdge"]
        dr = self.parameters["DomainRightEdge"]
        db = right_edge - left_edge
        for off_x in [-1, 0, 1]:
            nle = left_edge.copy()
            nre = left_edge.copy()
            nle[0] = dl[0] + (dr[0]-dl[0])*off_x + left_edge[0]
            for off_y in [-1, 0, 1]:
                nle[1] = dl[1] + (dr[1]-dl[1])*off_y + left_edge[1]
                for off_z in [-1, 0, 1]:
                    nle[2] = dl[2] + (dr[2]-dl[2])*off_z + left_edge[2]
                    nre = nle + db
                    g, gi = self.get_box_grids(nle, nre)
                    mask[gi] = True
        return self.grids[mask], na.where(mask)

    @time_execution
    def export_particles_pb(self, filename, filter = 1, indexboundary = 0, fields = None, scale=1.0):
        """
        Exports all the star particles, or a subset, to pb-format *filename*
        for viewing in partiview.  Filters based on particle_type=*filter*,
        particle_index>=*indexboundary*, and exports *fields*, if supplied.
        Otherwise, index, position(x,y,z).  Optionally *scale* by a given
        factor before outputting.
        """
        import struct
        pbf_magic = 0xffffff98
        header_fmt = 'Iii'
        fmt = 'ifff'
        f = open(filename,"w")
        if fields:
            fmt += len(fields)*'f'
            padded_fields = string.join(fields,"\0") + "\0"
            header_fmt += "%ss" % len(padded_fields)
            args = [pbf_magic, struct.calcsize(header_fmt), len(fields), padded_fields]
            fields = ["particle_index","particle_position_x","particle_position_y","particle_position_z"] \
                   + fields
            format = 'Int32,Float32,Float32,Float32' + ',Float32'*(len(fields)-4)
        else:
            args = [pbf_magic, struct.calcsize(header_fmt), 0]
            fields = ["particle_index","particle_position_x","particle_position_y","particle_position_z"]
            format = 'Int32,Float32,Float32,Float32'
        f.write(struct.pack(header_fmt, *args))
        tot = 0
        sc = na.array([1.0] + [scale] * 3 + [1.0]*(len(fields)-4))
        gI = na.where(self.gridNumberOfParticles.ravel() > 0)
        for g in self.grids[gI]:
            pI = na.where(na.logical_and((g["particle_type"] == filter),(g["particle_index"] >= indexboundary)) == 1)
            tot += pI[0].shape[0]
            toRec = []
            for field, scale in zip(fields, sc):
                toRec.append(scale*g[field][pI])
            particle_info = rec.array(toRec,formats=format)
            particle_info.tofile(f)
        f.close()
        mylog.info("Wrote %s particles to %s", tot, filename)

    @time_execution
    def export_boxes_pv(self, filename):
        """
        Exports the grid structure in partiview text format.
        """
        f=open(filename,"w")
        for l in xrange(self.maxLevel):
            f.write("add object g%s = l%s\n" % (l,l))
            ind = self._select_level(l)
            for i in ind:
                f.write("add box -n %s -l %s %s,%s %s,%s %s,%s\n" % \
                    (i+1, self.gridLevels.ravel()[i],
                     self.gridLeftEdge[i,0], self.gridRightEdge[i,0],
                     self.gridLeftEdge[i,1], self.gridRightEdge[i,1],
                     self.gridLeftEdge[i,2], self.gridRightEdge[i,2]))

    def _select_level(self, level):
        # We return a numarray of the indices of all the grids on a given level
        indices = na.where(self.gridLevels[:,0] == level)[0]
        return indices

    def __initialize_octree_list(self, fields):
        import DepthFirstOctree as dfo
        o_length = r_length = 0
        grids = []
        levels_finest, levels_all = defaultdict(lambda: 0), defaultdict(lambda: 0)
        for g in self.grids:
            ff = na.array([g[f] for f in fields])
            grids.append(dfo.OctreeGrid(
                            g.child_index_mask.astype('int32'),
                            ff.astype("float64"),
                            g.LeftEdge.astype('float64'),
                            g.ActiveDimensions.astype('int32'),
                            na.ones(1,dtype='float64') * g.dds[0], g.Level))
            levels_all[g.Level] += g.ActiveDimensions.prod()
            levels_finest[g.Level] += g.child_mask.ravel().sum()
            g.clear_data()
        ogl = dfo.OctreeGridList(grids)
        return ogl, levels_finest, levels_all

    def _generate_flat_octree(self, fields):
        """
        Generates two arrays, one of the actual values in a depth-first flat
        octree array, and the other of the values describing the refinement.
        This allows for export to a code that understands this.  *field* is the
        field used in the data array.
        """
        import DepthFirstOctree as dfo
        fields = ensure_list(fields)
        ogl, levels_finest, levels_all = self.__initialize_octree_list(fields)
        o_length = na.sum(levels_finest.values())
        r_length = na.sum(levels_all.values())
        output = na.zeros((o_length,len(fields)), dtype='float64')
        refined = na.zeros(r_length, dtype='int32')
        position = dfo.position()
        dfo.RecurseOctreeDepthFirst(0, 0, 0,
                ogl[0].dimensions[0],
                ogl[0].dimensions[1],
                ogl[0].dimensions[2],
                position, 1,
                output, refined, ogl)
        dd = {}
        for i,field in enumerate(fields): dd[field] = output[:,i]
        return dd, refined

    def _generate_levels_octree(self, fields):
        import DepthFirstOctree as dfo
        fields = ensure_list(fields) + ["Ones", "Ones"]
        ogl, levels_finest, levels_all = self.__initialize_octree_list(fields)
        o_length = na.sum(levels_finest.values())
        r_length = na.sum(levels_all.values())
        output = na.zeros((r_length,len(fields)), dtype='float64')
        genealogy = na.zeros((r_length, 3), dtype='int32') - 1 # init to -1
        corners = na.zeros((r_length, 3), dtype='float64')
        position = na.add.accumulate(
                    na.array([0] + [levels_all[v] for v in
                        sorted(levels_all)[:-1]], dtype='int32'))
        pp = position.copy()
        dfo.RecurseOctreeByLevels(0, 0, 0,
                ogl[0].dimensions[0],
                ogl[0].dimensions[1],
                ogl[0].dimensions[2],
                position.astype('int32'), 1,
                output, genealogy, corners, ogl)
        return output, genealogy, levels_all, levels_finest, pp, corners

    def _add_detected_fields(self):
        """add any extra fields in the 


        """
        for field in self.field_list:
            if field in self.parameter_file.field_info: continue
            mylog.info("Adding %s to list of fields", field)
            cf = None
            if self.parameter_file.has_key(field):
                def external_wrapper(f):
                    def _convert_function(data):
                        return data.convert(f)
                    return _convert_function
                cf = external_wrapper(field)
            add_field(field, lambda a, b: None, convert_function=cf,take_log=False)
        self.derived_field_list = []
        for field in self.parameter_file.field_info:
            try:
                fd = self.parameter_file.field_info[field].get_dependencies(pf = self.parameter_file)
            except:
                continue
            available = na.all([f in self.field_list for f in fd.requested])
            if available: self.derived_field_list.append(field)
        for field in self.field_list:
            if field not in self.derived_field_list:
                self.derived_field_list.append(field)

=======
>>>>>>> 3a0e2576

class EnzoHierarchy(AMRHierarchy):

    _strip_path = False
    grid = EnzoGrid

    def __init__(self, pf, data_style):
        
        self.data_style = data_style
        self.hierarchy_filename = os.path.abspath(
            "%s.hierarchy" % (pf.parameter_filename))
        harray_fn = self.hierarchy_filename[:-9] + "harrays"
        if os.path.exists(harray_fn):
            harray_fp = h5py.File(harray_fn)
            self.num_grids = harray_fp["/Level"].len()
        elif os.path.getsize(self.hierarchy_filename) == 0:
            raise IOError(-1,"File empty", self.hierarchy_filename)
        self.directory = os.path.dirname(self.hierarchy_filename)

        # For some reason, r8 seems to want Float64
        if pf.has_key("CompilerPrecision") \
            and pf["CompilerPrecision"] == "r4":
            self.float_type = 'float32'
        else:
            self.float_type = 'float64'

        AMRHierarchy.__init__(self, pf, data_style)
        # sync it back
        self.parameter_file.data_style = self.data_style

    def _setup_classes(self):
        dd = self._get_data_reader_dict()
        AMRHierarchy._setup_classes(self, dd)
        self.object_types.sort()

    def _count_grids(self):
        test_grid = test_grid_id = None
        self.num_stars = 0
        for line in rlines(open(self.hierarchy_filename, "rb")):
            if line.startswith("BaryonFileName") or \
               line.startswith("FileName "):
                test_grid = line.split("=")[-1].strip().rstrip()
            if line.startswith("NumberOfStarParticles"):
                self.num_stars = int(line.split("=")[-1])
            if line.startswith("Grid "):
                self.num_grids = test_grid_id = int(line.split("=")[-1])
                break
        self._guess_data_style(self.pf["TopGridRank"], test_grid, test_grid_id)

    def _guess_data_style(self, rank, test_grid, test_grid_id):
        if self.data_style is not None: return
        if test_grid[0] != os.path.sep:
            test_grid = os.path.join(self.directory, test_grid)
        if not os.path.exists(test_grid):
            test_grid = os.path.join(self.directory,
                                    os.path.basename(test_grid))
            mylog.debug("Your data uses the annoying hardcoded path.")
            self._strip_path = True
        try:
            a = SD.SD(test_grid)
            self.data_style = 'enzo_hdf4'
            mylog.debug("Detected HDF4")
        except:
            list_of_sets = HDF5LightReader.ReadListOfDatasets(test_grid, "/")
            if len(list_of_sets) == 0 and rank == 3:
                mylog.debug("Detected packed HDF5")
                self.data_style = 'enzo_packed_3d'
            elif len(list_of_sets) > 0 and rank == 3:
                mylog.debug("Detected unpacked HDF5")
<<<<<<< HEAD
                self.data_style = 5
            elif len(list_of_sets) > 0 and rank == 2:
                mylog.debug("Detect unpacked 2D")
                self.data_style = 'enzo_unpacked_2d'
=======
                self.data_style = 'enzo_hdf5'
>>>>>>> 3a0e2576
            elif len(list_of_sets) == 0 and rank == 2:
                mylog.debug("Detect packed 2D")
                self.data_style = 'enzo_packed_2d'
            elif len(list_of_sets) == 0 and rank == 1:
                mylog.debug("Detect packed 1D")
                self.data_style = 'enzo_packed_1d'
            else:
                raise TypeError

    # Sets are sorted, so that won't work!
    def _parse_hierarchy(self):
        def _next_token_line(token, f):
            line = f.readline()
            while token not in line:
                line = f.readline()
            return line.split()[2:]
        if os.path.exists(self.hierarchy_filename[:-9] + "harrays"):
            if self._parse_binary_hierarchy(): return
        t1 = time.time()
        pattern = r"Pointer: Grid\[(\d*)\]->NextGrid(Next|This)Level = (\d*)\s+$"
        patt = re.compile(pattern)
        f = open(self.hierarchy_filename, "rb")
        self.grids = [self.grid(1, self)]
        self.grids[0].Level = 0
        si, ei, LE, RE, fn, np = [], [], [], [], [], []
        all = [si, ei, LE, RE, fn]
        f.readline() # Blank at top
        for grid_id in xrange(self.num_grids):
            # We will unroll this list
            si.append(_next_token_line("GridStartIndex", f))
            ei.append(_next_token_line("GridEndIndex", f))
            LE.append(_next_token_line("GridLeftEdge", f))
            RE.append(_next_token_line("GridRightEdge", f))
            nb = int(_next_token_line("NumberOfBaryonFields", f)[0])
            fn.append(["-1"])
            if nb > 0: fn[-1] = _next_token_line("BaryonFileName", f)
            np.append(int(_next_token_line("NumberOfParticles", f)[0]))
            if nb == 0 and np[-1] > 0: fn[-1] = _next_token_line("FileName", f)
            line = f.readline()
            while len(line) > 2:
                if line.startswith("Pointer:"):
                    vv = patt.findall(line)[0]
                    self.__pointer_handler(vv)
                    line = f.readline()
                    continue
                params = line.split()
                line = f.readline()
        self._fill_arrays(ei, si, LE, RE, np)
        self.grids = na.array(self.grids, dtype='object')
        self.filenames = fn
        self._store_binary_hierarchy()
        t2 = time.time()

    def _fill_arrays(self, ei, si, LE, RE, np):
        self.grid_dimensions.flat[:] = ei
        self.grid_dimensions -= na.array(si, self.float_type)
        self.grid_dimensions += 1
        self.grid_left_edge.flat[:] = LE
        self.grid_right_edge.flat[:] = RE
        self.grid_particle_count.flat[:] = np

    def __pointer_handler(self, m):
        sgi = int(m[2])-1
        if sgi == -1: return # if it's 0, then we're done with that lineage
        # Okay, so, we have a pointer.  We make a new grid, with an id of the length+1
        # (recall, Enzo grids are 1-indexed)
        self.grids.append(self.grid(len(self.grids)+1, self))
        # We'll just go ahead and make a weakref to cache
        second_grid = self.grids[sgi] # zero-indexed already
        first_grid = self.grids[int(m[0])-1]
        if m[1] == "Next":
            first_grid._children_ids.append(second_grid.id)
            second_grid._parent_id = first_grid.id
            second_grid.Level = first_grid.Level + 1
        elif m[1] == "This":
            if first_grid.Parent is not None:
                first_grid.Parent._children_ids.append(second_grid.id)
                second_grid._parent_id = first_grid._parent_id
            second_grid.Level = first_grid.Level
        self.grid_levels[sgi] = second_grid.Level

    def _parse_binary_hierarchy(self):
        mylog.info("Getting the binary hierarchy")
        f = h5py.File(self.hierarchy_filename[:-9] + "harrays")
        self.grid_dimensions[:] = f["/ActiveDimensions"][:]
        self.grid_left_edge[:] = f["/LeftEdges"][:]
        self.grid_right_edge[:] = f["/RightEdges"][:]
        self.grid_particle_count[:,0] = f["/NumberOfParticles"][:]
        levels = f["/Level"][:]
        parents = f["/ParentIDs"][:]
        procs = f["/Processor"][:]
        grids = []
        self.filenames = []
        grids = [self.grid(gi+1, self) for gi in xrange(self.num_grids)]
        giter = izip(grids, levels, procs, parents)
        bn = "%s.cpu%%04i" % (self.pf)
        pmap = [(bn % P,) for P in xrange(procs.max()+1)]
        for grid,L,P,Pid in giter:
            grid.Level = L
            grid._parent_id = Pid
            if Pid > -1:
                grids[Pid-1]._children_ids.append(grid.id)
            self.filenames.append(pmap[P])
        self.grids = na.array(grids, dtype='object')
        f.close()
        mylog.info("Finished with binary hierarchy reading")
        return True

    @parallel_blocking_call
    def _store_binary_hierarchy(self):
        # We don't do any of the logic here, we just check if the data file
        # is open...
        if self._data_file is None: return
        if self._data_mode == 'r': return
        if self.data_style != "enzo_packed_3d": return
        mylog.info("Storing the binary hierarchy")
        f = h5py.File(self.hierarchy_filename[:-9] + "harrays", "w")
        f.create_dataset("/LeftEdges", data=self.grid_left_edge)
        f.create_dataset("/RightEdges", data=self.grid_right_edge)
        parents, procs, levels = [], [], []
        for i,g in enumerate(self.grids):
            if g.Parent is not None:
                parents.append(g.Parent.id)
            else:
                parents.append(-1)
            procs.append(int(self.filenames[i][0][-4:]))
            levels.append(g.Level)

<<<<<<< HEAD
    def __setup_grid_tree(self):
        mylog.debug("No cached tree found, creating")
        self.grids[0].Level = 0  # Bootstrap
        self.gridLevels[0] = 0   # Bootstrap
        p = re.compile(r"Pointer: Grid\[(\d*)\]->NextGrid(Next|This)Level = (\d*)$", re.M)
        # Now we assemble the grid tree
        # This is where all the time is spent.
        for m in p.finditer(self.__hierarchy_string):
            secondGrid = int(m.group(3))-1 # zero-index versus one-index
            if secondGrid == -1:
                continue
            firstGrid = int(m.group(1))-1
            if m.group(2) == "Next":
                self.gridTree[firstGrid].append(weakref.proxy(self.grids[secondGrid]))
                self.gridReverseTree[secondGrid] = firstGrid + 1
                self.grids[secondGrid].Level = self.grids[firstGrid].Level + 1
                self.gridLevels[secondGrid] = self.gridLevels[firstGrid] + 1
            elif m.group(2) == "This":
                parent = self.gridReverseTree[firstGrid]
                if parent and parent > -1:
                    self.gridTree[parent-1].append(weakref.proxy(self.grids[secondGrid]))
                    self.gridReverseTree[secondGrid] = parent
                self.grids[secondGrid].Level = self.grids[firstGrid].Level
                self.gridLevels[secondGrid] = self.gridLevels[firstGrid]
        pTree = [ [ grid.id - 1 for grid in self.gridTree[i] ] for i in range(self.num_grids) ]
        self.gridReverseTree[0] = -1
        self.save_data(cPickle.dumps(pTree, protocol=-1), "/", "Tree", force=True)
        self.save_data(na.array(self.gridReverseTree), "/", "ReverseTree", force=True)
        self.save_data(self.gridLevels, "/", "Levels", force=True)
=======
        parents = na.array(parents, dtype='int64')
        procs = na.array(procs, dtype='int64')
        levels = na.array(levels, dtype='int64')
        f.create_dataset("/ParentIDs", data=parents)
        f.create_dataset("/Processor", data=procs)
        f.create_dataset("/Level", data=levels)
>>>>>>> 3a0e2576

        f.create_dataset("/ActiveDimensions", data=self.grid_dimensions)
        f.create_dataset("/NumberOfParticles", data=self.grid_particle_count[:,0])

        f.close()

    def _rebuild_top_grids(self, level = 0):
        #for level in xrange(self.max_level+1):
        mylog.info("Rebuilding grids on level %s", level)
        cmask = (self.grid_levels.flat == (level + 1))
        cmsum = cmask.sum()
        mask = na.zeros(self.num_grids, dtype='bool')
        for grid in self.select_grids(level):
            mask[:] = 0
            LE = self.grid_left_edge[grid.id - grid._id_offset]
            RE = self.grid_right_edge[grid.id - grid._id_offset]
            grids, grid_i = self.get_box_grids(LE, RE)
            mask[grid_i] = 1
            grid._children_ids = []
            cgrids = self.grids[ ( mask * cmask).astype('bool') ]
            mylog.info("%s: %s / %s", grid, len(cgrids), cmsum)
            for cgrid in cgrids:
                grid._children_ids.append(cgrid.id)
                cgrid._parent_id = grid.id
        mylog.info("Finished rebuilding")

    def _populate_grid_objects(self):
        for g,f in izip(self.grids, self.filenames):
            g._prepare_grid()
            g._setup_dx()
            g.set_filename(f[0])
            #if g.Parent is not None: g._guess_properties_from_parent()
        del self.filenames # No longer needed.
        self.max_level = self.grid_levels.max()

    def _detect_fields(self):
        self.field_list = []
        # Do this only on the root processor to save disk work.
        if self._mpi_get_rank() == 0 or self._mpi_get_rank() == None:
            field_list = self.get_data("/", "DataFields")
            if field_list is None:
                mylog.info("Gathering a field list (this may take a moment.)")
                field_list = set()
                random_sample = self._generate_random_grids()
                for grid in random_sample:
                    if not hasattr(grid, 'filename'): continue
                    try:
                        gf = self.io._read_field_names(grid)
                    except self.io._read_exception:
                        mylog.debug("Grid %s is a bit funky?", grid.id)
                        continue
                    mylog.debug("Grid %s has: %s", grid.id, gf)
                    field_list = field_list.union(gf)
        else:
<<<<<<< HEAD
            mylog.debug("Grabbing serialized tree data")
            try:
                pTree = cPickle.loads(treeArray.value)
                self.gridReverseTree = list(self.get_data("/","ReverseTree"))
                self.gridTree = [ [ weakref.proxy(self.grids[i]) for i in pTree[j] ]
                    for j in range(self.num_grids) ]
                self.gridLevels = self.get_data("/","Levels")[:]
                mylog.debug("Grabbed")
            except EOFError:
                self.__setup_grid_tree()
        for i,v in enumerate(self.gridReverseTree):
            # For multiple grids on the root level
            if v == -1: self.gridReverseTree[i] = None
        mylog.debug("Tree created")
        self.maxLevel = self.gridLevels.max()
        self.max_level = self.maxLevel
        # Now we do things that we need all the grids to do
        #self.fieldList = self.grids[0].getFields()
        # The rest of this can probably be done with list comprehensions, but
        # I think this way is clearer.
        mylog.debug("Preparing grids")
        for i, grid in enumerate(self.grids):
            if (i%1e4) == 0: mylog.debug("Prepared % 7i / % 7i grids", i, self.num_grids)
            grid._prepare_grid()
        self._setup_grid_dxs()
        mylog.debug("Prepared")
        self._setup_field_lists()
        self.levelIndices = {}
        self.levelNum = {}
        ad = self.gridEndIndices - self.gridStartIndices + 1
        for level in xrange(self.maxLevel+1):
            self.level_stats[level]['numgrids'] = na.where(self.gridLevels==level)[0].size
            li = na.where(self.gridLevels[:,0] == level)
            self.level_stats[level]['numcells'] = ad[li].prod(axis=1).sum()
            self.levelIndices[level] = self._select_level(level)
            self.levelNum[level] = len(self.levelIndices[level])
        mylog.debug("Hierarchy fully populated.")

    def _setup_grid_dxs(self):
        mylog.debug("Setting up corners and dxs")
        self._setup_grid_corners()
        dx = (self.gridRightEdge[:,0] - self.gridLeftEdge[:,0]) / \
             (self.gridEndIndices[:,0]-self.gridStartIndices[:,0]+1)
        dy = (self.gridRightEdge[:,1] - self.gridLeftEdge[:,1]) / \
             (self.gridEndIndices[:,1]-self.gridStartIndices[:,1]+1)
        dz = (self.gridRightEdge[:,2] - self.gridLeftEdge[:,2]) / \
             (self.gridEndIndices[:,2]-self.gridStartIndices[:,2]+1)
        self.gridDxs[:,0] = dx[:]
        self.gridDys[:,0] = dy[:]
        self.gridDzs[:,0] = dz[:]
        mylog.debug("Flushing to grids")
        for grid in self.grids:
            grid._setup_dx()
        mylog.debug("Done flushing to grids")
        if ytcfg.getboolean("lagos","ReconstructHierarchy") == True:
            mylog.debug("Reconstructing hierarchy")
            for level in range(self.maxLevel+1):
                grids_to_recon = self.select_grids(level)
                pbar = None
                if len(self.grids) > 3e5:
                    pbar = get_pbar('Reconstructing  level % 2i / % 2i ' \
                                      % (level, self.maxLevel),
                                      len(grids_to_recon))
                for i,grid in enumerate(grids_to_recon):
                    if pbar: pbar.update(i)
                    if grid.Parent is not None: grid._guess_properties_from_parent()
                if pbar: pbar.finish()

    def _join_field_lists(self, field_list):
        return field_list

    def _setup_field_lists(self):
        field_list = self.get_data("/", "DataFields")
        if field_list is None:
            mylog.info("Gathering a field list (this may take a moment.)")
            field_list = set()
            random_sample = self._generate_random_grids()
            for grid in random_sample:
                if not hasattr(grid, 'filename'): continue
                try:
                    gf = grid.getFields()
                except grid._read_exception:
                    mylog.debug("Grid %s is a bit funky?", grid.id)
                    continue
                mylog.debug("Grid %s has: %s", grid.id, gf)
                field_list = field_list.union(gf)
            field_list = self._join_field_lists(field_list)
            self.save_data(list(field_list),"/","DataFields")
=======
            field_list = None
        field_list = self._mpi_bcast_pickled(field_list)
        self.save_data(list(field_list),"/","DataFields",passthrough=True)
>>>>>>> 3a0e2576
        self.field_list = list(field_list)

    def _setup_unknown_fields(self):
        for field in self.field_list:
            if field in self.parameter_file.field_info: continue
            mylog.info("Adding %s to list of fields", field)
            cf = None
            if self.parameter_file.has_key(field):
                def external_wrapper(f):
                    def _convert_function(data):
                        return data.convert(f)
                    return _convert_function
                cf = external_wrapper(field)
            add_field(field, lambda a, b: None,
                      convert_function=cf, take_log=False)

    def _setup_derived_fields(self):
        self.derived_field_list = []
        for field in self.parameter_file.field_info:
            try:
                fd = self.parameter_file.field_info[field].get_dependencies(
                            pf = self.parameter_file)
            except:
                continue
            available = na.all([f in self.field_list for f in fd.requested])
            if available: self.derived_field_list.append(field)
        for field in self.field_list:
            if field not in self.derived_field_list:
                self.derived_field_list.append(field)

    def _generate_random_grids(self):
        if self.num_grids > 40:
            starter = na.random.randint(0, 20)
            random_sample = na.mgrid[starter:len(self.grids)-1:20j].astype("int32")
            mylog.debug("Checking grids: %s", random_sample.tolist())
        else:
            random_sample = na.mgrid[0:max(len(self.grids)-1,1)].astype("int32")
        return self.grids[(random_sample,)]

    def find_particles_by_type(self, ptype, max_num=None, additional_fields=None):
        """
        Returns a structure of arrays with all of the particles'
        positions, velocities, masses, types, IDs, and attributes for
        a particle type **ptype** for a maximum of **max_num**
        particles.  If non-default particle fields are used, provide
        them in **additional_fields**.
        """
        # Not sure whether this routine should be in the general HierarchyType.
        if self.gridNumberOfParticles.sum() == 0:
            mylog.info("Data contains no particles.");
            return None
        if additional_fields is None:
            additional_fields = ['metallicity_fraction', 'creation_time',
                                 'dynamical_time']
        pfields = [f for f in self.field_list if f.startswith('particle_')]
        nattr = self.parameter_file['NumberOfParticleAttributes']
        if nattr > 0:
            pfields += additional_fields[:nattr]
        # Find where the particles reside and count them
        if max_num is None: max_num = 1e100
        total = 0
        pstore = []
        for level in range(self.max_level, -1, -1):
            for grid in self.select_grids(level):
                index = na.where(grid['particle_type'] == ptype)[0]
                total += len(index)
                pstore.append(index)
                if total >= max_num: break
            if total >= max_num: break
        result = None
        if total > 0:
            result = {}
            for p in pfields:
                result[p] = na.zeros(total, 'float64')
            # Now we retrieve data for each field
            ig = count = 0
            for level in range(self.max_level, -1, -1):
                for grid in self.select_grids(level):
                    nidx = len(pstore[ig])
                    if nidx > 0:
                        for p in pfields:
                            result[p][count:count+nidx] = grid[p][pstore[ig]]
                        count += nidx
                    ig += 1
                    if count >= total: break
                if count >= total: break
            # Crop data if retrieved more than max_num
            if count > max_num:
                for p in pfields:
                    result[p] = result[p][0:max_num]
        return result


class EnzoHierarchyInMemory(EnzoHierarchy):
<<<<<<< HEAD
    _data_style = 8
    def _obtain_enzo(self):
        import enzo; return enzo

    def __init__(self, pf, data_style = None):
        self.parameter_file = weakref.proxy(pf) # for _obtain_enzo
        if data_style is None: data_style = self._data_style
        enzo = self._obtain_enzo()
=======

    grid = EnzoGridInMemory
    _enzo = None

    @property
    def enzo(self):
        if self._enzo is None:
            import enzo
            self._enzo = enzo
        return self._enzo

    def __init__(self, pf, data_style = None):
        self.data_style = data_style
>>>>>>> 3a0e2576
        self.float_type = 'float64'
        self.parameter_file = weakref.proxy(pf) # for _obtain_enzo
        self.float_type = self.enzo.hierarchy_information["GridLeftEdge"].dtype
        self.directory = os.getcwd()
        AMRHierarchy.__init__(self, pf, data_style)

    def _initialize_data_storage(self):
        pass

<<<<<<< HEAD
    def _join_field_lists(self, field_list):
        from mpi4py import MPI
        MPI.COMM_WORLD.Barrier()
        data = list(field_list)
        if MPI.COMM_WORLD.rank == 0:
            for i in range(1, MPI.COMM_WORLD.size):
                data += MPI.COMM_WORLD.recv(source=i, tag=0)
            data = list(set(data))
        else:
            MPI.COMM_WORLD.send(data, dest=0, tag=0)
        MPI.COMM_WORLD.Barrier()
        return MPI.COMM_WORLD.bcast(data, root=0)
=======
    def _count_grids(self):
        self.num_grids = self.enzo.hierarchy_information["GridDimensions"].shape[0]
>>>>>>> 3a0e2576

    def _parse_hierarchy(self):
        self._copy_hierarchy_structure()
<<<<<<< HEAD
        enzo = self._obtain_enzo()
=======
>>>>>>> 3a0e2576
        mylog.debug("Copying reverse tree")
        reverse_tree = self.enzo.hierarchy_information["GridParentIDs"].ravel().tolist()
        # Initial setup:
        mylog.debug("Reconstructing parent-child relationships")
        self.grids = []
        # We enumerate, so it's 0-indexed id and 1-indexed pid
        self.filenames = ["-1"] * self.num_grids
        for id,pid in enumerate(reverse_tree):
            self.grids.append(self.grid(id+1, self))
            self.grids[-1].Level = self.grid_levels[id]
            if pid > 0:
                self.grids[-1]._parent_id = pid
                self.grids[pid-1]._children_ids.append(self.grids[-1].id)
        self.max_level = self.grid_levels.max()
        mylog.debug("Preparing grids")
        for i, grid in enumerate(self.grids):
            if (i%1e4) == 0: mylog.debug("Prepared % 7i / % 7i grids", i, self.num_grids)
            grid.filename = None
            grid._prepare_grid()
            grid.proc_num = self.grid_procs[i,0]
        self.grids = na.array(self.grids, dtype='object')
        mylog.debug("Prepared")

<<<<<<< HEAD
    def _copy_hierarchy_structure(self):
        enzo = self._obtain_enzo()
        self.gridDimensions[:] = enzo.hierarchy_information["GridDimensions"][:]
        self.gridStartIndices[:] = enzo.hierarchy_information["GridStartIndices"][:]
        self.gridEndIndices[:] = enzo.hierarchy_information["GridEndIndices"][:]
        self.gridLeftEdge[:] = enzo.hierarchy_information["GridLeftEdge"][:]
        self.gridRightEdge[:] = enzo.hierarchy_information["GridRightEdge"][:]
        self.gridLevels[:] = enzo.hierarchy_information["GridLevels"][:]
        self.gridTimes[:] = enzo.hierarchy_information["GridTimes"][:]
        self.gridProcs = enzo.hierarchy_information["GridProcs"].copy()
        self.gridNumberOfParticles[:] = enzo.hierarchy_information["GridNumberOfParticles"][:]
=======
    def _initialize_grid_arrays(self):
        EnzoHierarchy._initialize_grid_arrays(self)
        self.grid_procs = na.zeros((self.num_grids,1),'int32')
>>>>>>> 3a0e2576

    def _copy_hierarchy_structure(self):
        # Dimensions are important!
        self.grid_dimensions[:] = self.enzo.hierarchy_information["GridEndIndices"][:]
        self.grid_dimensions -= self.enzo.hierarchy_information["GridStartIndices"][:]
        self.grid_dimensions += 1
        self.grid_left_edge[:] = self.enzo.hierarchy_information["GridLeftEdge"][:]
        self.grid_right_edge[:] = self.enzo.hierarchy_information["GridRightEdge"][:]
        self.grid_levels[:] = self.enzo.hierarchy_information["GridLevels"][:]
        self.grid_procs = self.enzo.hierarchy_information["GridProcs"].copy()
        self.grid_particle_count[:] = self.enzo.hierarchy_information["GridNumberOfParticles"][:]

    def save_data(self, *args, **kwargs):
        pass

    def save_data(self, *args, **kwargs):
        pass

class EnzoHierarchy1D(EnzoHierarchy):
<<<<<<< HEAD
    def __init__(self, *args, **kwargs):
        EnzoHierarchy.__init__(self, *args, **kwargs)
        self.gridLeftEdge[:,1:3] = 0.0
        self.gridRightEdge[:,1:3] = 1.0
        self.gridDimensions[:,1:3] = 1.0
        self.gridDys[:,0] = 1.0
        self.gridDzs[:,0] = 1.0
        for g in self.grids:
            g._prepare_grid()
            g._setup_dx()

class EnzoHierarchy2D(EnzoHierarchy):
    def __init__(self, *args, **kwargs):
        EnzoHierarchy.__init__(self, *args, **kwargs)
        self.gridLeftEdge[:,2] = 0.0
        self.gridRightEdge[:,2] = 1.0
        self.gridDimensions[:,2] = 1.0
        self.gridDzs[:,0] = 1.0
        for g in self.grids:
            g._prepare_grid()
            g._setup_dx()
=======

    def _fill_arrays(self, ei, si, LE, RE, np):
        self.grid_dimensions[:,:1] = ei
        self.grid_dimensions[:,:1] -= na.array(si, self.float_type)
        self.grid_dimensions += 1
        self.grid_left_edge[:,:2] = LE
        self.grid_right_edge[:,:2] = RE
        self.grid_particle_count.flat[:] = np
        self.grid_left_edge[:,1:2] = 0.0
        self.grid_right_edge[:,1:2] = 1.0
        self.grid_dimensions[:,1:2] = 1

class EnzoHierarchy2D(EnzoHierarchy):

    def _fill_arrays(self, ei, si, LE, RE, np):
        self.grid_dimensions[:,:2] = ei
        self.grid_dimensions[:,:2] -= na.array(si, self.float_type)
        self.grid_dimensions += 1
        self.grid_left_edge[:,:2] = LE
        self.grid_right_edge[:,:2] = RE
        self.grid_particle_count.flat[:] = np
        self.grid_left_edge[:,2] = 0.0
        self.grid_right_edge[:,2] = 1.0
        self.grid_dimensions[:,2] = 1
>>>>>>> 3a0e2576

scanf_regex = {}
scanf_regex['e'] = r"[-+]?\d+\.?\d*?|\.\d+[eE][-+]?\d+?"
scanf_regex['g'] = scanf_regex['e']
scanf_regex['f'] = scanf_regex['e']
scanf_regex['F'] = scanf_regex['e']
#scanf_regex['g'] = r"[-+]?(\d+(\.\d*)?|\.\d+)([eE][-+]?\d+)?"
#scanf_regex['f'] = r"[-+]?(\d+(\.\d*)?|\.\d+)([eE][-+]?\d+)?"
#scanf_regex['F'] = r"[-+]?(\d+(\.\d*)?|\.\d+)([eE][-+]?\d+)?"
scanf_regex['i'] = r"[-+]?(0[xX][\dA-Fa-f]+|0[0-7]*|\d+)"
scanf_regex['d'] = r"[-+]?\d+"
scanf_regex['s'] = r"\S+"

def constructRegularExpressions(param, toReadTypes):
    re_e=r"[-+]?(\d+(\.\d*)?|\.\d+)([eE][-+]?\d+)?"
    re_i=r"[-+]?(0[xX][\dA-Fa-f]+|0[0-7]*|\d+)"
    rs = "^%s\s*=\s*" % (param)
    for t in toReadTypes:
        rs += "(%s)\s*" % (scanf_regex[t])
    rs +="$"
    return re.compile(rs,re.M)

# These next two functions are taken from
# http://www.reddit.com/r/Python/comments/6hj75/reverse_file_iterator/c03vms4
# Credit goes to "Brian" on Reddit

def rblocks(f, blocksize=4096):
    """Read file as series of blocks from end of file to start.

    The data itself is in normal order, only the order of the blocks is reversed.
    ie. "hello world" -> ["ld","wor", "lo ", "hel"]
    Note that the file must be opened in binary mode.
    """
    if 'b' not in f.mode.lower():
        raise Exception("File must be opened using binary mode.")
    size = os.stat(f.name).st_size
    fullblocks, lastblock = divmod(size, blocksize)

    # The first(end of file) block will be short, since this leaves 
    # the rest aligned on a blocksize boundary.  This may be more 
    # efficient than having the last (first in file) block be short
    f.seek(-lastblock,2)
    yield f.read(lastblock)

    for i in range(fullblocks-1,-1, -1):
        f.seek(i * blocksize)
        yield f.read(blocksize)

def rlines(f, keepends=False):
    """Iterate through the lines of a file in reverse order.

    If keepends is true, line endings are kept as part of the line.
    """
    buf = ''
    for block in rblocks(f):
        buf = block + buf
        lines = buf.splitlines(keepends)
        # Return all lines except the first (since may be partial)
        if lines:
            lines.reverse()
            buf = lines.pop() # Last line becomes end of new first line.
            for line in lines:
                yield line
    yield buf  # First line.

class OrionHierarchy(AMRHierarchy):
    grid = OrionGrid
    def __init__(self, pf, data_style='orion_native'):
        self.field_info = OrionFieldContainer()
        self.field_indexes = {}
        self.parameter_file = weakref.proxy(pf)
        header_filename = os.path.join(pf.fullplotdir,'Header')
        self.directory = pf.fullpath
        self.data_style = data_style
        #self._setup_classes()

        self.readGlobalHeader(header_filename,self.parameter_file.paranoid_read) # also sets up the grid objects
        self.__cache_endianness(self.levels[-1].grids[-1])
        AMRHierarchy.__init__(self,pf, self.data_style)
        self._setup_data_io()
        self._setup_field_list()
        self._populate_hierarchy()
        
    def readGlobalHeader(self,filename,paranoid_read):
        """
        read the global header file for an Orion plotfile output.
        """
        counter = 0
        header_file = open(filename,'r')
        self.__global_header_lines = header_file.readlines()

        # parse the file
        self.orion_version = self.__global_header_lines[0].rstrip()
        self.n_fields      = int(self.__global_header_lines[1])

        counter = self.n_fields+2
        self.field_list = []
        for i,line in enumerate(self.__global_header_lines[2:counter]):
            self.field_list.append(line.rstrip())

        # this is unused...eliminate it?
        #for f in self.field_indexes:
        #    self.field_list.append(orion2ytFieldsDict.get(f,f))

        self.dimension = int(self.__global_header_lines[counter])
        if self.dimension != 3:
            raise RunTimeError("Orion must be in 3D to use yt.")
        counter += 1
        self.Time = float(self.__global_header_lines[counter])
        counter += 1
        self.finest_grid_level = int(self.__global_header_lines[counter])
        self.n_levels = self.finest_grid_level + 1
        counter += 1
        # quantities with _unnecessary are also stored in the inputs
        # file and are not needed.  they are read in and stored in
        # case in the future we want to enable a "backwards" way of
        # taking the data out of the Header file and using it to fill
        # in in the case of a missing inputs file
        self.domainLeftEdge_unnecessary = na.array(map(float,self.__global_header_lines[counter].split()))
        counter += 1
        self.domainRightEdge_unnecessary = na.array(map(float,self.__global_header_lines[counter].split()))
        counter += 1
        self.refinementFactor_unnecessary = self.__global_header_lines[counter].split() #na.array(map(int,self.__global_header_lines[counter].split()))
        counter += 1
        self.globalIndexSpace_unnecessary = self.__global_header_lines[counter]
        #domain_re.search(self.__global_header_lines[counter]).groups()
        counter += 1
        self.timestepsPerLevel_unnecessary = self.__global_header_lines[counter]
        counter += 1
        self.dx = na.zeros((self.n_levels,3))
        for i,line in enumerate(self.__global_header_lines[counter:counter+self.n_levels]):
            self.dx[i] = na.array(map(float,line.split()))
        counter += self.n_levels
        self.geometry = int(self.__global_header_lines[counter])
        if self.geometry != 0:
            raise RunTimeError("yt only supports cartesian coordinates.")
        counter += 1

        # this is just to debug. eventually it should go away.
        linebreak = int(self.__global_header_lines[counter])
        if linebreak != 0:
            raise RunTimeError("INTERNAL ERROR! This should be a zero.")
        counter += 1

        # each level is one group with ngrids on it. each grid has 3 lines of 2 reals
        self.levels = []
        grid_counter = 0
        file_finder_pattern = r"FabOnDisk: (\w+_D_[0-9]{4}) (\d+)\n"
        re_file_finder = re.compile(file_finder_pattern)
        dim_finder_pattern = r"\(\((\d+,\d+,\d+)\) \((\d+,\d+,\d+)\) \(\d+,\d+,\d+\)\)\n"
        re_dim_finder = re.compile(dim_finder_pattern)
        data_files_pattern = r"Level_[\d]/"
        data_files_finder = re.compile(data_files_pattern)

        for level in range(0,self.n_levels):
            tmp = self.__global_header_lines[counter].split()
            # should this be grid_time or level_time??
            lev,ngrids,grid_time = int(tmp[0]),int(tmp[1]),float(tmp[2])
            counter += 1
            nsteps = int(self.__global_header_lines[counter])
            counter += 1
            self.levels.append(OrionLevel(lev,ngrids))
            # open level header, extract file names and offsets for
            # each grid
            # read slightly out of order here: at the end of the lo,hi
            # pairs for x,y,z is a *list* of files types in the Level
            # directory. each type has Header and a number of data
            # files (one per processor)
            tmp_offset = counter + 3*ngrids
            nfiles = 0
            key_off = 0
            files =   {} # dict(map(lambda a: (a,[]),self.field_list))
            offsets = {} # dict(map(lambda a: (a,[]),self.field_list))
            while nfiles+tmp_offset < len(self.__global_header_lines) and data_files_finder.match(self.__global_header_lines[nfiles+tmp_offset]):
                filen = os.path.join(self.parameter_file.fullplotdir, \
                                     self.__global_header_lines[nfiles+tmp_offset].strip())
                # open each "_H" header file, and get the number of
                # components within it
                level_header_file = open(filen+'_H','r').read()
                start_stop_index = re_dim_finder.findall(level_header_file) # just take the last one
                grid_file_offset = re_file_finder.findall(level_header_file)
                ncomp_this_file = int(level_header_file.split('\n')[2])
                for i in range(ncomp_this_file):
                    key = self.field_list[i+key_off]
                    f,o = zip(*grid_file_offset)
                    files[key] = f
                    offsets[key] = o
                    self.field_indexes[key] = i
                key_off += ncomp_this_file
                nfiles += 1
            # convert dict of lists to list of dicts
            fn = []
            off = []
            lead_path = os.path.join(self.parameter_file.fullplotdir,'Level_%i'%level)
            for i in range(ngrids):
                fi = [os.path.join(lead_path,files[key][i]) for key in self.field_list]
                of = [int(offsets[key][i]) for key in self.field_list]
                fn.append(dict(zip(self.field_list,fi)))
                off.append(dict(zip(self.field_list,of)))

            for grid in range(0,ngrids):
                gfn = fn[grid]  # filename of file containing this grid
                gfo = off[grid] # offset within that file
                xlo,xhi = map(float,self.__global_header_lines[counter].split())
                counter+=1
                ylo,yhi = map(float,self.__global_header_lines[counter].split())
                counter+=1
                zlo,zhi = map(float,self.__global_header_lines[counter].split())
                counter+=1
                lo = na.array([xlo,ylo,zlo])
                hi = na.array([xhi,yhi,zhi])
                dims,start,stop = self.__calculate_grid_dimensions(start_stop_index[grid])
                self.levels[-1].grids.append(self.grid(lo,hi,grid_counter,level,gfn, gfo, dims,start,stop,paranoia=paranoid_read,hierarchy=self))
                grid_counter += 1 # this is global, and shouldn't be reset
                                  # for each level

            # already read the filenames above...
            counter+=nfiles
            self.num_grids = grid_counter
            self.float_type = 'float64'

        self.maxLevel = self.n_levels - 1 
        self.max_level = self.n_levels - 1
        header_file.close()

    def __cache_endianness(self,test_grid):
        """
        Cache the endianness and bytes perreal of the grids by using a
        test grid and assuming that all grids have the same
        endianness. This is a pretty safe assumption since Orion uses
        one file per processor, and if you're running on a cluster
        with different endian processors, then you're on your own!
        """
        # open the test file & grab the header
        inFile = open(os.path.expanduser(test_grid.filename[self.field_list[0]]),'rb')
        header = inFile.readline()
        inFile.close()
        header.strip()
        
        # parse it. the patter is in OrionDefs.py
        headerRe = re.compile(orion_FAB_header_pattern)
        bytesPerReal,endian,start,stop,centerType,nComponents = headerRe.search(header).groups()
        self._bytesPerReal = int(bytesPerReal)
        if self._bytesPerReal == int(endian[0]):
            dtype = '<'
        elif self._bytesPerReal == int(endian[-1]):
            dtype = '>'
        else:
            raise ValueError("FAB header is neither big nor little endian. Perhaps the file is corrupt?")

        dtype += ('f%i' % self._bytesPerReal) # always a floating point
        self._dtype = dtype

    def __calculate_grid_dimensions(self,start_stop):
        start = na.array(map(int,start_stop[0].split(',')))
        stop = na.array(map(int,start_stop[1].split(',')))
        dimension = stop - start + 1
        return dimension,start,stop
        
    def _populate_grid_objects(self):
        mylog.debug("Creating grid objects")
        self.grids = na.concatenate([level.grids for level in self.levels])
        self.grid_levels = na.concatenate([level.ngrids*[level.level] for level in self.levels])
        self.grid_levels = self.grid_levels.reshape((self.num_grids,1))
        grid_dcs = na.concatenate([level.ngrids*[self.dx[level.level]] for level in self.levels],axis=0)
        self.grid_dxs = grid_dcs[:,0].reshape((self.num_grids,1))
        self.grid_dys = grid_dcs[:,1].reshape((self.num_grids,1))
        self.grid_dzs = grid_dcs[:,2].reshape((self.num_grids,1))
        left_edges = []
        right_edges = []
        for level in self.levels:
            left_edges += [g.LeftEdge for g in level.grids]
            right_edges += [g.RightEdge for g in level.grids]
        self.grid_left_edge = na.array(left_edges)
        self.grid_right_edge = na.array(right_edges)
        self.gridReverseTree = [] * self.num_grids
        self.gridReverseTree = [ [] for i in range(self.num_grids)]
        self.gridTree = [ [] for i in range(self.num_grids)]
        mylog.debug("Done creating grid objects")

    def _populate_hierarchy(self):
        self.__setup_grid_tree()
        #self._setup_grid_corners()
        for i, grid in enumerate(self.grids):
            if (i%1e4) == 0: mylog.debug("Prepared % 7i / % 7i grids", i, self.num_grids)
            grid._prepare_grid()
            grid._setup_dx()

    def __setup_grid_tree(self):
        for i, grid in enumerate(self.grids):
            children = self._get_grid_children(grid)
            for child in children:
                self.gridReverseTree[child.id].append(i)
                self.gridTree[i].append(weakref.proxy(child))

    def _setup_classes(self):
        dd = self._get_data_reader_dict()
        dd["field_indexes"] = self.field_indexes
        AMRHierarchy._setup_classes(self, dd)
        #self._add_object_class('grid', "OrionGrid", OrionGridBase, dd)
        self.object_types.sort()

    def _get_grid_children(self, grid):
        mask = na.zeros(self.num_grids, dtype='bool')
        grids, grid_ind = self.get_box_grids(grid.LeftEdge, grid.RightEdge)
        mask[grid_ind] = True
        mask = na.logical_and(mask, (self.grid_levels == (grid.Level+1)).flat)
        return self.grids[mask]

    def _setup_field_list(self):
        self.derived_field_list = []
        for field in self.field_info:
            try:
                fd = self.field_info[field].get_dependencies(pf = self.parameter_file)
            except:
                continue
            available = na.all([f in self.field_list for f in fd.requested])
            if available: self.derived_field_list.append(field)
        for field in self.field_list:
            if field not in self.derived_field_list:
                self.derived_field_list.append(field)

    def _count_grids(self):
        """this is already provided in 

        """
        pass

    def _initialize_grid_arrays(self):
        mylog.debug("Allocating arrays for %s grids", self.num_grids)
        self.grid_dimensions = na.ones((self.num_grids,3), 'int32')
        self.grid_left_edge = na.zeros((self.num_grids,3), self.float_type)
        self.grid_right_edge = na.ones((self.num_grids,3), self.float_type)
        self.grid_levels = na.zeros((self.num_grids,1), 'int32')
        self.grid_particle_count = na.zeros((self.num_grids,1), 'int32')

    def _parse_hierarchy(self):
        pass
    
    def _detect_fields(self):
        pass

    def _setup_unknown_fields(self):
        for field in self.field_list:
            if field in self.parameter_file.field_info: continue
            mylog.info("Adding %s to list of fields", field)
            cf = None
            if self.parameter_file.has_key(field):
                def external_wrapper(f):
                    def _convert_function(data):
                        return data.convert(f)
                    return _convert_function
                cf = external_wrapper(field)
            add_field(field, lambda a, b: None,
                      convert_function=cf, take_log=False)


    def _setup_derived_fields(self):
        pass

    def _initialize_state_variables(self):
        """override to not re-initialize num_grids in AMRHierarchy.__init__

        """
        self._parallel_locking = False
        self._data_file = None
        self._data_mode = None
        self._max_locations = {}
    
class OrionLevel:
    def __init__(self,level,ngrids):
        self.level = level
        self.ngrids = ngrids
        self.grids = []
    <|MERGE_RESOLUTION|>--- conflicted
+++ resolved
@@ -27,40 +27,12 @@
 from yt.funcs import *
 import string, re, gc, time
 import cPickle
-<<<<<<< HEAD
-#import yt.enki
-
-_data_style_funcs = \
-   { 4: (readDataHDF4,readAllDataHDF4, getFieldsHDF4, readDataSliceHDF4,
-         getExceptionHDF4, DataQueueHDF4),
-     'enzo_hdf4_2d': (readDataHDF4, readAllDataHDF4, getFieldsHDF4, readDataSliceHDF4_2D,
-         getExceptionHDF4, DataQueueHDF4_2D),
-     5: (readDataHDF5, readAllDataHDF5, getFieldsHDF5, readDataSliceHDF5,
-         getExceptionHDF5, DataQueueHDF5),
-     6: (readDataPacked, readAllDataPacked, getFieldsPacked, readDataSlicePacked,
-         getExceptionHDF5, DataQueuePackedHDF5),
-     7: (readDataNative, readAllDataNative, None, readDataSliceNative,
-         getExceptionHDF5, DataQueueNative), \
-     8: (readDataInMemory, readAllDataInMemory, getFieldsInMemory, readDataSliceInMemory,
-         getExceptionInMemory, DataQueueInMemory),
-     'enzo_unpacked_2d': (readDataPacked, readAllDataPacked, getFieldsPacked, readDataSliceUnpacked2D),
-     'enzo_packed_2d': (readDataPacked, readAllDataPacked, getFieldsPacked, readDataSlicePacked2D,
-         getExceptionHDF5, DataQueuePacked2D),
-     'enzo_packed_1d': (readDataPacked, readAllDataPacked, getFieldsPacked, readDataSlicePacked1D,
-         getExceptionHDF5, DataQueuePacked1D),
-   }
-
-class AMRHierarchy:
-    _data_mode = None # Default
-    def __init__(self, pf):
-=======
 from itertools import chain, izip
 
 class AMRHierarchy(ObjectFindingMixin, ParallelAnalysisInterface):
     float_type = 'float64'
 
     def __init__(self, pf, data_style):
->>>>>>> 3a0e2576
         self.parameter_file = weakref.proxy(pf)
         self.pf = self.parameter_file
 
@@ -274,11 +246,7 @@
             return None
 
         full_name = "%s/%s" % (node, name)
-<<<<<<< HEAD
-        return self._data_file[full_name]
-=======
         return self._data_file[full_name][:]
->>>>>>> 3a0e2576
 
     def _close_data_file(self):
         if self._data_file:
@@ -368,234 +336,6 @@
         for unit in u:
             print "\tWidth: %0.3e %s" % (dx*unit[0], unit[1])
 
-<<<<<<< HEAD
-    def find_point(self, coord):
-        """
-        Returns the (objects, indices) of grids containing an (x,y,z) point
-        """
-        mask=na.ones(self.num_grids)
-        for i in xrange(len(coord)):
-            na.choose(na.greater(self.gridLeftEdge[:,i],coord[i]), (mask,0), mask)
-            na.choose(na.greater(self.gridRightEdge[:,i],coord[i]), (0,mask), mask)
-        ind = na.where(mask == 1)
-        return self.grids[ind], ind
-
-    def find_slice_grids(self, coord, axis):
-        """
-        Returns the (objects, indices) of grids that a slice intersects along
-        *axis*
-        """
-        # Let's figure out which grids are on the slice
-        mask=na.ones(self.num_grids)
-        # So if gRE > coord, we get a mask, if not, we get a zero
-        #    if gLE > coord, we get a zero, if not, mask
-        # Thus, if the coordinate is between the edges, we win!
-        #ind = na.where( na.logical_and(self.gridRightEdge[:,axis] > coord, \
-                                       #self.gridLeftEdge[:,axis] < coord))
-        na.choose(na.greater(self.gridRightEdge[:,axis],coord),(0,mask),mask)
-        na.choose(na.greater(self.gridLeftEdge[:,axis],coord),(mask,0),mask)
-        ind = na.where(mask == 1)
-        return self.grids[ind], ind
-
-    def find_sphere_grids(self, center, radius):
-        """
-        Returns objects, indices of grids within a sphere
-        """
-        centers = (self.gridRightEdge + self.gridLeftEdge)/2.0
-        long_axis = na.maximum.reduce(self.gridRightEdge - self.gridLeftEdge, 1)
-        t = na.abs(centers - center)
-        DW = self.parameter_file["DomainRightEdge"] \
-           - self.parameter_file["DomainLeftEdge"]
-        na.minimum(t, na.abs(DW-t), t)
-        dist = na.sqrt(na.sum((t**2.0), axis=1))
-        gridI = na.where(na.logical_and((self.gridDxs<=radius)[:,0],(dist < (radius + long_axis))) == 1)
-        return self.grids[gridI], gridI
-
-    def get_box_grids(self, left_edge, right_edge):
-        """
-        Gets back all the grids between a left edge and right edge
-        """
-        grid_i = na.where((na.all(self.gridRightEdge > left_edge, axis=1)
-                         & na.all(self.gridLeftEdge < right_edge, axis=1)) == True)
-        return self.grids[grid_i], grid_i
-
-    def get_periodic_box_grids(self, left_edge, right_edge):
-        left_edge = na.array(left_edge)
-        right_edge = na.array(right_edge)
-        mask = na.zeros(self.grids.shape, dtype='bool')
-        dl = self.parameters["DomainLeftEdge"]
-        dr = self.parameters["DomainRightEdge"]
-        db = right_edge - left_edge
-        for off_x in [-1, 0, 1]:
-            nle = left_edge.copy()
-            nre = left_edge.copy()
-            nle[0] = dl[0] + (dr[0]-dl[0])*off_x + left_edge[0]
-            for off_y in [-1, 0, 1]:
-                nle[1] = dl[1] + (dr[1]-dl[1])*off_y + left_edge[1]
-                for off_z in [-1, 0, 1]:
-                    nle[2] = dl[2] + (dr[2]-dl[2])*off_z + left_edge[2]
-                    nre = nle + db
-                    g, gi = self.get_box_grids(nle, nre)
-                    mask[gi] = True
-        return self.grids[mask], na.where(mask)
-
-    @time_execution
-    def export_particles_pb(self, filename, filter = 1, indexboundary = 0, fields = None, scale=1.0):
-        """
-        Exports all the star particles, or a subset, to pb-format *filename*
-        for viewing in partiview.  Filters based on particle_type=*filter*,
-        particle_index>=*indexboundary*, and exports *fields*, if supplied.
-        Otherwise, index, position(x,y,z).  Optionally *scale* by a given
-        factor before outputting.
-        """
-        import struct
-        pbf_magic = 0xffffff98
-        header_fmt = 'Iii'
-        fmt = 'ifff'
-        f = open(filename,"w")
-        if fields:
-            fmt += len(fields)*'f'
-            padded_fields = string.join(fields,"\0") + "\0"
-            header_fmt += "%ss" % len(padded_fields)
-            args = [pbf_magic, struct.calcsize(header_fmt), len(fields), padded_fields]
-            fields = ["particle_index","particle_position_x","particle_position_y","particle_position_z"] \
-                   + fields
-            format = 'Int32,Float32,Float32,Float32' + ',Float32'*(len(fields)-4)
-        else:
-            args = [pbf_magic, struct.calcsize(header_fmt), 0]
-            fields = ["particle_index","particle_position_x","particle_position_y","particle_position_z"]
-            format = 'Int32,Float32,Float32,Float32'
-        f.write(struct.pack(header_fmt, *args))
-        tot = 0
-        sc = na.array([1.0] + [scale] * 3 + [1.0]*(len(fields)-4))
-        gI = na.where(self.gridNumberOfParticles.ravel() > 0)
-        for g in self.grids[gI]:
-            pI = na.where(na.logical_and((g["particle_type"] == filter),(g["particle_index"] >= indexboundary)) == 1)
-            tot += pI[0].shape[0]
-            toRec = []
-            for field, scale in zip(fields, sc):
-                toRec.append(scale*g[field][pI])
-            particle_info = rec.array(toRec,formats=format)
-            particle_info.tofile(f)
-        f.close()
-        mylog.info("Wrote %s particles to %s", tot, filename)
-
-    @time_execution
-    def export_boxes_pv(self, filename):
-        """
-        Exports the grid structure in partiview text format.
-        """
-        f=open(filename,"w")
-        for l in xrange(self.maxLevel):
-            f.write("add object g%s = l%s\n" % (l,l))
-            ind = self._select_level(l)
-            for i in ind:
-                f.write("add box -n %s -l %s %s,%s %s,%s %s,%s\n" % \
-                    (i+1, self.gridLevels.ravel()[i],
-                     self.gridLeftEdge[i,0], self.gridRightEdge[i,0],
-                     self.gridLeftEdge[i,1], self.gridRightEdge[i,1],
-                     self.gridLeftEdge[i,2], self.gridRightEdge[i,2]))
-
-    def _select_level(self, level):
-        # We return a numarray of the indices of all the grids on a given level
-        indices = na.where(self.gridLevels[:,0] == level)[0]
-        return indices
-
-    def __initialize_octree_list(self, fields):
-        import DepthFirstOctree as dfo
-        o_length = r_length = 0
-        grids = []
-        levels_finest, levels_all = defaultdict(lambda: 0), defaultdict(lambda: 0)
-        for g in self.grids:
-            ff = na.array([g[f] for f in fields])
-            grids.append(dfo.OctreeGrid(
-                            g.child_index_mask.astype('int32'),
-                            ff.astype("float64"),
-                            g.LeftEdge.astype('float64'),
-                            g.ActiveDimensions.astype('int32'),
-                            na.ones(1,dtype='float64') * g.dds[0], g.Level))
-            levels_all[g.Level] += g.ActiveDimensions.prod()
-            levels_finest[g.Level] += g.child_mask.ravel().sum()
-            g.clear_data()
-        ogl = dfo.OctreeGridList(grids)
-        return ogl, levels_finest, levels_all
-
-    def _generate_flat_octree(self, fields):
-        """
-        Generates two arrays, one of the actual values in a depth-first flat
-        octree array, and the other of the values describing the refinement.
-        This allows for export to a code that understands this.  *field* is the
-        field used in the data array.
-        """
-        import DepthFirstOctree as dfo
-        fields = ensure_list(fields)
-        ogl, levels_finest, levels_all = self.__initialize_octree_list(fields)
-        o_length = na.sum(levels_finest.values())
-        r_length = na.sum(levels_all.values())
-        output = na.zeros((o_length,len(fields)), dtype='float64')
-        refined = na.zeros(r_length, dtype='int32')
-        position = dfo.position()
-        dfo.RecurseOctreeDepthFirst(0, 0, 0,
-                ogl[0].dimensions[0],
-                ogl[0].dimensions[1],
-                ogl[0].dimensions[2],
-                position, 1,
-                output, refined, ogl)
-        dd = {}
-        for i,field in enumerate(fields): dd[field] = output[:,i]
-        return dd, refined
-
-    def _generate_levels_octree(self, fields):
-        import DepthFirstOctree as dfo
-        fields = ensure_list(fields) + ["Ones", "Ones"]
-        ogl, levels_finest, levels_all = self.__initialize_octree_list(fields)
-        o_length = na.sum(levels_finest.values())
-        r_length = na.sum(levels_all.values())
-        output = na.zeros((r_length,len(fields)), dtype='float64')
-        genealogy = na.zeros((r_length, 3), dtype='int32') - 1 # init to -1
-        corners = na.zeros((r_length, 3), dtype='float64')
-        position = na.add.accumulate(
-                    na.array([0] + [levels_all[v] for v in
-                        sorted(levels_all)[:-1]], dtype='int32'))
-        pp = position.copy()
-        dfo.RecurseOctreeByLevels(0, 0, 0,
-                ogl[0].dimensions[0],
-                ogl[0].dimensions[1],
-                ogl[0].dimensions[2],
-                position.astype('int32'), 1,
-                output, genealogy, corners, ogl)
-        return output, genealogy, levels_all, levels_finest, pp, corners
-
-    def _add_detected_fields(self):
-        """add any extra fields in the 
-
-
-        """
-        for field in self.field_list:
-            if field in self.parameter_file.field_info: continue
-            mylog.info("Adding %s to list of fields", field)
-            cf = None
-            if self.parameter_file.has_key(field):
-                def external_wrapper(f):
-                    def _convert_function(data):
-                        return data.convert(f)
-                    return _convert_function
-                cf = external_wrapper(field)
-            add_field(field, lambda a, b: None, convert_function=cf,take_log=False)
-        self.derived_field_list = []
-        for field in self.parameter_file.field_info:
-            try:
-                fd = self.parameter_file.field_info[field].get_dependencies(pf = self.parameter_file)
-            except:
-                continue
-            available = na.all([f in self.field_list for f in fd.requested])
-            if available: self.derived_field_list.append(field)
-        for field in self.field_list:
-            if field not in self.derived_field_list:
-                self.derived_field_list.append(field)
-
-=======
->>>>>>> 3a0e2576
 
 class EnzoHierarchy(AMRHierarchy):
 
@@ -665,14 +405,7 @@
                 self.data_style = 'enzo_packed_3d'
             elif len(list_of_sets) > 0 and rank == 3:
                 mylog.debug("Detected unpacked HDF5")
-<<<<<<< HEAD
-                self.data_style = 5
-            elif len(list_of_sets) > 0 and rank == 2:
-                mylog.debug("Detect unpacked 2D")
-                self.data_style = 'enzo_unpacked_2d'
-=======
                 self.data_style = 'enzo_hdf5'
->>>>>>> 3a0e2576
             elif len(list_of_sets) == 0 and rank == 2:
                 mylog.debug("Detect packed 2D")
                 self.data_style = 'enzo_packed_2d'
@@ -801,44 +534,12 @@
             procs.append(int(self.filenames[i][0][-4:]))
             levels.append(g.Level)
 
-<<<<<<< HEAD
-    def __setup_grid_tree(self):
-        mylog.debug("No cached tree found, creating")
-        self.grids[0].Level = 0  # Bootstrap
-        self.gridLevels[0] = 0   # Bootstrap
-        p = re.compile(r"Pointer: Grid\[(\d*)\]->NextGrid(Next|This)Level = (\d*)$", re.M)
-        # Now we assemble the grid tree
-        # This is where all the time is spent.
-        for m in p.finditer(self.__hierarchy_string):
-            secondGrid = int(m.group(3))-1 # zero-index versus one-index
-            if secondGrid == -1:
-                continue
-            firstGrid = int(m.group(1))-1
-            if m.group(2) == "Next":
-                self.gridTree[firstGrid].append(weakref.proxy(self.grids[secondGrid]))
-                self.gridReverseTree[secondGrid] = firstGrid + 1
-                self.grids[secondGrid].Level = self.grids[firstGrid].Level + 1
-                self.gridLevels[secondGrid] = self.gridLevels[firstGrid] + 1
-            elif m.group(2) == "This":
-                parent = self.gridReverseTree[firstGrid]
-                if parent and parent > -1:
-                    self.gridTree[parent-1].append(weakref.proxy(self.grids[secondGrid]))
-                    self.gridReverseTree[secondGrid] = parent
-                self.grids[secondGrid].Level = self.grids[firstGrid].Level
-                self.gridLevels[secondGrid] = self.gridLevels[firstGrid]
-        pTree = [ [ grid.id - 1 for grid in self.gridTree[i] ] for i in range(self.num_grids) ]
-        self.gridReverseTree[0] = -1
-        self.save_data(cPickle.dumps(pTree, protocol=-1), "/", "Tree", force=True)
-        self.save_data(na.array(self.gridReverseTree), "/", "ReverseTree", force=True)
-        self.save_data(self.gridLevels, "/", "Levels", force=True)
-=======
         parents = na.array(parents, dtype='int64')
         procs = na.array(procs, dtype='int64')
         levels = na.array(levels, dtype='int64')
         f.create_dataset("/ParentIDs", data=parents)
         f.create_dataset("/Processor", data=procs)
         f.create_dataset("/Level", data=levels)
->>>>>>> 3a0e2576
 
         f.create_dataset("/ActiveDimensions", data=self.grid_dimensions)
         f.create_dataset("/NumberOfParticles", data=self.grid_particle_count[:,0])
@@ -893,100 +594,9 @@
                     mylog.debug("Grid %s has: %s", grid.id, gf)
                     field_list = field_list.union(gf)
         else:
-<<<<<<< HEAD
-            mylog.debug("Grabbing serialized tree data")
-            try:
-                pTree = cPickle.loads(treeArray.value)
-                self.gridReverseTree = list(self.get_data("/","ReverseTree"))
-                self.gridTree = [ [ weakref.proxy(self.grids[i]) for i in pTree[j] ]
-                    for j in range(self.num_grids) ]
-                self.gridLevels = self.get_data("/","Levels")[:]
-                mylog.debug("Grabbed")
-            except EOFError:
-                self.__setup_grid_tree()
-        for i,v in enumerate(self.gridReverseTree):
-            # For multiple grids on the root level
-            if v == -1: self.gridReverseTree[i] = None
-        mylog.debug("Tree created")
-        self.maxLevel = self.gridLevels.max()
-        self.max_level = self.maxLevel
-        # Now we do things that we need all the grids to do
-        #self.fieldList = self.grids[0].getFields()
-        # The rest of this can probably be done with list comprehensions, but
-        # I think this way is clearer.
-        mylog.debug("Preparing grids")
-        for i, grid in enumerate(self.grids):
-            if (i%1e4) == 0: mylog.debug("Prepared % 7i / % 7i grids", i, self.num_grids)
-            grid._prepare_grid()
-        self._setup_grid_dxs()
-        mylog.debug("Prepared")
-        self._setup_field_lists()
-        self.levelIndices = {}
-        self.levelNum = {}
-        ad = self.gridEndIndices - self.gridStartIndices + 1
-        for level in xrange(self.maxLevel+1):
-            self.level_stats[level]['numgrids'] = na.where(self.gridLevels==level)[0].size
-            li = na.where(self.gridLevels[:,0] == level)
-            self.level_stats[level]['numcells'] = ad[li].prod(axis=1).sum()
-            self.levelIndices[level] = self._select_level(level)
-            self.levelNum[level] = len(self.levelIndices[level])
-        mylog.debug("Hierarchy fully populated.")
-
-    def _setup_grid_dxs(self):
-        mylog.debug("Setting up corners and dxs")
-        self._setup_grid_corners()
-        dx = (self.gridRightEdge[:,0] - self.gridLeftEdge[:,0]) / \
-             (self.gridEndIndices[:,0]-self.gridStartIndices[:,0]+1)
-        dy = (self.gridRightEdge[:,1] - self.gridLeftEdge[:,1]) / \
-             (self.gridEndIndices[:,1]-self.gridStartIndices[:,1]+1)
-        dz = (self.gridRightEdge[:,2] - self.gridLeftEdge[:,2]) / \
-             (self.gridEndIndices[:,2]-self.gridStartIndices[:,2]+1)
-        self.gridDxs[:,0] = dx[:]
-        self.gridDys[:,0] = dy[:]
-        self.gridDzs[:,0] = dz[:]
-        mylog.debug("Flushing to grids")
-        for grid in self.grids:
-            grid._setup_dx()
-        mylog.debug("Done flushing to grids")
-        if ytcfg.getboolean("lagos","ReconstructHierarchy") == True:
-            mylog.debug("Reconstructing hierarchy")
-            for level in range(self.maxLevel+1):
-                grids_to_recon = self.select_grids(level)
-                pbar = None
-                if len(self.grids) > 3e5:
-                    pbar = get_pbar('Reconstructing  level % 2i / % 2i ' \
-                                      % (level, self.maxLevel),
-                                      len(grids_to_recon))
-                for i,grid in enumerate(grids_to_recon):
-                    if pbar: pbar.update(i)
-                    if grid.Parent is not None: grid._guess_properties_from_parent()
-                if pbar: pbar.finish()
-
-    def _join_field_lists(self, field_list):
-        return field_list
-
-    def _setup_field_lists(self):
-        field_list = self.get_data("/", "DataFields")
-        if field_list is None:
-            mylog.info("Gathering a field list (this may take a moment.)")
-            field_list = set()
-            random_sample = self._generate_random_grids()
-            for grid in random_sample:
-                if not hasattr(grid, 'filename'): continue
-                try:
-                    gf = grid.getFields()
-                except grid._read_exception:
-                    mylog.debug("Grid %s is a bit funky?", grid.id)
-                    continue
-                mylog.debug("Grid %s has: %s", grid.id, gf)
-                field_list = field_list.union(gf)
-            field_list = self._join_field_lists(field_list)
-            self.save_data(list(field_list),"/","DataFields")
-=======
             field_list = None
         field_list = self._mpi_bcast_pickled(field_list)
         self.save_data(list(field_list),"/","DataFields",passthrough=True)
->>>>>>> 3a0e2576
         self.field_list = list(field_list)
 
     def _setup_unknown_fields(self):
@@ -1081,16 +691,6 @@
 
 
 class EnzoHierarchyInMemory(EnzoHierarchy):
-<<<<<<< HEAD
-    _data_style = 8
-    def _obtain_enzo(self):
-        import enzo; return enzo
-
-    def __init__(self, pf, data_style = None):
-        self.parameter_file = weakref.proxy(pf) # for _obtain_enzo
-        if data_style is None: data_style = self._data_style
-        enzo = self._obtain_enzo()
-=======
 
     grid = EnzoGridInMemory
     _enzo = None
@@ -1104,7 +704,6 @@
 
     def __init__(self, pf, data_style = None):
         self.data_style = data_style
->>>>>>> 3a0e2576
         self.float_type = 'float64'
         self.parameter_file = weakref.proxy(pf) # for _obtain_enzo
         self.float_type = self.enzo.hierarchy_information["GridLeftEdge"].dtype
@@ -1114,30 +713,11 @@
     def _initialize_data_storage(self):
         pass
 
-<<<<<<< HEAD
-    def _join_field_lists(self, field_list):
-        from mpi4py import MPI
-        MPI.COMM_WORLD.Barrier()
-        data = list(field_list)
-        if MPI.COMM_WORLD.rank == 0:
-            for i in range(1, MPI.COMM_WORLD.size):
-                data += MPI.COMM_WORLD.recv(source=i, tag=0)
-            data = list(set(data))
-        else:
-            MPI.COMM_WORLD.send(data, dest=0, tag=0)
-        MPI.COMM_WORLD.Barrier()
-        return MPI.COMM_WORLD.bcast(data, root=0)
-=======
     def _count_grids(self):
         self.num_grids = self.enzo.hierarchy_information["GridDimensions"].shape[0]
->>>>>>> 3a0e2576
 
     def _parse_hierarchy(self):
         self._copy_hierarchy_structure()
-<<<<<<< HEAD
-        enzo = self._obtain_enzo()
-=======
->>>>>>> 3a0e2576
         mylog.debug("Copying reverse tree")
         reverse_tree = self.enzo.hierarchy_information["GridParentIDs"].ravel().tolist()
         # Initial setup:
@@ -1161,23 +741,9 @@
         self.grids = na.array(self.grids, dtype='object')
         mylog.debug("Prepared")
 
-<<<<<<< HEAD
-    def _copy_hierarchy_structure(self):
-        enzo = self._obtain_enzo()
-        self.gridDimensions[:] = enzo.hierarchy_information["GridDimensions"][:]
-        self.gridStartIndices[:] = enzo.hierarchy_information["GridStartIndices"][:]
-        self.gridEndIndices[:] = enzo.hierarchy_information["GridEndIndices"][:]
-        self.gridLeftEdge[:] = enzo.hierarchy_information["GridLeftEdge"][:]
-        self.gridRightEdge[:] = enzo.hierarchy_information["GridRightEdge"][:]
-        self.gridLevels[:] = enzo.hierarchy_information["GridLevels"][:]
-        self.gridTimes[:] = enzo.hierarchy_information["GridTimes"][:]
-        self.gridProcs = enzo.hierarchy_information["GridProcs"].copy()
-        self.gridNumberOfParticles[:] = enzo.hierarchy_information["GridNumberOfParticles"][:]
-=======
     def _initialize_grid_arrays(self):
         EnzoHierarchy._initialize_grid_arrays(self)
         self.grid_procs = na.zeros((self.num_grids,1),'int32')
->>>>>>> 3a0e2576
 
     def _copy_hierarchy_structure(self):
         # Dimensions are important!
@@ -1193,33 +759,7 @@
     def save_data(self, *args, **kwargs):
         pass
 
-    def save_data(self, *args, **kwargs):
-        pass
-
 class EnzoHierarchy1D(EnzoHierarchy):
-<<<<<<< HEAD
-    def __init__(self, *args, **kwargs):
-        EnzoHierarchy.__init__(self, *args, **kwargs)
-        self.gridLeftEdge[:,1:3] = 0.0
-        self.gridRightEdge[:,1:3] = 1.0
-        self.gridDimensions[:,1:3] = 1.0
-        self.gridDys[:,0] = 1.0
-        self.gridDzs[:,0] = 1.0
-        for g in self.grids:
-            g._prepare_grid()
-            g._setup_dx()
-
-class EnzoHierarchy2D(EnzoHierarchy):
-    def __init__(self, *args, **kwargs):
-        EnzoHierarchy.__init__(self, *args, **kwargs)
-        self.gridLeftEdge[:,2] = 0.0
-        self.gridRightEdge[:,2] = 1.0
-        self.gridDimensions[:,2] = 1.0
-        self.gridDzs[:,0] = 1.0
-        for g in self.grids:
-            g._prepare_grid()
-            g._setup_dx()
-=======
 
     def _fill_arrays(self, ei, si, LE, RE, np):
         self.grid_dimensions[:,:1] = ei
@@ -1244,7 +784,6 @@
         self.grid_left_edge[:,2] = 0.0
         self.grid_right_edge[:,2] = 1.0
         self.grid_dimensions[:,2] = 1
->>>>>>> 3a0e2576
 
 scanf_regex = {}
 scanf_regex['e'] = r"[-+]?\d+\.?\d*?|\.\d+[eE][-+]?\d+?"
