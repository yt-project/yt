--- conflicted
+++ resolved
@@ -1185,7 +1185,6 @@
         # to signify zero length (aka a scalar).
         return 0
 
-<<<<<<< HEAD
 def array_like_field(data, x, field):
     field = data._determine_fields(field)[0]
     if isinstance(field, tuple):
@@ -1204,13 +1203,6 @@
         return data.ds.arr(x, units)
     else:
         return data.ds.quan(x, units)
-=======
-def handle_mks_cgs(values, field_units):
-    try:
-        values = values.to(field_units)
-    except YTEquivalentDimsError as e:
-        values = values.to_equivalent(e.new_units, e.base)
-    return values
 
 def validate_3d_array(obj):
     if not iterable(obj) or len(obj) != 3:
@@ -1295,5 +1287,4 @@
             and not iterable(center):
         raise TypeError("Expected 'center' to be a numeric object of type "
                         "list/tuple/np.ndarray/YTArray/YTQuantity, "
-                        "received '%s'." % str(type(center)).split("'")[1])
->>>>>>> ae87a5c0
+                        "received '%s'." % str(type(center)).split("'")[1])