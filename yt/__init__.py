"""
YT is a package written primarily in Python designed to make the task of
running Enzo easier.  It contains facilities for creating Enzo data (currently
in prototype form) as well as runnning Enzo simulations, simulating the actions
of Enzo on various existing data, and analyzing output from Enzo in a
wide-variety of methods.

An ever-growing collection of documentation is also available at
http://yt-project.org/doc/ . Additionally, there is a
project site at http://yt-project.org/ with recipes, a wiki, a variety of
ways of peering into the version control, and a bug-reporting system.

YT is divided into several packages.

frontends
---------

This is where interfaces to codes are created.  Within each subdirectory of
yt/frontends/ there must exist the following files, even if empty:

* data_structures.py, where subclasses of AMRGridPatch, Dataset and
  AMRHierarchy are defined.
* io.py, where a subclass of IOHandler is defined.
* misc.py, where any miscellaneous functions or classes are defined.
* definitions.py, where any definitions specific to the frontend are
  defined.  (i.e., header formats, etc.)

visualization
-------------

This is where all visualization modules are stored.  This includes plot
collections, the volume rendering interface, and pixelization frontends.

data_objects
------------

All objects that handle data, processed or unprocessed, not explicitly
defined as visualization are located in here.  This includes the base
classes for data regions, covering grids, time series, and so on.  This
also includes derived fields and derived quantities.

analysis_modules
----------------

This is where all mechanisms for processing data live.  This includes
things like clump finding, halo profiling, halo finding, and so on.  This
is something of a catchall, but it serves as a level of greater
abstraction that simply data selection and modification.

gui
---

This is where all GUI components go.  Typically this will be some small
tool used for one or two things, which contains a launching mechanism on
the command line.

utilities
---------

All broadly useful code that doesn't clearly fit in one of the other
categories goes here.



"""

#-----------------------------------------------------------------------------
# Copyright (c) 2013, yt Development Team.
#
# Distributed under the terms of the Modified BSD License.
#
# The full license is in the file COPYING.txt, distributed with this software.
#-----------------------------------------------------------------------------

__version__ = "3.2-dev"

# First module imports
import numpy as np # For modern purposes
import numpy # In case anyone wishes to use it by name

from yt.funcs import \
    iterable, \
    get_memory_usage, \
    print_tb, \
    rootonly, \
    insert_ipython, \
    get_pbar, \
    only_on_root, \
    is_root, \
    get_version_stack, \
    get_yt_supp, \
    get_yt_version, \
    parallel_profile, \
    enable_plugins, \
    memory_checker, \
    deprecated_class
from yt.utilities.logger import ytLogger as mylog

import yt.utilities.physical_constants as physical_constants
import yt.units as units
from yt.units.yt_array import \
    YTArray, \
    YTQuantity, \
    uconcatenate, \
    uintersect1d, \
    uunion1d

from yt.fields.api import \
    field_plugins, \
    DerivedField, \
    FieldDetector, \
    FieldInfoContainer, \
    ValidateParameter, \
    ValidateDataField, \
    ValidateProperty, \
    ValidateSpatial, \
    ValidateGridType, \
    add_field, \
    derived_field

from yt.data_objects.api import \
    BinnedProfile1D, BinnedProfile2D, BinnedProfile3D, \
    DatasetSeries, \
    ImageArray, particle_filter, create_profile, \
    Profile1D, Profile2D, Profile3D, ParticleProfile

# For backwards compatibility
TimeSeriesData = deprecated_class(DatasetSeries)

from yt.frontends.api import _frontend_container
frontends = _frontend_container()

from yt.frontends.stream.api import \
    load_uniform_grid, load_amr_grids, \
    load_particles, load_hexahedral_mesh, load_octree, \
    hexahedral_connectivity

# For backwards compatibility
GadgetDataset = frontends.gadget.GadgetDataset
GadgetStaticOutput = deprecated_class(GadgetDataset)
TipsyDataset = frontends.tipsy.TipsyDataset
TipsyStaticOutput = deprecated_class(TipsyDataset)

# Now individual component imports from the visualization API
from yt.visualization.api import \
    FixedResolutionBuffer, ObliqueFixedResolutionBuffer, \
    write_bitmap, write_image, \
    apply_colormap, scale_image, write_projection, \
    SlicePlot, AxisAlignedSlicePlot, OffAxisSlicePlot, \
    ProjectionPlot, OffAxisProjectionPlot, \
<<<<<<< HEAD
    show_colormaps, ProfilePlot, PhasePlot, ParticlePlot
=======
    show_colormaps, ProfilePlot, PhasePlot, \
    ParticlePhasePlot, AxisAlignedParticlePlot, \
    ParticleImageBuffer
>>>>>>> cb8da246

from yt.visualization.volume_rendering.api import \
    off_axis_projection, ColorTransferFunction, \
    TransferFunctionHelper, TransferFunction, MultiVariateTransferFunction

from yt.utilities.parallel_tools.parallel_analysis_interface import \
    parallel_objects, enable_parallelism, communication_system

from yt.convenience import \
    load, simulation

from yt.testing import \
    run_nose

# Import some helpful math utilities
from yt.utilities.math_utils import \
    ortho_find, quartiles, periodic_position
<|MERGE_RESOLUTION|>--- conflicted
+++ resolved
@@ -148,13 +148,9 @@
     apply_colormap, scale_image, write_projection, \
     SlicePlot, AxisAlignedSlicePlot, OffAxisSlicePlot, \
     ProjectionPlot, OffAxisProjectionPlot, \
-<<<<<<< HEAD
-    show_colormaps, ProfilePlot, PhasePlot, ParticlePlot
-=======
     show_colormaps, ProfilePlot, PhasePlot, \
     ParticlePhasePlot, AxisAlignedParticlePlot, \
     ParticleImageBuffer
->>>>>>> cb8da246
 
 from yt.visualization.volume_rendering.api import \
     off_axis_projection, ColorTransferFunction, \
