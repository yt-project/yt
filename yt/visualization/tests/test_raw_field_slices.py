--- conflicted
+++ resolved
@@ -1,40 +1,24 @@
-"""
-Tests for making slices through raw fields
-
-"""
-
-# -----------------------------------------------------------------------------
-# Copyright (c) 2017, yt Development Team.
-#
-# Distributed under the terms of the Modified BSD License.
-#
-# The full license is in the file COPYING.txt, distributed with this software.
-# -----------------------------------------------------------------------------
 import pytest
 
-<<<<<<< HEAD
 import yt
 from yt.utilities.answer_testing import utils
 from yt.utilities.answer_testing.answer_tests import generic_image
-=======
-def compare(ds, field, test_prefix, decimals=12):
-    def slice_image(filename_prefix):
+
+
+def compare(ds, field):
+    def slice_image(im_name):
         sl = yt.SlicePlot(ds, "z", field)
         sl.set_log("all", False)
-        image_file = sl.save(filename_prefix)
+        image_file = sl.save(im_name)
         return image_file
 
-    slice_image.__name__ = f"slice_{test_prefix}"
-    test = GenericImageTest(ds, slice_image, decimals)
-    test.prefix = test_prefix
-    return test
+    gi = generic_image(slice_image)
+    return gi
 
->>>>>>> e72fc9a3
 
 raw_fields = "Laser/plt00015"
 
 
-<<<<<<< HEAD
 @pytest.mark.answer_test
 @pytest.mark.usefixtures("temp_dir")
 class TestRawFieldSlices:
@@ -44,15 +28,5 @@
     @utils.requires_ds(raw_fields)
     def test_raw_field_slices(self, field):
         ds = utils.data_dir_load(raw_fields)
-        sl = yt.SlicePlot(ds, "z", field)
-        sl.set_log("all", False)
-        image_file = sl.save("slice_answers_raw_{}".format(field[1]))
-        gi = generic_image(image_file[0])
-        self.hashes.update({"generic_image": gi})
-=======
-@requires_ds(raw_fields)
-def test_raw_field_slices():
-    ds = data_dir_load(raw_fields)
-    for field in _raw_field_names:
-        yield compare(ds, field, f"answers_raw_{field[1]}")
->>>>>>> e72fc9a3
+        gi = compare(ds, field)
+        self.hashes.update({"generic_image": gi})