--- conflicted
+++ resolved
@@ -1,15 +1,3 @@
-"""
-Tests for making line plots
-
-"""
-
-# -----------------------------------------------------------------------------
-# Copyright (c) 2017, yt Development Team.
-#
-# Distributed under the terms of the Modified BSD License.
-#
-# The full license is in the file COPYING.txt, distributed with this software.
-# -----------------------------------------------------------------------------
 import os
 import tempfile
 
@@ -21,12 +9,14 @@
 from yt.visualization.line_plot import _validate_point
 
 
-<<<<<<< HEAD
-def image_from_plot(plot):
-    tmpfd, tmpfname = tempfile.mkstemp(suffix=".png")
-    os.close(tmpfd)
-    plot.save(tmpfname)
-    return tmpfname
+def compare(plot):
+    def image_from_plot():
+        tmpfd, tmpfname = tempfile.mkstemp(suffix=".png")
+        os.close(tmpfd)
+        return plot.save(tmpfname)
+
+    gi = generic_image(image_from_plot)
+    return gi
 
 
 @pytest.mark.answer_test
@@ -46,8 +36,7 @@
         plot.set_x_unit("cm")
         plot.set_unit(fields[0], "kg/cm**3")
         plot.annotate_title(fields[0], "Density Plot")
-        img_fname = image_from_plot(plot)
-        gi = generic_image(img_fname)
+        gi = compare(plot)
         self.hashes.update({"generic_image": gi})
 
     def test_multi_line_plot(self):
@@ -62,64 +51,8 @@
         plot = yt.LinePlot.from_lines(ds, fields, lines, field_labels=field_labels)
         plot.annotate_legend(fields[0])
         plot.annotate_legend(fields[1])
-        img_fname = image_from_plot(plot)
-        gi = generic_image(img_fname)
+        gi = compare(plot)
         self.hashes.update({"generic_image": gi})
-=======
-def setup():
-    """Test specific setup."""
-    from yt.config import ytcfg
-
-    ytcfg["yt", "__withintesting"] = "True"
-
-
-def compare(ds, plot, test_prefix, test_name, decimals=12):
-    def image_from_plot(filename_prefix):
-        return plot.save(filename_prefix)
-
-    image_from_plot.__name__ = f"line_{test_prefix}"
-    test = GenericImageTest(ds, image_from_plot, decimals)
-    test.prefix = test_prefix
-    test.answer_name = test_name
-    return test
-
-
-@attr(ANSWER_TEST_TAG)
-def test_line_plot():
-    ds = fake_random_ds(4)
-    fields = [field for field in ds.field_list if field[0] == "stream"]
-    field_labels = {f: f[1] for f in fields}
-    plot = yt.LinePlot(
-        ds, fields, (0, 0, 0), (1, 1, 0), 1000, field_labels=field_labels
-    )
-    plot.annotate_legend(fields[0])
-    plot.annotate_legend(fields[1])
-    plot.set_x_unit("cm")
-    plot.set_unit(fields[0], "kg/cm**3")
-    plot.annotate_title(fields[0], "Density Plot")
-    yield compare(
-        ds, plot, test_prefix="answers_line_plot", test_name="answers_line_plot"
-    )
-
-
-@attr(ANSWER_TEST_TAG)
-def test_multi_line_plot():
-    ds = fake_random_ds(4)
-    fields = [field for field in ds.field_list if field[0] == "stream"]
-    field_labels = {f: f[1] for f in fields}
-    lines = []
-    lines.append(yt.LineBuffer(ds, [0.25, 0, 0], [0.25, 1, 0], 100, label="x = 0.5"))
-    lines.append(yt.LineBuffer(ds, [0.5, 0, 0], [0.5, 1, 0], 100, label="x = 0.5"))
-    plot = yt.LinePlot.from_lines(ds, fields, lines, field_labels=field_labels)
-    plot.annotate_legend(fields[0])
-    plot.annotate_legend(fields[1])
-    yield compare(
-        ds,
-        plot,
-        test_prefix="answers_multi_line_plot",
-        test_name="answers_multi_line_plot",
-    )
->>>>>>> e72fc9a3
 
 
 def test_line_buffer():
