--- conflicted
+++ resolved
@@ -153,10 +153,6 @@
 
     def _get_best_layout(self):
 
-<<<<<<< HEAD
-        cb_size = self._cb_size
-        cb_text_size = self._ax_text_size[1] + 0.45
-=======
         # Ensure the figure size along the long axis is always equal to _figure_size
         if iterable(self._figure_size):
             x_fig_size = self._figure_size[0]
@@ -175,7 +171,6 @@
         else:
             cb_size = x_fig_size*0.04
             cb_text_size = 0.0
->>>>>>> d96b8ab5
 
         if self._draw_axes:
             x_axis_size = self._ax_text_size[0]
