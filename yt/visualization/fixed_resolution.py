"""
Fixed resolution buffer support, along with a primitive image analysis tool.

Author: Matthew Turk <matthewturk@gmail.com>
Affiliation: KIPAC/SLAC/Stanford
Homepage: http://yt-project.org/
License:
  Copyright (C) 2008-2011 Matthew Turk.  All Rights Reserved.

  This file is part of yt.

  yt is free software; you can redistribute it and/or modify
  it under the terms of the GNU General Public License as published by
  the Free Software Foundation; either version 3 of the License, or
  (at your option) any later version.

  This program is distributed in the hope that it will be useful,
  but WITHOUT ANY WARRANTY; without even the implied warranty of
  MERCHANTABILITY or FITNESS FOR A PARTICULAR PURPOSE.  See the
  GNU General Public License for more details.

  You should have received a copy of the GNU General Public License
  along with this program.  If not, see <http://www.gnu.org/licenses/>.
"""

from yt.funcs import *
from yt.utilities.definitions import \
    x_dict, \
    y_dict, \
    axis_names
from .volume_rendering.api import off_axis_projection
from yt.data_objects.image_array import ImageArray
from yt.utilities.lib.misc_utilities import \
    pixelize_cylinder
import _MPL
import numpy as np
import weakref

class FixedResolutionBuffer(object):
    r"""
    FixedResolutionBuffer(data_source, bounds, buff_size, antialias = True)

    This accepts a 2D data object, such as a Projection or Slice, and
    implements a protocol for generating a pixelized, fixed-resolution
    image buffer.

    yt stores 2D AMR data internally as a set of 2D coordinates and the
    half-width of individual pixels.  Converting this to an image buffer
    requires a deposition step, where individual variable-resolution pixels
    are deposited into a buffer of some resolution, to create an image.
    This object is an interface to that pixelization step: it can deposit
    multiple fields.  It acts as a standard AMRData object, such that
    dict-style access returns an image of a given field.

    Parameters
    ----------
    data_source : :class:`yt.data_objects.data_containers.AMRProjBase` or :class:`yt.data_objects.data_containers.AMRSliceBase`
        This is the source to be pixelized, which can be a projection or a
        slice.  (For cutting planes, see
        `yt.visualization.fixed_resolution.ObliqueFixedResolutionBuffer`.)
    bounds : sequence of floats
        Bounds are the min and max in the image plane that we want our
        image to cover.  It's in the order of (xmin, xmax, ymin, ymax),
        where the coordinates are all in the appropriate code units.
    buff_size : sequence of ints
        The size of the image to generate.
    antialias : boolean
        This can be true or false.  It determines whether or not sub-pixel
        rendering is used during data deposition.
    periodic : boolean
        This can be true or false, and governs whether the pixelization
        will span the domain boundaries.

    See Also
    --------
    :class:`yt.visualization.fixed_resolution.ObliqueFixedResolutionBuffer` : A similar object,
                                                     used for cutting
                                                     planes.

    Examples
    --------
    To make a projection and then several images, you can generate a
    single FRB and then access multiple fields:

    >>> proj = pf.h.proj(0, "Density")
    >>> frb1 = FixedResolutionBuffer(proj, (0.2, 0.3, 0.4, 0.5),
                    (1024, 1024))
    >>> print frb1["Density"].max()
    1.0914e-9
    >>> print frb1["Temperature"].max()
    104923.1
    """
    _exclude_fields = ('pz','pdz','dx','x','y','z')
    def __init__(self, data_source, bounds, buff_size, antialias = True,
                 periodic = False):
<<<<<<< HEAD
        r"""
        FixedResolutionBuffer(data_source, bounds, buff_size, antialias = True)

        This accepts a 2D data object, such as a Projection or Slice, and
        implements a protocol for generating a pixelized, fixed-resolution
        image buffer.

        yt stores 2D AMR data internally as a set of 2D coordinates and the
        half-width of individual pixels.  Converting this to an image buffer
        requires a deposition step, where individual variable-resolution pixels
        are deposited into a buffer of some resolution, to create an image.
        This object is an interface to that pixelization step: it can deposit
        multiple fields.  It acts as a standard YTDataContainer object, such that
        dict-style access returns an image of a given field.

        Parameters
        ----------
        data_source : :class:`yt.data_objects.data_containers.YTOverlapProjBase` or :class:`yt.data_objects.data_containers.YTSliceBase`
            This is the source to be pixelized, which can be a projection or a
            slice.  (For cutting planes, see
            `yt.visualization.fixed_resolution.ObliqueFixedResolutionBuffer`.)
        bounds : sequence of floats
            Bounds are the min and max in the image plane that we want our
            image to cover.  It's in the order of (xmin, xmax, ymin, ymax),
            where the coordinates are all in the appropriate code units.
        buff_size : sequence of ints
            The size of the image to generate.
        antialias : boolean
            This can be true or false.  It determines whether or not sub-pixel
            rendering is used during data deposition.
        periodic : boolean
            This can be true or false, and governs whether the pixelization
            will span the domain boundaries.

        See Also
        --------
        :class:`yt.visualization.fixed_resolution.ObliqueFixedResolutionBuffer` : A similar object,
                                                         used for cutting
                                                         planes.

        Examples
        --------
        To make a projection and then several images, you can generate a
        single FRB and then access multiple fields:

        >>> proj = pf.h.proj("Density", "y")
        >>> frb1 = FixedResolutionBuffer(proj, (0.2, 0.3, 0.4, 0.5),
                        (1024, 1024))
        >>> print frb1["Density"].max()
        1.0914e-9
        >>> print frb1["Temperature"].max()
        104923.1
        """
=======
>>>>>>> 04df7782
        self.data_source = data_source
        self.pf = data_source.pf
        self.bounds = bounds
        self.buff_size = buff_size
        self.antialias = antialias
        self.data = {}
        self.axis = data_source.axis
        self.periodic = periodic

        h = getattr(data_source, "hierarchy", None)
        if h is not None:
            h.plots.append(weakref.proxy(self))

        # Handle periodicity, just in case
        if self.data_source.axis < 3:
            DLE = self.pf.domain_left_edge
            DRE = self.pf.domain_right_edge
            DD = float(self.periodic)*(DRE - DLE)
            axis = self.data_source.axis
            xax = x_dict[axis]
            yax = y_dict[axis]
            self._period = (DD[xax], DD[yax])
            self._edges = ( (DLE[xax], DRE[xax]), (DLE[yax], DRE[yax]) )
        
    def keys(self):
        return self.data.keys()
    
    def __delitem__(self, item):
        del self.data[item]
    
    def __getitem__(self, item):
        if item in self.data: return self.data[item]
        mylog.info("Making a fixed resolution buffer of (%s) %d by %d" % \
            (item, self.buff_size[0], self.buff_size[1]))
        buff = _MPL.Pixelize(self.data_source['px'],
                             self.data_source['py'],
                             self.data_source['pdx'],
                             self.data_source['pdy'],
                             self.data_source[item],
                             self.buff_size[0], self.buff_size[1],
                             self.bounds, int(self.antialias),
                             self._period, int(self.periodic),
                             ).transpose()
        ia = ImageArray(buff, info=self._get_info(item))
        self[item] = ia
        return ia 

    def __setitem__(self, item, val):
        self.data[item] = val

    def _get_data_source_fields(self):
        exclude = self.data_source._key_fields + list(self._exclude_fields)
        fields = getattr(self.data_source, "fields", [])
        fields += getattr(self.data_source, "field_data", {}).keys()
        for f in fields:
            if f not in exclude:
                self[f]

    def _get_info(self, item):
        info = {}
        ftype, fname = field = self.data_source._determine_fields(item)[0]
        finfo = self.data_source.pf._get_field_info(*field)
        info['data_source'] = self.data_source.__str__()  
        info['axis'] = self.data_source.axis
        info['field'] = str(item)
        info['units'] = finfo.get_units()
        info['xlim'] = self.bounds[:2]
        info['ylim'] = self.bounds[2:]
        info['length_to_cm'] = self.data_source.pf['cm']
        info['projected_units'] = finfo.get_projected_units()
        info['center'] = self.data_source.center
        
        try:
            info['coord'] = self.data_source.coord
        except AttributeError:
            pass
        
        try:
            info['weight_field'] = self.data_source.weight_field
        except AttributeError:
            pass
        
        info['label'] = finfo.display_name
        if info['label'] is None:
            info['label'] = r'$\rm{'+fname+r'}$'
        elif info['label'].find('$') == -1:
            info['label'] = info['label'].replace(' ','\/')
            info['label'] = r'$\rm{'+info['label']+r'}$'
        
        # Try to determine the units of the data
        units = None
        if self.data_source._type_name in ("slice", "cutting"):
            units = info['units']
        elif self.data_source._type_name in ("proj", "overlap_proj"):
            if (self.data_source.weight_field is not None or
                self.data_source.proj_style == "mip"):
                units = info['units']
            else:
                units = info['projected_units']
        
        if units is None or units == '':
            pass
        else:
            info['label'] += r'$\/\/('+units+r')$'
        

        return info

    def convert_to_pixel(self, coords):
        r"""This function converts coordinates in code-space to pixel-space.

        Parameters
        ----------
        coords : sequence of array_like
            This is (x_coord, y_coord).  Because of the way the math is done,
            these can both be arrays.

        Returns
        -------
        output : sequence of array_like
            This returns px_coord, py_coord

        """
        dpx = (self.bounds[1]-self.bounds[0])/self.buff_size[0]
        dpy = (self.bounds[3]-self.bounds[2])/self.buff_size[1]
        px = (coords[0] - self.bounds[0])/dpx
        py = (coords[1] - self.bounds[2])/dpy
        return (px, py)

    def convert_distance_x(self, distance):
        r"""This function converts code-space distance into pixel-space
        distance in the x-coordiante.

        Parameters
        ----------
        distance : array_like
            This is x-distance in code-space you would like to convert.

        Returns
        -------
        output : array_like
            The return value is the distance in the y-pixel coordinates.

        """
        dpx = (self.bounds[1]-self.bounds[0])/self.buff_size[0]
        return distance/dpx
        
    def convert_distance_y(self, distance):
        r"""This function converts code-space distance into pixel-space
        distance in the y-coordiante.

        Parameters
        ----------
        distance : array_like
            This is y-distance in code-space you would like to convert.

        Returns
        -------
        output : array_like
            The return value is the distance in the x-pixel coordinates.

        """
        dpy = (self.bounds[3]-self.bounds[2])/self.buff_size[1]
        return distance/dpy

    def export_hdf5(self, filename, fields = None):
        r"""Export a set of fields to a set of HDF5 datasets.

        This function will export any number of fields into datasets in a new
        HDF5 file.
        
        Parameters
        ----------
        filename : string
            This file will be opened in "append" mode.
        fields : list of strings
            These fields will be pixelized and output.
        """
        import h5py
        if fields is None: fields = self.data.keys()
        output = h5py.File(filename, "a")
        for field in fields:
            output.create_dataset(field,data=self[field])
        output.close()

    def export_fits(self, filename_prefix, fields = None, clobber=False,
                    other_keys=None, gzip_file=False, units="1"):

        """
        This will export a set of FITS images of either the fields specified
        or all the fields already in the object.  The output filename is
        *filename_prefix*. If clobber is set to True, this will overwrite any
        existing FITS file.

        This requires the *pyfits* module, which is a standalone module
        provided by STSci to interface with FITS-format files.
        """
        r"""Export a set of pixelized fields to a FITS file.

        This will export a set of FITS images of either the fields specified
        or all the fields already in the object.  The output filename is the
        the specified prefix.

        Parameters
        ----------
        filename_prefix : string
            This prefix will be prepended to every FITS file name.
        fields : list of strings
            These fields will be pixelized and output.
        clobber : boolean
            If the file exists, this governs whether we will overwrite.
        other_keys : dictionary, optional
            A set of header keys and values to write into the FITS header.
        gzip_file : boolean, optional
            gzip the file after writing, default False
        units : string, optional
            the length units that the coordinates are written in, default '1'
        """
        
        import pyfits
        from os import system
        
        extra_fields = ['x','y','z','px','py','pz','pdx','pdy','pdz','weight_field']
        if filename_prefix.endswith('.fits'): filename_prefix=filename_prefix[:-5]
        if fields is None: 
            fields = [field for field in self.data_source.fields 
                      if field not in extra_fields]

        nx, ny = self.buff_size
        dx = (self.bounds[1]-self.bounds[0])/nx*self.pf[units]
        dy = (self.bounds[3]-self.bounds[2])/ny*self.pf[units]
        xmin = self.bounds[0]*self.pf[units]
        ymin = self.bounds[2]*self.pf[units]
        simtime = self.pf.current_time

        hdus = []

        first = True
        
        for field in fields:

            if (first) :
                hdu = pyfits.PrimaryHDU(self[field])
                first = False
            else :
                hdu = pyfits.ImageHDU(self[field])
                
            if self.data_source.has_key('weight_field'):
                weightname = self.data_source._weight
                if weightname is None: weightname = 'None'
                field = field +'_'+weightname

            hdu.header.update("Field", field)
            hdu.header.update("Time", simtime)

            hdu.header.update('WCSNAMEP', "PHYSICAL")            
            hdu.header.update('CTYPE1P', "LINEAR")
            hdu.header.update('CTYPE2P', "LINEAR")
            hdu.header.update('CRPIX1P', 0.5)
            hdu.header.update('CRPIX2P', 0.5)
            hdu.header.update('CRVAL1P', xmin)
            hdu.header.update('CRVAL2P', ymin)
            hdu.header.update('CDELT1P', dx)
            hdu.header.update('CDELT2P', dy)
                    
            hdu.header.update('CTYPE1', "LINEAR")
            hdu.header.update('CTYPE2', "LINEAR")                                
            hdu.header.update('CUNIT1', units)
            hdu.header.update('CUNIT2', units)
            hdu.header.update('CRPIX1', 0.5)
            hdu.header.update('CRPIX2', 0.5)
            hdu.header.update('CRVAL1', xmin)
            hdu.header.update('CRVAL2', ymin)
            hdu.header.update('CDELT1', dx)
            hdu.header.update('CDELT2', dy)

            if (other_keys is not None) :

                for k,v in other_keys.items() :

                    hdu.header.update(k,v)

            hdus.append(hdu)

            del hdu
            
        hdulist = pyfits.HDUList(hdus)

        hdulist.writeto("%s.fits" % (filename_prefix), clobber=clobber)
        
        if (gzip_file) :
            clob = ""
            if (clobber) : clob = "-f"
            system("gzip "+clob+" %s.fits" % (filename_prefix))
        
    def open_in_ds9(self, field, take_log=True):
        """
        This will open a given field in the DS9 viewer.

        Displaying fields can often be much easier in an interactive viewer,
        particularly one as versatile as DS9.  This function will pixelize a
        field and export it to an interactive DS9 package.  This requires the
        *numdisplay* package, which is a simple download from STSci.
        Furthermore, it presupposed that it can connect to DS9 -- that is, that
        DS9 is already open.

        Parameters
        ----------
        field : strings
            This field will be pixelized and displayed.
        take_log : boolean
            DS9 seems to have issues with logging fields in-memory.  This will
            pre-log the field before sending it to DS9.
        """
        import numdisplay
        numdisplay.open()
        if take_log: data=np.log10(self[field])
        else: data=self[field]
        numdisplay.display(data)    

    @property
    def limits(self):
        rv = dict(x = None, y = None, z = None)
        xax = x_dict[self.axis]
        yax = y_dict[self.axis]
        xn = axis_names[xax]
        yn = axis_names[yax]
        rv[xn] = (self.bounds[0], self.bounds[1])
        rv[yn] = (self.bounds[2], self.bounds[3])
        return rv

class CylindricalFixedResolutionBuffer(FixedResolutionBuffer):

    def __init__(self, data_source, radius, buff_size, antialias = True) :

        self.data_source = data_source
        self.pf = data_source.pf
        self.radius = radius
        self.buff_size = buff_size
        self.antialias = antialias
        self.data = {}
        
        h = getattr(data_source, "hierarchy", None)
        if h is not None:
            h.plots.append(weakref.proxy(self))

    def __getitem__(self, item) :
        if item in self.data: return self.data[item]
        buff = pixelize_cylinder(self.data_source["r"], self.data_source["dr"],
                                 self.data_source["theta"], self.data_source["dtheta"],
                                 self.buff_size, self.data_source[item].astype("float64"),
                                 self.radius)
        self[item] = buff
        return buff
        
class ObliqueFixedResolutionBuffer(FixedResolutionBuffer):
    """
    This object is a subclass of :class:`yt.visualization.fixed_resolution.FixedResolutionBuffer`
    that supports non-aligned input data objects, primarily cutting planes.
    """
    def __getitem__(self, item):
        if item in self.data: return self.data[item]
        indices = np.argsort(self.data_source['dx'])[::-1]
        buff = _MPL.CPixelize( self.data_source['x'],   self.data_source['y'],   self.data_source['z'],
                               self.data_source['px'],  self.data_source['py'],
                               self.data_source['pdx'], self.data_source['pdy'], self.data_source['pdz'],
                               self.data_source.center, self.data_source._inv_mat, indices,
                               self.data_source[item],
                               self.buff_size[0], self.buff_size[1],
                               self.bounds).transpose()
        ia = ImageArray(buff, info=self._get_info(item))
        self[item] = ia
        return ia 


class OffAxisProjectionFixedResolutionBuffer(FixedResolutionBuffer):
    def __init__(self, data_source, bounds, buff_size, antialias = True,                                                         
                 periodic = False):
        self.data = {}
        FixedResolutionBuffer.__init__(self, data_source, bounds, buff_size, antialias, periodic)

    def __getitem__(self, item):
        if item in self.data: return self.data[item]
        mylog.info("Making a fixed resolutuion buffer of (%s) %d by %d" % \
            (item, self.buff_size[0], self.buff_size[1]))
        ds = self.data_source
        width = (self.bounds[1] - self.bounds[0],
                 self.bounds[3] - self.bounds[2],
                 self.bounds[5] - self.bounds[4])
        buff = off_axis_projection(ds.pf, ds.center, ds.normal_vector,
                                   width, ds.resolution, item,
                                   weight=ds.weight_field, volume=ds.volume,
                                   no_ghost=ds.no_ghost, interpolated=ds.interpolated,
                                   north_vector=ds.north_vector)
        ia = ImageArray(buff.swapaxes(0,1), info=self._get_info(item))
        self[item] = ia
        return ia 

<|MERGE_RESOLUTION|>--- conflicted
+++ resolved
@@ -37,6 +37,7 @@
 import weakref
 
 class FixedResolutionBuffer(object):
+    _exclude_fields = ('pz','pdz','dx','x','y','z')
     r"""
     FixedResolutionBuffer(data_source, bounds, buff_size, antialias = True)
 
@@ -90,65 +91,8 @@
     >>> print frb1["Temperature"].max()
     104923.1
     """
-    _exclude_fields = ('pz','pdz','dx','x','y','z')
     def __init__(self, data_source, bounds, buff_size, antialias = True,
                  periodic = False):
-<<<<<<< HEAD
-        r"""
-        FixedResolutionBuffer(data_source, bounds, buff_size, antialias = True)
-
-        This accepts a 2D data object, such as a Projection or Slice, and
-        implements a protocol for generating a pixelized, fixed-resolution
-        image buffer.
-
-        yt stores 2D AMR data internally as a set of 2D coordinates and the
-        half-width of individual pixels.  Converting this to an image buffer
-        requires a deposition step, where individual variable-resolution pixels
-        are deposited into a buffer of some resolution, to create an image.
-        This object is an interface to that pixelization step: it can deposit
-        multiple fields.  It acts as a standard YTDataContainer object, such that
-        dict-style access returns an image of a given field.
-
-        Parameters
-        ----------
-        data_source : :class:`yt.data_objects.data_containers.YTOverlapProjBase` or :class:`yt.data_objects.data_containers.YTSliceBase`
-            This is the source to be pixelized, which can be a projection or a
-            slice.  (For cutting planes, see
-            `yt.visualization.fixed_resolution.ObliqueFixedResolutionBuffer`.)
-        bounds : sequence of floats
-            Bounds are the min and max in the image plane that we want our
-            image to cover.  It's in the order of (xmin, xmax, ymin, ymax),
-            where the coordinates are all in the appropriate code units.
-        buff_size : sequence of ints
-            The size of the image to generate.
-        antialias : boolean
-            This can be true or false.  It determines whether or not sub-pixel
-            rendering is used during data deposition.
-        periodic : boolean
-            This can be true or false, and governs whether the pixelization
-            will span the domain boundaries.
-
-        See Also
-        --------
-        :class:`yt.visualization.fixed_resolution.ObliqueFixedResolutionBuffer` : A similar object,
-                                                         used for cutting
-                                                         planes.
-
-        Examples
-        --------
-        To make a projection and then several images, you can generate a
-        single FRB and then access multiple fields:
-
-        >>> proj = pf.h.proj("Density", "y")
-        >>> frb1 = FixedResolutionBuffer(proj, (0.2, 0.3, 0.4, 0.5),
-                        (1024, 1024))
-        >>> print frb1["Density"].max()
-        1.0914e-9
-        >>> print frb1["Temperature"].max()
-        104923.1
-        """
-=======
->>>>>>> 04df7782
         self.data_source = data_source
         self.pf = data_source.pf
         self.bounds = bounds
