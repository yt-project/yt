import os
import sys
import warnings
<<<<<<< HEAD
from typing import Optional, Type, TypeVar
=======
from functools import wraps
from typing import Optional, Type
>>>>>>> d9e7e0e3

import matplotlib
from packaging.version import Version

from ._mpl_imports import (
    FigureCanvasAgg,
    FigureCanvasBase,
    FigureCanvasPdf,
    FigureCanvasPS,
    FigureCanvasSVG,
)

MPL_VERSION = Version(matplotlib.__version__)

DEFAULT_FONT_PROPERTIES = {
    "family": "stixgeneral",
    "size": 18,
}

if MPL_VERSION >= Version("3.4"):
    DEFAULT_FONT_PROPERTIES["math_fontfamily"] = "cm"

SUPPORTED_FORMATS = frozenset(FigureCanvasBase.get_supported_filetypes().keys())
SUPPORTED_CANVAS_CLASSES = frozenset(
    (FigureCanvasAgg, FigureCanvasPdf, FigureCanvasPS, FigureCanvasSVG)
)


def get_canvas_class(suffix: str) -> Type[FigureCanvasBase]:
    s = normalize_extension_string(suffix)
    if s not in SUPPORTED_FORMATS:
        raise ValueError(f"Unsupported file format '{suffix}'.")
    for cls in SUPPORTED_CANVAS_CLASSES:
        if s in cls.get_supported_filetypes():
            return cls
    raise RuntimeError(
        "Something went terribly wrong. "
        f"File extension '{suffix}' is supposed to be supported "
        "but no compatible backend was found."
    )


def normalize_extension_string(s: str) -> str:
    if sys.version_info < (3, 9):
        if s.startswith("."):
            return s[1:]
        return s
    else:
        return s.removeprefix(".")


def validate_image_name(filename, suffix: Optional[str] = None) -> str:
    """
    Build a valid image filename with a specified extension (default to png).
    The suffix parameter is ignored if the input filename has a valid extension already.
    Otherwise, suffix is appended to the filename, replacing any existing extension.
    """
    name, psuffix = os.path.splitext(filename)
    psuffix = normalize_extension_string(psuffix)

    if suffix is not None:
        suffix = normalize_extension_string(suffix)

    if psuffix in SUPPORTED_FORMATS:
        if suffix in SUPPORTED_FORMATS and suffix != psuffix:
            warnings.warn(
                f"Received two valid image formats {psuffix!r} (from filename) "
                f"and {suffix!r} (from suffix). The former is ignored."
            )
            return f"{name}.{suffix}"
        return str(filename)

    if suffix is None:
        suffix = "png"

    if suffix not in SUPPORTED_FORMATS:
        raise ValueError(f"Unsupported file format {suffix!r}")

    return f"{filename}.{suffix}"


def get_canvas(figure, filename):

    name, suffix = os.path.splitext(filename)

    if not suffix:
        raise ValueError(
            f"Can not determine canvas class from filename '{filename}' "
            f"without an extension."
        )
    return get_canvas_class(suffix)(figure)


<<<<<<< HEAD
T = TypeVar("T", tuple, list)


def _swap_axes_extents(extent: T) -> T:
    """
    swaps the x and y extent values, preserving type of extent

    Parameters
    ----------
    extent : sequence of four unyt quantities
        the current 4-element tuple or list of unyt quantities describing the
        plot extent. extent = (xmin, xmax, ymin, ymax).

    Returns
    -------
    tuple or list
        the extent axes swapped, now with (ymin, ymax, xmin, xmax).

    """
    extent_swapped = [extent[2], extent[3], extent[0], extent[1]]
    return type(extent)(extent_swapped)


def _swap_arg_pair_order(*args):
    """
    flips adjacent argument pairs, useful for swapping x-y plot arguments

    Parameters
    ----------
    *args
        argument pairs, must have an even number of *args

    Returns
    -------
    tuple
        args  with order of pairs switched, i.e,:

        _swap_arg_pair_order(x, y, px, py) returns:
            y, x, py, px

    """

    if len(args) % 2 != 0:
        raise TypeError("Number of arguments must be even.")
    n_pairs = len(args) // 2
    new_args = []
    for i in range(n_pairs):
        x_id = i * 2
        new_args.append(args[x_id + 1])
        new_args.append(args[x_id])
    return tuple(new_args)
=======
def invalidate_plot(f):
    @wraps(f)
    def newfunc(self, *args, **kwargs):
        retv = f(self, *args, **kwargs)
        self._plot_valid = False
        return retv

    return newfunc


def invalidate_data(f):
    @wraps(f)
    def newfunc(self, *args, **kwargs):
        retv = f(self, *args, **kwargs)
        self._data_valid = False
        self._plot_valid = False
        return retv

    return newfunc


def invalidate_figure(f):
    @wraps(f)
    def newfunc(self, *args, **kwargs):
        retv = f(self, *args, **kwargs)
        for field in self.plots.keys():
            self.plots[field].figure = None
            self.plots[field].axes = None
            self.plots[field].cax = None
        self._setup_plots()
        return retv

    return newfunc


def validate_plot(f):
    @wraps(f)
    def newfunc(self, *args, **kwargs):
        # TODO: _profile_valid and _data_valid seem to play very similar roles,
        # there's probably room to abstract these into a common operation
        if hasattr(self, "_data_valid") and not self._data_valid:
            self._recreate_frb()
        if hasattr(self, "_profile_valid") and not self._profile_valid:
            self._recreate_profile()
        if not self._plot_valid:
            # it is the responsibility of _setup_plots to
            # call plot.run_callbacks()
            self._setup_plots()
        retv = f(self, *args, **kwargs)
        return retv

    return newfunc
>>>>>>> d9e7e0e3
<|MERGE_RESOLUTION|>--- conflicted
+++ resolved
@@ -1,12 +1,8 @@
 import os
 import sys
 import warnings
-<<<<<<< HEAD
+from functools import wraps
 from typing import Optional, Type, TypeVar
-=======
-from functools import wraps
-from typing import Optional, Type
->>>>>>> d9e7e0e3
 
 import matplotlib
 from packaging.version import Version
@@ -100,59 +96,6 @@
     return get_canvas_class(suffix)(figure)
 
 
-<<<<<<< HEAD
-T = TypeVar("T", tuple, list)
-
-
-def _swap_axes_extents(extent: T) -> T:
-    """
-    swaps the x and y extent values, preserving type of extent
-
-    Parameters
-    ----------
-    extent : sequence of four unyt quantities
-        the current 4-element tuple or list of unyt quantities describing the
-        plot extent. extent = (xmin, xmax, ymin, ymax).
-
-    Returns
-    -------
-    tuple or list
-        the extent axes swapped, now with (ymin, ymax, xmin, xmax).
-
-    """
-    extent_swapped = [extent[2], extent[3], extent[0], extent[1]]
-    return type(extent)(extent_swapped)
-
-
-def _swap_arg_pair_order(*args):
-    """
-    flips adjacent argument pairs, useful for swapping x-y plot arguments
-
-    Parameters
-    ----------
-    *args
-        argument pairs, must have an even number of *args
-
-    Returns
-    -------
-    tuple
-        args  with order of pairs switched, i.e,:
-
-        _swap_arg_pair_order(x, y, px, py) returns:
-            y, x, py, px
-
-    """
-
-    if len(args) % 2 != 0:
-        raise TypeError("Number of arguments must be even.")
-    n_pairs = len(args) // 2
-    new_args = []
-    for i in range(n_pairs):
-        x_id = i * 2
-        new_args.append(args[x_id + 1])
-        new_args.append(args[x_id])
-    return tuple(new_args)
-=======
 def invalidate_plot(f):
     @wraps(f)
     def newfunc(self, *args, **kwargs):
@@ -205,4 +148,56 @@
         return retv
 
     return newfunc
->>>>>>> d9e7e0e3
+
+
+T = TypeVar("T", tuple, list)
+
+
+def _swap_axes_extents(extent: T) -> T:
+    """
+    swaps the x and y extent values, preserving type of extent
+
+    Parameters
+    ----------
+    extent : sequence of four unyt quantities
+        the current 4-element tuple or list of unyt quantities describing the
+        plot extent. extent = (xmin, xmax, ymin, ymax).
+
+    Returns
+    -------
+    tuple or list
+        the extent axes swapped, now with (ymin, ymax, xmin, xmax).
+
+    """
+    extent_swapped = [extent[2], extent[3], extent[0], extent[1]]
+    return type(extent)(extent_swapped)
+
+
+def _swap_arg_pair_order(*args):
+    """
+    flips adjacent argument pairs, useful for swapping x-y plot arguments
+
+    Parameters
+    ----------
+    *args
+        argument pairs, must have an even number of *args
+
+    Returns
+    -------
+    tuple
+        args  with order of pairs switched, i.e,:
+
+        _swap_arg_pair_order(x, y, px, py) returns:
+            y, x, py, px
+
+    """
+
+    if len(args) % 2 != 0:
+        raise TypeError("Number of arguments must be even.")
+    n_pairs = len(args) // 2
+    new_args = []
+    for i in range(n_pairs):
+        x_id = i * 2
+        new_args.append(args[x_id + 1])
+        new_args.append(args[x_id])
+    return tuple(new_args)