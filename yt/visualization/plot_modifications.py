--- conflicted
+++ resolved
@@ -34,14 +34,11 @@
 from yt.visualization.image_writer import apply_colormap
 from yt.utilities.lib.geometry_utils import triangle_plane_intersect
 from yt.analysis_modules.cosmological_observation.light_ray.light_ray \
-<<<<<<< HEAD
-    import periodic_ray
-=======
      import periodic_ray
-from yt.utilities.lib.line_integral_convolution \
-     import line_integral_convolution_2d
+from yt.utilities.lib.line_integral_convolution import \
+    line_integral_convolution_2d
 import warnings
->>>>>>> 105b1f36
+
 
 from . import _MPL
 
