--- conflicted
+++ resolved
@@ -29,23 +29,14 @@
 from yt.visualization.image_writer import apply_colormap
 from yt.utilities.lib.geometry_utils import triangle_plane_intersect
 from yt.utilities.lib.pixelization_routines import \
-<<<<<<< HEAD
-    pixelize_element_mesh, pixelize_off_axis_cartesian, \
-=======
     pixelize_off_axis_cartesian, \
->>>>>>> 0433e64d
     pixelize_cartesian
 from yt.analysis_modules.cosmological_observation.light_ray.light_ray import \
     periodic_ray
 from yt.utilities.lib.line_integral_convolution import \
     line_integral_convolution_2d
-<<<<<<< HEAD
-=======
 from yt.geometry.unstructured_mesh_handler import UnstructuredIndex
 from yt.utilities.lib.mesh_triangulation import triangulate_indices
-
-from . import _MPL
->>>>>>> 0433e64d
 
 callback_registry = {}
 
