"""
A plotting mechanism based on the idea of a "window" into the data.



"""
from __future__ import print_function

#-----------------------------------------------------------------------------
# Copyright (c) 2013, yt Development Team.
#
# Distributed under the terms of the Modified BSD License.
#
# The full license is in the file COPYING.txt, distributed with this software.
#-----------------------------------------------------------------------------
import numpy as np
import matplotlib
import types
import six
import sys

from distutils.version import LooseVersion
from numbers import Number

from .base_plot_types import \
    ImagePlotMPL
from .fixed_resolution import \
    FixedResolutionBuffer, \
    ObliqueFixedResolutionBuffer, \
    OffAxisProjectionFixedResolutionBuffer
from .plot_modifications import callback_registry
from .plot_container import \
    ImagePlotContainer, \
    log_transform, linear_transform, symlog_transform, \
    get_log_minorticks, get_symlog_minorticks, \
    invalidate_data, invalidate_plot, apply_callback
from .base_plot_types import CallbackWrapper

from yt.data_objects.time_series import \
    DatasetSeries
from yt.data_objects.image_array import \
    ImageArray
from yt.extern.six import string_types
from yt.frontends.ytdata.data_structures import \
    YTSpatialPlotDataset
from yt.funcs import \
    mylog, iterable, ensure_list, \
    fix_axis, fix_unitary
from yt.units.unit_object import \
    Unit
from yt.units.unit_registry import \
    UnitParseError
from yt.units.unit_lookup_table import \
    prefixable_units, latex_prefixes
from yt.units.yt_array import \
    YTArray, YTQuantity
from yt.utilities.definitions import \
    formatted_length_unit_names
from yt.utilities.math_utils import \
    ortho_find
from yt.utilities.orientation import \
    Orientation
from yt.utilities.exceptions import \
    YTUnitNotRecognized, \
    YTCannotParseUnitDisplayName, \
    YTUnitConversionError, \
<<<<<<< HEAD
    YTPlotCallbackError
import yt.units.dimensions as dimensions
=======
    YTPlotCallbackError, \
    YTDataTypeUnsupported, \
    YTInvalidFieldType
>>>>>>> 77dfb507

# Some magic for dealing with pyparsing being included or not
# included in matplotlib (not in gentoo, yes in everything else)
# Also accounting for the fact that in 1.2.0, pyparsing got renamed.
try:
    if LooseVersion(matplotlib.__version__) < LooseVersion("1.2.0"):
        from matplotlib.pyparsing import ParseFatalException
    else:
        if sys.version_info[0] == 3:
            from matplotlib.pyparsing_py3 import ParseFatalException
        else:
            from matplotlib.pyparsing_py2 import ParseFatalException
except ImportError:
    from pyparsing import ParseFatalException

def get_window_parameters(axis, center, width, ds):
    width = ds.coordinates.sanitize_width(axis, width, None)
    center, display_center = ds.coordinates.sanitize_center(center, axis)
    xax = ds.coordinates.x_axis[axis]
    yax = ds.coordinates.y_axis[axis]
    bounds = (display_center[xax]-width[0] / 2,
              display_center[xax]+width[0] / 2,
              display_center[yax]-width[1] / 2,
              display_center[yax]+width[1] / 2)
    return (bounds, center, display_center)

def get_oblique_window_parameters(normal, center, width, ds, depth=None):
    display_center, center = ds.coordinates.sanitize_center(center, 4)
    width = ds.coordinates.sanitize_width(normal, width, depth)

    if len(width) == 2:
        # Transforming to the cutting plane coordinate system
        center = (center - ds.domain_left_edge)/ds.domain_width - 0.5
        (normal,perp1,perp2) = ortho_find(normal)
        mat = np.transpose(np.column_stack((perp1,perp2,normal)))
        center = np.dot(mat,center)

    w = tuple(el.in_units('code_length') for el in width)
    bounds = tuple(((2*(i % 2))-1)*w[i//2]/2 for i in range(len(w)*2))

    return (bounds, center)

def get_axes_unit(width, ds):
    r"""
    Infers the axes unit names from the input width specification
    """
    if ds.no_cgs_equiv_length:
        return ("code_length",)*2
    if iterable(width):
        if isinstance(width[1], string_types):
            axes_unit = (width[1], width[1])
        elif iterable(width[1]):
            axes_unit = (width[0][1], width[1][1])
        elif isinstance(width[0], YTArray):
            axes_unit = (str(width[0].units), str(width[1].units))
        else:
            axes_unit = None
    else:
        if isinstance(width, YTArray):
            axes_unit = (str(width.units), str(width.units))
        else:
            axes_unit = None
    return axes_unit

def validate_mesh_fields(data_source, fields):
    canonical_fields = data_source._determine_fields(fields)
    invalid_fields = []
    for field in canonical_fields:
        if data_source.ds.field_info[field].particle_type is True:
            invalid_fields.append(field)

    if len(invalid_fields) > 0:
        raise YTInvalidFieldType(invalid_fields)


class PlotWindow(ImagePlotContainer):
    r"""
    A ploting mechanism based around the concept of a window into a
    data source. It can have arbitrary fields, each of which will be
    centered on the same viewpoint, but will have individual zlimits.

    The data and plot are updated separately, and each can be
    invalidated as the object is modified.

    Data is handled by a FixedResolutionBuffer object.

    Parameters
    ----------

    data_source : :class:`yt.data_objects.construction_data_containers.YTQuadTreeProj` or :class:`yt.data_objects.selection_data_containers.YTSlice`
        This is the source to be pixelized, which can be a projection or a
        slice.  (For cutting planes, see
        `yt.visualization.fixed_resolution.ObliqueFixedResolutionBuffer`.)
    bounds : sequence of floats
        Bounds are the min and max in the image plane that we want our
        image to cover.  It's in the order of (xmin, xmax, ymin, ymax),
        where the coordinates are all in the appropriate code units.
    buff_size : sequence of ints
        The size of the image to generate.
    antialias : boolean
        This can be true or false.  It determines whether or not sub-pixel
        rendering is used during data deposition.
    window_size : float
        The size of the window on the longest axis (in units of inches),
        including the margins but not the colorbar.
    right_handed : boolean
        Whether the implicit east vector for the image generated is set to make a right
        handed coordinate system with a north vector and the normal vector, the
        direction of the 'window' into the data.

    """
    def __init__(self, data_source, bounds, buff_size=(800,800), antialias=True,
                 periodic=True, origin='center-window', oblique=False, right_handed=True,
                 window_size=8.0, fields=None, fontsize=18, aspect=None,
                 setup=False):
        if not hasattr(self, "ds"):
            self.ds = data_source.ds
            ts = self._initialize_dataset(self.ds)
            self.ts = ts
        self._axes_unit_names = None
        self.center = None
        self._periodic = periodic
        self.oblique = oblique
        self._right_handed = right_handed
        self.buff_size = buff_size
        self.antialias = antialias

        self.aspect = aspect
        skip = list(FixedResolutionBuffer._exclude_fields) + data_source._key_fields
        if fields is None:
            fields = []
        else:
            fields = ensure_list(fields)
        self.override_fields = list(set(fields).intersection(set(skip)))
        self.fields = [f for f in fields if f not in skip]
        super(PlotWindow, self).__init__(data_source, window_size, fontsize)
        self._set_window(bounds) # this automatically updates the data and plot
        self.origin = origin
        if self.data_source.center is not None and oblique is False:
            ax = self.data_source.axis
            xax = self.ds.coordinates.x_axis[ax]
            yax = self.ds.coordinates.y_axis[ax]
            center, display_center = self.ds.coordinates.sanitize_center(
                self.data_source.center, ax)
            center = [display_center[xax], display_center[yax]]
            self.set_center(center)
        for field in self.data_source._determine_fields(self.fields):
            finfo = self.data_source.ds._get_field_info(*field)
            if finfo.take_log:
                self._field_transform[field] = log_transform
            else:
                self._field_transform[field] = linear_transform
        self.setup_callbacks()
        self._setup_plots()

    def _initialize_dataset(self, ts):
        if not isinstance(ts, DatasetSeries):
            if not iterable(ts): ts = [ts]
            ts = DatasetSeries(ts)
        return ts

    def __iter__(self):
        for ds in self.ts:
            mylog.warning("Switching to %s", ds)
            self._switch_ds(ds)
            yield self

    def piter(self, *args, **kwargs):
        for ds in self.ts.piter(*args, **kwargs):
            self._switch_ds(ds)
            yield self

    _frb = None
    def frb():
        doc = "The frb property."
        def fget(self):
            if self._frb is None or self._data_valid is False:
                self._recreate_frb()
            return self._frb

        def fset(self, value):
            self._frb = value
            self._data_valid = True

        def fdel(self):
            del self._frb
            self._frb = None
            self._data_valid = False

        return locals()
    frb = property(**frb())

    def _recreate_frb(self):
        old_fields = None
        # If we are regenerating an frb, we want to know what fields we had before
        if self._frb is not None:
            old_fields = list(self._frb.keys())
            old_units = [str(self._frb[of].units) for of in old_fields]

        # Set the bounds
        if hasattr(self,'zlim'):
            bounds = self.xlim+self.ylim+self.zlim
        else:
            bounds = self.xlim+self.ylim
        if self._frb_generator is ObliqueFixedResolutionBuffer:
            bounds = np.array([b.in_units('code_length') for b in bounds])

        # Generate the FRB
        self.frb = self._frb_generator(self.data_source, bounds,
                                       self.buff_size, self.antialias,
                                       periodic=self._periodic)

        # At this point the frb has the valid bounds, size, aliasing, etc.
        if old_fields is None:
            self._frb._get_data_source_fields()
        else:
            # Restore the old fields
            for key, unit in zip(old_fields, old_units):
                self._frb[key]
                self._frb[key].convert_to_units(unit)

        # Restore the override fields
        for key in self.override_fields:
            self._frb[key]

    @property
    def width(self):
        Wx = self.xlim[1] - self.xlim[0]
        Wy = self.ylim[1] - self.ylim[0]
        return (Wx, Wy)

    @property
    def bounds(self):
        return self.xlim+self.ylim

    @invalidate_data
    def zoom(self, factor):
        r"""This zooms the window by *factor*.

        Parameters
        ----------
        factor : float
            multiplier for the current width

        """
        Wx, Wy = self.width
        centerx = self.xlim[0] + Wx*0.5
        centery = self.ylim[0] + Wy*0.5
        nWx, nWy = Wx/factor, Wy/factor
        self.xlim = (centerx - nWx*0.5, centerx + nWx*0.5)
        self.ylim = (centery - nWy*0.5, centery + nWy*0.5)
        return self

    @invalidate_data
    def pan(self, deltas):
        r"""Pan the image by specifying absolute code unit coordinate deltas.

        Parameters
        ----------
        deltas : Two-element sequence of floats, quantities, or (float, unit)
                 tuples.

            (delta_x, delta_y).  If a unit is not supplied the unit is assumed
            to be code_length.

        """
        if len(deltas) != 2:
            raise RuntimeError(
                "The pan function accepts a two-element sequence.\n"
                "Received %s." % (deltas, ))
        if isinstance(deltas[0], Number) and isinstance(deltas[1], Number):
            deltas = (self.ds.quan(deltas[0], 'code_length'),
                      self.ds.quan(deltas[1], 'code_length'))
        elif isinstance(deltas[0], tuple) and isinstance(deltas[1], tuple):
            deltas = (self.ds.quan(deltas[0][0], deltas[0][1]),
                      self.ds.quan(deltas[1][0], deltas[1][1]))
        elif isinstance(deltas[0], YTQuantity) and isinstance(deltas[1], YTQuantity):
            pass
        else:
            raise RuntimeError(
                "The arguments of the pan function must be a sequence of floats,\n"
                "quantities, or (float, unit) tuples. Received %s." % (deltas, ))
        self.xlim = (self.xlim[0] + deltas[0], self.xlim[1] + deltas[0])
        self.ylim = (self.ylim[0] + deltas[1], self.ylim[1] + deltas[1])
        return self

    @invalidate_data
    def pan_rel(self, deltas):
        r"""Pan the image by specifying relative deltas, to the FOV.

        Parameters
        ----------
        deltas : sequence of floats
            (delta_x, delta_y) in *relative* code unit coordinates

        """
        Wx, Wy = self.width
        self.xlim = (self.xlim[0] + Wx*deltas[0], self.xlim[1] + Wx*deltas[0])
        self.ylim = (self.ylim[0] + Wy*deltas[1], self.ylim[1] + Wy*deltas[1])
        return self

    @invalidate_plot
    def set_unit(self, field, new_unit):
        """Sets a new unit for the requested field

        parameters
        ----------
        field : string or field tuple
           The name of the field that is to be changed.

        new_unit : string or Unit object
           The name of the new unit.
        """
        field = self.data_source._determine_fields(field)[0]
        field = ensure_list(field)
        new_unit = ensure_list(new_unit)
        if len(field) > 1 and len(new_unit) != len(field):
            raise RuntimeError(
                "Field list {} and unit "
                "list {} are incompatible".format(field, new_unit))
        for f, u in zip(field, new_unit):
            self.frb[f].convert_to_units(u)
        return self

    @invalidate_plot
    def set_origin(self, origin):
        """Set the plot origin.

        Parameters
        ----------
        origin : string or length 1, 2, or 3 sequence of strings
            The location of the origin of the plot coordinate system.  This is
            represented by '-' separated string or a tuple of strings.  In the
            first index the y-location is given by 'lower', 'upper', or 'center'.
            The second index is the x-location, given as 'left', 'right', or
            'center'.  Finally, the whether the origin is applied in 'domain'
            space, plot 'window' space or 'native' simulation coordinate system
            is given. For example, both 'upper-right-domain' and ['upper',
            'right', 'domain'] place the origin in the upper right hand
            corner of domain space. If x or y are not given, a value is inferred.
            For instance, 'left-domain' corresponds to the lower-left hand corner
            of the simulation domain, 'center-domain' corresponds to the center
            of the simulation domain, or 'center-window' for the center of the
            plot window. Further examples:

            ==================================     ============================
            format                                 example
            ==================================     ============================
            '{space}'                              'domain'
            '{xloc}-{space}'                       'left-window'
            '{yloc}-{space}'                       'upper-domain'
            '{yloc}-{xloc}-{space}'                'lower-right-window'
            ('{space}',)                           ('window',)
            ('{xloc}', '{space}')                  ('right', 'domain')
            ('{yloc}', '{space}')                  ('lower', 'window')
            ('{yloc}', '{xloc}', '{space}')        ('lower', 'right', 'window')
            ==================================     ============================

        """
        self.origin = origin
        return self

    @invalidate_data
    def _set_window(self, bounds):
        """Set the bounds of the plot window.
        This is normally only called internally, see set_width.


        Parameters
        ----------

        bounds : a four element sequence of floats
            The x and y bounds, in the format (x0, x1, y0, y1)

        """
        if self.center is not None:
            dx = bounds[1] - bounds[0]
            dy = bounds[3] - bounds[2]
            self.xlim = (self.center[0] - dx/2., self.center[0] + dx/2.)
            self.ylim = (self.center[1] - dy/2., self.center[1] + dy/2.)
        else:
            self.xlim = tuple(bounds[0:2])
            self.ylim = tuple(bounds[2:4])
            if len(bounds) == 6:
                self.zlim = tuple(bounds[4:6])
        mylog.info("xlim = %f %f" % self.xlim)
        mylog.info("ylim = %f %f" % self.ylim)
        if hasattr(self,'zlim'):
            mylog.info("zlim = %f %f" % self.zlim)

    @invalidate_data
    def set_width(self, width, unit = None):
        """set the width of the plot window

        parameters
        ----------
        width : float, array of floats, (float, unit) tuple, or tuple of
                (float, unit) tuples.

             Width can have four different formats to support windows with
             variable x and y widths.  They are:

             ==================================     =======================
             format                                 example
             ==================================     =======================
             (float, string)                        (10,'kpc')
             ((float, string), (float, string))     ((10,'kpc'),(15,'kpc'))
             float                                  0.2
             (float, float)                         (0.2, 0.3)
             ==================================     =======================

             For example, (10, 'kpc') requests a plot window that is 10
             kiloparsecs wide in the x and y directions,
             ((10,'kpc'),(15,'kpc')) requests a window that is 10 kiloparsecs
             wide along the x axis and 15 kiloparsecs wide along the y axis.
             In the other two examples, code units are assumed, for example
             (0.2, 0.3) requests a plot that has an x width of 0.2 and a y
             width of 0.3 in code units.  If units are provided the resulting
             plot axis labels will use the supplied units.
        unit : str
             the unit the width has been specified in. If width is a tuple, this
             argument is ignored. Defaults to code units.
        """
        if isinstance(width, Number):
            if unit is None:
                width = (width, 'code_length')
            else:
                width = (width, fix_unitary(unit))

        axes_unit = get_axes_unit(width, self.ds)

        width = self.ds.coordinates.sanitize_width(
            self.frb.axis, width, None)

        centerx = (self.xlim[1] + self.xlim[0])/2.
        centery = (self.ylim[1] + self.ylim[0])/2.

        self.xlim = (centerx - width[0]/2, centerx + width[0]/2)
        self.ylim = (centery - width[1]/2, centery + width[1]/2)

        if hasattr(self,'zlim'):
            centerz = (self.zlim[1] + self.zlim[0])/2.
            mw = self.ds.arr(width).max()
            self.zlim = (centerz - mw/2.,
                         centerz + mw/2.)

        self.set_axes_unit(axes_unit)

        return self

    @invalidate_data
    def set_center(self, new_center, unit = 'code_length'):
        """Sets a new center for the plot window

        parameters
        ----------
        new_center : two element sequence of floats
            The coordinates of the new center of the image in the
            coordinate system defined by the plot axes. If the unit
            keyword is not specified, the coordinates are assumed to
            be in code units.

        unit : string
            The name of the unit new_center is given in.  If new_center is a
            YTArray or tuple of YTQuantities, this keyword is ignored.

        """
        error = RuntimeError(
            "\n"
            "new_center must be a two-element list or tuple of floats \n"
            "corresponding to a coordinate in the plot relative to \n"
            "the plot coordinate system.\n"
        )
        if new_center is None:
            self.center = None
        elif iterable(new_center):
            if len(new_center) != 2:
                raise error
            for el in new_center:
                if not isinstance(el, Number) and not isinstance(el, YTQuantity):
                    raise error
            if isinstance(new_center[0], Number):
                new_center = [self.ds.quan(c, unit) for c in new_center]
            self.center = new_center
        else:
            raise error
        self._set_window(self.bounds)
        return self

    @invalidate_data
    def set_antialias(self,aa):
        self.antialias = aa

    @invalidate_data
    def set_buff_size(self, size):
        """Sets a new buffer size for the fixed resolution buffer

        parameters
        ----------
        size : int or two element sequence of ints
            The number of data elements in the buffer on the x and y axes.
            If a scalar is provided,  then the buffer is assumed to be square.
        """
        if iterable(size):
            self.buff_size = size
        else:
            self.buff_size = (size, size)
        return self

    def set_window_size(self, size):
        """This calls set_figure_size to adjust the size of the plot window.

        This is equivalent to set_figure_size but it still available to maintain
        backwards compatibility.
        """
        self.set_figure_size(size)
        return self

    @invalidate_plot
    def set_axes_unit(self, unit_name):
        r"""Set the unit for display on the x and y axes of the image.

        Parameters
        ----------
        unit_name : string or two element tuple of strings
            A unit, available for conversion in the dataset, that the
            image extents will be displayed in.  If set to None, any previous
            units will be reset.  If the unit is None, the default is chosen.
            If unit_name is '1', 'u', or 'unitary', it will not display the
            units, and only show the axes name. If unit_name is a tuple, the
            first element is assumed to be the unit for the x axis and the
            second element the unit for the y axis.

        Raises
        ------
        YTUnitNotRecognized
            If the unit is not known, this will be raised.

        Examples
        --------

        >>> from yt import load
        >>> ds = load("IsolatedGalaxy/galaxy0030/galaxy0030")
        >>> p = ProjectionPlot(ds, "y", "Density")
        >>> p.set_axes_unit("kpc")

        """
        # blind except because it could be in conversion_factors or units
        if unit_name is not None:
            if isinstance(unit_name, string_types):
                unit_name = (unit_name, unit_name)
            for un in unit_name:
                try:
                    self.ds.length_unit.in_units(un)
                except (YTUnitConversionError, UnitParseError):
                    raise YTUnitNotRecognized(un)
        self._axes_unit_names = unit_name
        return self

    @invalidate_plot
    def toggle_right_handed(self):
        self._right_handed = not self._right_handed


class PWViewerMPL(PlotWindow):
    """Viewer using matplotlib as a backend via the WindowPlotMPL.

    """
    _current_field = None
    _frb_generator = None
    _plot_type = None
    _data_valid = False

    def __init__(self, *args, **kwargs):
        if self._frb_generator is None:
            self._frb_generator = kwargs.pop("frb_generator")
        if self._plot_type is None:
            self._plot_type = kwargs.pop("plot_type")
        self._splat_color = kwargs.pop("splat_color", None)
        PlotWindow.__init__(self, *args, **kwargs)

    def _setup_origin(self):
        origin = self.origin
        axis_index = self.data_source.axis
        axes_units = self.ds.coordinates.axes_units
        names = self.ds.coordinates.axis_name
        if isinstance(origin, string_types):
            origin = tuple(origin.split('-'))[:3]
        if 1 == len(origin):
            origin = ('lower', 'left') + origin
        elif 2 == len(origin) and origin[0] in set(['left','right','center']):
            o0map = {'left': 'lower', 'right': 'upper', 'center': 'center'}
            origin = (o0map[origin[0]],) + origin
        elif 2 == len(origin) and origin[0] in set(['lower','upper','center']):
            origin = (origin[0], 'center', origin[-1])
        assert origin[-1] in ['window', 'domain', 'native']

        if origin[2] == 'window':
            xllim, xrlim = self.xlim
            yllim, yrlim = self.ylim
        elif origin[2] == 'domain':
            xax = self.ds.coordinates.x_axis[axis_index]
            yax = self.ds.coordinates.y_axis[axis_index]
            xllim = self.ds.domain_left_edge[xax]
            xrlim = self.ds.domain_right_edge[xax]
            yllim = self.ds.domain_left_edge[yax]
            yrlim = self.ds.domain_right_edge[yax]
        elif origin[2] == 'native':
            xax = names[self.ds.coordinates.x_axis[axis_index]]
            yax = names[self.ds.coordinates.y_axis[axis_index]]
            return (self.ds.quan(0.0, axes_units[xax]),
                    self.ds.quan(0.0, axes_units[yax]))
        else:
            mylog.warn("origin = {0}".format(origin))
            msg = \
                ('origin keyword "{0}" not recognized, must declare "domain" '
                 'or "center" as the last term in origin.').format(self.origin)
            raise RuntimeError(msg)

        if origin[0] == 'lower':
            yc = yllim
        elif origin[0] == 'upper':
            yc = yrlim
        elif origin[0] == 'center':
            yc = (yllim + yrlim)/2.0
        else:
            mylog.warn("origin = {0}".format(origin))
            msg = ('origin keyword "{0}" not recognized, must declare "lower" '
                   '"upper" or "center" as the first term in origin.')
            msg = msg.format(self.origin)
            raise RuntimeError(msg)

        if origin[1] == 'left':
            xc = xllim
        elif origin[1] == 'right':
            xc = xrlim
        elif origin[1] == 'center':
            xc = (xllim + xrlim)/2.0
        else:
            mylog.warn("origin = {0}".format(origin))
            msg = ('origin keyword "{0}" not recognized, must declare "left" '
                   '"right" or "center" as the second term in origin.')
            msg = msg.format(self.origin)
            raise RuntimeError(msg)

        return xc, yc

    def _setup_plots(self):
        from matplotlib.mathtext import MathTextParser
        if self._plot_valid:
            return
        if not self._data_valid:
            self._recreate_frb()
            self._data_valid = True
        self._colorbar_valid = True
        for f in list(set(self.data_source._determine_fields(self.fields))):
            axis_index = self.data_source.axis

            xc, yc = self._setup_origin()

            if self.bounds[0].units.dimensions != dimensions.length or \
               self.bounds[2].units.dimensions != dimensions.length:
                unit_x = self.bounds[0].units
                unit_y = self.bounds[2].units
            elif self._axes_unit_names is None:
                unit = self.ds.get_smallest_appropriate_unit(
                    self.xlim[1] - self.xlim[0])
                (unit_x, unit_y) = (unit, unit)
            else:
                (unit_x, unit_y) = self._axes_unit_names

            # For some plots we may set aspect by hand, such as for spectral cube data.
            # This will likely be replaced at some point by the coordinate handler
            # setting plot aspect.
            if self.aspect is None:
                aspect = ((self.ds.quan(1.0, unit_y) /
                           self.ds.quan(1.0, unit_x)).in_cgs())
                # Force aspect ratio to 1.0 if the dimensions of x and y are
                # not the same.
                if aspect.units.is_dimensionless:
                    self.aspect = float(aspect)
                else:
                    self.aspect = 1.0

            extentx = [(self.xlim[i] - xc).in_units(unit_x) for i in (0, 1)]
            extenty = [(self.ylim[i] - yc).in_units(unit_y) for i in (0, 1)]

            extent = extentx + extenty

            if f in self.plots.keys():
                zlim = (self.plots[f].zmin, self.plots[f].zmax)
            else:
                zlim = (None, None)

            image = self.frb[f]
            if self._field_transform[f] == log_transform:
                msg = None
                use_symlog = False
                if zlim != (None, None):
                    pass
                elif np.nanmax(image) == np.nanmin(image):
                    msg = "Plot image for field %s has zero dynamic " \
                          "range. Min = Max = %f." % (f, np.nanmax(image))
                elif np.nanmax(image) <= 0:
                    msg = "Plot image for field %s has no positive " \
                          "values.  Max = %f." % (f, np.nanmax(image))
                elif not np.any(np.isfinite(image)):
                    msg = "Plot image for field %s is filled with NaNs." % (f,)
                elif np.nanmax(image) > 0. and np.nanmin(image) < 0:
                    msg = "Plot image for field %s has both positive "\
                          "and negative values. Min = %f, Max = %f."\
                          % (f, np.nanmin(image), np.nanmax(image))
                    use_symlog = True
                if msg is not None:
                    mylog.warning(msg)
                    if use_symlog:
                        mylog.warning("Switching to symlog colorbar scaling "\
                                      "unless linear scaling is specified later")
                        self._field_transform[f] = symlog_transform
                        self._field_transform[f].func = None
                    else:
                        mylog.warning("Switching to linear colorbar scaling.")
                        self._field_transform[f] = linear_transform

            font_size = self._font_properties.get_size()

            fig = None
            axes = None
            cax = None
            draw_colorbar = True
            draw_axes = True
            if f in self.plots:
                draw_colorbar = self.plots[f]._draw_colorbar
                draw_axes = self.plots[f]._draw_axes
                if self.plots[f].figure is not None:
                    fig = self.plots[f].figure
                    axes = self.plots[f].axes
                    cax = self.plots[f].cax

            # This is for splatting particle positions with a single
            # color instead of a colormap
            if self._splat_color is not None:
                # make image a rgba array, using the splat color
                greyscale_image = self.frb[f]
                ia = np.zeros((greyscale_image.shape[0],
                               greyscale_image.shape[1],
                               4))
                ia[:, :, 3] = 0.0  # set alpha to 0.0
                locs = greyscale_image > 0.0
                to_rgba = matplotlib.colors.colorConverter.to_rgba
                color_tuple = to_rgba(self._splat_color)
                ia[locs] = color_tuple
                ia = ImageArray(ia)
            else:
                ia = image
            self.plots[f] = WindowPlotMPL(
                ia, self._field_transform[f].name,
                self._field_transform[f].func,
                self._colormaps[f], extent, zlim,
                self.figure_size, font_size,
                self.aspect, fig, axes, cax)

            if not self._right_handed:
                ax = self.plots[f].axes
                ax.invert_xaxis()

            axes_unit_labels = ['', '']
            comoving = False
            hinv = False
            for i, un in enumerate((unit_x, unit_y)):
                unn = None
                if hasattr(self.ds.coordinates, "image_units"):
                    # This *forces* an override
                    unn = self.ds.coordinates.image_units[axis_index][i]
                elif hasattr(self.ds.coordinates, "default_unit_label"):
                    axax = getattr(self.ds.coordinates,
                                   "%s_axis" % ("xy"[i]))[axis_index]
                    unn = self.ds.coordinates.default_unit_label.get(axax,
                        None)
                if unn is not None:
                    axes_unit_labels[i] = r'\ \ \left('+unn+r'\right)'
                    continue
                # Use sympy to factor h out of the unit.  In this context 'un'
                # is a string, so we call the Unit constructor.
                expr = Unit(un, registry=self.ds.unit_registry).expr
                h_expr = Unit('h', registry=self.ds.unit_registry).expr
                # See http://docs.sympy.org/latest/modules/core.html#sympy.core.expr.Expr
                h_power = expr.as_coeff_exponent(h_expr)[1]
                # un is now the original unit, but with h factored out.
                un = str(expr*h_expr**(-1*h_power))
                un_unit = Unit(un, registry=self.ds.unit_registry)
                cm = Unit('cm').expr
                if str(un).endswith('cm') and cm not in un_unit.expr.atoms():
                    comoving = True
                    un = un[:-2]
                # no length units besides code_length end in h so this is safe
                if h_power == -1:
                    hinv = True
                elif h_power != 0:
                    # It doesn't make sense to scale a position by anything
                    # other than h**-1
                    raise RuntimeError
                if un not in ['1', 'u', 'unitary']:
                    if un in formatted_length_unit_names:
                        un = formatted_length_unit_names[un]
                    else:
                        un = Unit(un, registry=self.ds.unit_registry)
                        un = un.latex_representation()
                        if hinv:
                            un = un + '\,h^{-1}'
                        if comoving:
                            un = un + '\,(1+z)^{-1}'
                        pp = un[0]
                        if pp in latex_prefixes:
                            symbol_wo_prefix = un[1:]
                            if symbol_wo_prefix in prefixable_units:
                                un = un.replace(
                                    pp, "{"+latex_prefixes[pp]+"}", 1)
                    axes_unit_labels[i] = '\ \ ('+un+')'

            if self.oblique:
                labels = [r'$\rm{Image\ x'+axes_unit_labels[0]+'}$',
                          r'$\rm{Image\ y'+axes_unit_labels[1]+'}$']
            else:
                coordinates = self.ds.coordinates
                axis_names = coordinates.image_axis_name[axis_index]
                xax = coordinates.x_axis[axis_index]
                yax = coordinates.y_axis[axis_index]

                if hasattr(coordinates, "axis_default_unit_name"):
                    axes_unit_labels = \
                    [coordinates.axis_default_unit_name[xax],
                     coordinates.axis_default_unit_name[yax]]
                labels = [r'$\rm{'+axis_names[0]+axes_unit_labels[0] + r'}$',
                          r'$\rm{'+axis_names[1]+axes_unit_labels[1] + r'}$']

                if hasattr(coordinates, "axis_field"):
                    if xax in coordinates.axis_field:
                        xmin, xmax = coordinates.axis_field[xax](
                            0, self.xlim, self.ylim)
                    else:
                        xmin, xmax = [float(x) for x in extentx]
                    if yax in coordinates.axis_field:
                        ymin, ymax = coordinates.axis_field[yax](
                            1, self.xlim, self.ylim)
                    else:
                        ymin, ymax = [float(y) for y in extenty]
                    self.plots[f].image.set_extent((xmin, xmax, ymin, ymax))
                    self.plots[f].axes.set_aspect("auto")

            x_label, y_label, colorbar_label = self._get_axes_labels(f)

            if x_label is not None:
                labels[0] = x_label
            if y_label is not None:
                labels[1] = y_label

            self.plots[f].axes.set_xlabel(labels[0])
            self.plots[f].axes.set_ylabel(labels[1])

            # Determine the units of the data
            units = Unit(self.frb[f].units, registry=self.ds.unit_registry)
            units = units.latex_representation()

            if colorbar_label is None:
                colorbar_label = image.info['label']
                if hasattr(self, 'projected'):
                    colorbar_label = "$\\rm{Projected }$ %s" % colorbar_label
                if units is None or units == '':
                    pass
                else:
                    colorbar_label += r'$\ \ \left('+units+r'\right)$'

            parser = MathTextParser('Agg')
            try:
                parser.parse(colorbar_label)
            except ParseFatalException as err:
                raise YTCannotParseUnitDisplayName(f, colorbar_label, str(err))

            self.plots[f].cb.set_label(colorbar_label)

            # x-y axes minorticks
            if f not in self._minorticks:
                self._minorticks[f] = True
            if self._minorticks[f] is True:
                self.plots[f].axes.minorticks_on()
            else:
                self.plots[f].axes.minorticks_off()

            # colorbar minorticks
            if f not in self._cbar_minorticks:
                self._cbar_minorticks[f] = True
            if self._cbar_minorticks[f] is True:
                if self._field_transform[f] == linear_transform:
                    self.plots[f].cax.minorticks_on()
                else:
                    vmin = np.float64( self.plots[f].cb.norm.vmin )
                    vmax = np.float64( self.plots[f].cb.norm.vmax )
                    if self._field_transform[f] == log_transform:
                        mticks = self.plots[f].image.norm( get_log_minorticks(vmin, vmax) )
                    else: # symlog_transform
                        flinthresh = 10**np.floor( np.log10( self.plots[f].cb.norm.linthresh ) )
                        mticks = self.plots[f].image.norm( get_symlog_minorticks(flinthresh, vmin, vmax) )
                    self.plots[f].cax.yaxis.set_ticks(mticks, minor=True)
            else:
                self.plots[f].cax.minorticks_off()

            if draw_axes is False:
                self.plots[f]._toggle_axes(draw_axes)

            if draw_colorbar is False:
                self.plots[f]._toggle_colorbar(draw_colorbar)

        self._set_font_properties()
        self.run_callbacks()
        self._plot_valid = True

    def setup_callbacks(self):
        for key in callback_registry:
            ignored = ['PlotCallback']
            if self._plot_type.startswith('OffAxis'):
                ignored += ['ParticleCallback','ClumpContourCallback',
                            'GridBoundaryCallback']
            if self._plot_type == 'OffAxisProjection':
                ignored += ['VelocityCallback','MagFieldCallback',
                            'QuiverCallback','CuttingQuiverCallback',
                            'StreamlineCallback']
            if self._plot_type == 'Particle':
                ignored += ['HopCirclesCallback','HopParticleCallback',
                            'ParticleCallback','ClumpContourCallback',
                            'GridBoundaryCallback', 'VelocityCallback',
                            'MagFieldCallback', 'QuiverCallback',
                            'CuttingQuiverCallback', 'StreamlineCallback',
                            'ContourCallback', ]
            if key in ignored:
                continue
            cbname = callback_registry[key]._type_name
            CallbackMaker = callback_registry[key]
            callback = invalidate_plot(apply_callback(CallbackMaker))
            callback.__doc__ = CallbackMaker.__doc__
            self.__dict__['annotate_'+cbname] = types.MethodType(callback,self)

    @invalidate_plot
    def annotate_clear(self, index=None):
        """
        Clear callbacks from the plot.  If index is not set, clear all 
        callbacks.  If index is set, clear that index (ie 0 is the first one
        created, 1 is the 2nd one created, -1 is the last one created, etc.)
        """
        if index is None:
            self._callbacks = []
        else:
            del self._callbacks[index]
        self.setup_callbacks()

    def run_callbacks(self):
        for f in self.fields:
            keys = self.frb.keys()
            for name, (args, kwargs) in self._callbacks:
                cbw = CallbackWrapper(self, self.plots[f], self.frb, f, 
                                      self._font_properties, self._font_color)
                CallbackMaker = callback_registry[name]
                callback = CallbackMaker(*args[1:], **kwargs)
                try:
                    callback(cbw)
                except YTDataTypeUnsupported as e:
                    six.reraise(YTDataTypeUnsupported, e)
                except Exception as e:
                    six.reraise(YTPlotCallbackError,
                                YTPlotCallbackError(callback._type_name, e),
                                sys.exc_info()[2])
            for key in self.frb.keys():
                if key not in keys:
                    del self.frb[key]

    def hide_colorbar(self, field=None):
        """
        Hides the colorbar for a plot and updates the size of the 
        plot accordingly.  Defaults to operating on all fields for a 
        PlotWindow object.

        Parameters
        ----------

        field : string, field tuple, or list of strings or field tuples (optional)
            The name of the field(s) that we want to hide the colorbar. If None
            is provided, will default to using all fields available for this
            object.

        Examples
        --------

        This will save an image with no colorbar.

        >>> import yt
        >>> ds = yt.load('IsolatedGalaxy/galaxy0030/galaxy0030')
        >>> s = SlicePlot(ds, 2, 'density', 'c', (20, 'kpc'))
        >>> s.hide_colorbar()
        >>> s.save()

        This will save an image with no axis or colorbar.

        >>> import yt
        >>> ds = yt.load('IsolatedGalaxy/galaxy0030/galaxy0030')
        >>> s = SlicePlot(ds, 2, 'density', 'c', (20, 'kpc'))
        >>> s.hide_axes()
        >>> s.hide_colorbar()
        >>> s.save()
        """
        if field is None:
            field = self.fields
        field = ensure_list(field)
        for f in field:
            self.plots[f].hide_colorbar()
        return self

    def show_colorbar(self, field=None):
        """
        Shows the colorbar for a plot and updates the size of the 
        plot accordingly.  Defaults to operating on all fields for a 
        PlotWindow object.  See hide_colorbar().

        Parameters
        ----------

        field : string, field tuple, or list of strings or field tuples (optional)
            The name of the field(s) that we want to show the colorbar.
        """
        if field is None:
            field = self.fields
        field = ensure_list(field)
        for f in field:
            self.plots[f].show_colorbar()
        return self

    def hide_axes(self, field=None):
        """
        Hides the axes for a plot and updates the size of the 
        plot accordingly.  Defaults to operating on all fields for a 
        PlotWindow object.

        Parameters
        ----------

        field : string, field tuple, or list of strings or field tuples (optional)
            The name of the field(s) that we want to hide the axes.

        Examples
        --------

        This will save an image with no axes.

        >>> import yt
        >>> ds = yt.load('IsolatedGalaxy/galaxy0030/galaxy0030')
        >>> s = SlicePlot(ds, 2, 'density', 'c', (20, 'kpc'))
        >>> s.hide_axes()
        >>> s.save()

        This will save an image with no axis or colorbar.

        >>> import yt
        >>> ds = yt.load('IsolatedGalaxy/galaxy0030/galaxy0030')
        >>> s = SlicePlot(ds, 2, 'density', 'c', (20, 'kpc'))
        >>> s.hide_axes()
        >>> s.hide_colorbar()
        >>> s.save()
        """
        if field is None:
            field = self.fields
        field = ensure_list(field)
        for f in field:
            self.plots[f].hide_axes()
        return self

    def show_axes(self, field=None):
        """
        Shows the axes for a plot and updates the size of the 
        plot accordingly.  Defaults to operating on all fields for a 
        PlotWindow object.  See hide_axes().

        Parameters
        ----------

        field : string, field tuple, or list of strings or field tuples (optional)
            The name of the field(s) that we want to show the axes.
        """
        if field is None:
            field = self.fields
        field = ensure_list(field)
        for f in field:
            self.plots[f].show_axes()
        return self

class AxisAlignedSlicePlot(PWViewerMPL):
    r"""Creates a slice plot from a dataset

    Given a ds object, an axis to slice along, and a field name
    string, this will return a PWViewerMPL object containing
    the plot.

    The plot can be updated using one of the many helper functions
    defined in PlotWindow.

    Parameters
    ----------
    ds : `Dataset`
         This is the dataset object corresponding to the
         simulation output to be plotted.
    axis : int or one of 'x', 'y', 'z'
         An int corresponding to the axis to slice along (0=x, 1=y, 2=z)
         or the axis name itself
    fields : string
         The name of the field(s) to be plotted.
    center : A sequence of floats, a string, or a tuple.
         The coordinate of the center of the image. If set to 'c', 'center' or
         left blank, the plot is centered on the middle of the domain. If set to
         'max' or 'm', the center will be located at the maximum of the
         ('gas', 'density') field. Centering on the max or min of a specific
         field is supported by providing a tuple such as ("min","temperature") or
         ("max","dark_matter_density"). Units can be specified by passing in *center*
         as a tuple containing a coordinate and string unit name or by passing
         in a YTArray. If a list or unitless array is supplied, code units are
         assumed.
    width : tuple or a float.
         Width can have four different formats to support windows with variable
         x and y widths.  They are:

         ==================================     =======================
         format                                 example
         ==================================     =======================
         (float, string)                        (10,'kpc')
         ((float, string), (float, string))     ((10,'kpc'),(15,'kpc'))
         float                                  0.2
         (float, float)                         (0.2, 0.3)
         ==================================     =======================

         For example, (10, 'kpc') requests a plot window that is 10 kiloparsecs
         wide in the x and y directions, ((10,'kpc'),(15,'kpc')) requests a
         window that is 10 kiloparsecs wide along the x axis and 15
         kiloparsecs wide along the y axis.  In the other two examples, code
         units are assumed, for example (0.2, 0.3) requests a plot that has an
         x width of 0.2 and a y width of 0.3 in code units.  If units are
         provided the resulting plot axis labels will use the supplied units.
    axes_unit : A string
         The name of the unit for the tick labels on the x and y axes.
         Defaults to None, which automatically picks an appropriate unit.
         If axes_unit is '1', 'u', or 'unitary', it will not display the
         units, and only show the axes name.
    origin : string or length 1, 2, or 3 sequence of strings
         The location of the origin of the plot coordinate system.  This is
         represented by '-' separated string or a tuple of strings.  In the
         first index the y-location is given by 'lower', 'upper', or 'center'.
         The second index is the x-location, given as 'left', 'right', or
         'center'.  Finally, whether the origin is applied in 'domain'
         space, plot 'window' space or 'native' simulation coordinate system
         is given. For example, both 'upper-right-domain' and ['upper',
         'right', 'domain'] place the origin in the upper right hand
         corner of domain space. If x or y are not given, a value is inferred.
         For instance, the default location 'center-window' corresponds to
         the center of the plot window, 'left-domain' corresponds to the
         lower-left hand corner of the simulation domain, or 'center-domain'
         for the center of the simulation domain. Further examples:

         ==================================     ============================
         format                                 example
         ==================================     ============================
         '{space}'                              'domain'
         '{xloc}-{space}'                       'left-window'
         '{yloc}-{space}'                       'upper-domain'
         '{yloc}-{xloc}-{space}'                'lower-right-window'
         ('{space}',)                           ('window',)
         ('{xloc}', '{space}')                  ('right', 'domain')
         ('{yloc}', '{space}')                  ('lower', 'window')
         ('{yloc}', '{xloc}', '{space}')        ('lower', 'right', 'window')
         ==================================     ============================
    right_handed : boolean
         Whether the implicit east vector for the image generated is set to make a right
         handed coordinate system with a normal vector, the direction of the
         'window' into the data.
    fontsize : integer
         The size of the fonts for the axis, colorbar, and tick labels.
    field_parameters : dictionary
         A dictionary of field parameters than can be accessed by derived
         fields.
    data_source : YTSelectionContainer Object
         Object to be used for data selection.  Defaults to a region covering
         the entire simulation.

    Examples
    --------

    This will save an image in the file 'sliceplot_Density.png'

    >>> from yt import load
    >>> ds = load('IsolatedGalaxy/galaxy0030/galaxy0030')
    >>> p = SlicePlot(ds, 2, 'density', 'c', (20, 'kpc'))
    >>> p.save('sliceplot')

    """
    _plot_type = 'Slice'
    _frb_generator = FixedResolutionBuffer

    def __init__(self, ds, axis, fields, center='c', width=None, axes_unit=None,
                 origin='center-window', right_handed=True, fontsize=18, field_parameters=None,
                 window_size=8.0, aspect=None, data_source=None):
        # this will handle time series data and controllers
        ts = self._initialize_dataset(ds)
        self.ts = ts
        ds = self.ds = ts[0]
        axis = fix_axis(axis, ds)
        (bounds, center, display_center) = \
            get_window_parameters(axis, center, width, ds)
        if field_parameters is None:
            field_parameters = {}

        if isinstance(ds, YTSpatialPlotDataset):
            slc = ds.all_data()
            slc.axis = axis
            if slc.axis != ds.parameters["axis"]:
                raise RuntimeError("Original slice axis is %s." %
                                   ds.parameters["axis"])
        else:
            slc = ds.slice(axis, center[axis], field_parameters=field_parameters,
                           center=center, data_source=data_source)
            slc.get_data(fields)
        validate_mesh_fields(slc, fields)
        PWViewerMPL.__init__(self, slc, bounds, origin=origin,
                             fontsize=fontsize, fields=fields,
                             window_size=window_size, aspect=aspect, right_handed=right_handed)
        if axes_unit is None:
            axes_unit = get_axes_unit(width, ds)
        self.set_axes_unit(axes_unit)

class ProjectionPlot(PWViewerMPL):
    r"""Creates a projection plot from a dataset

    Given a ds object, an axis to project along, and a field name
    string, this will return a PWViewerMPL object containing
    the plot.

    The plot can be updated using one of the many helper functions
    defined in PlotWindow.

    Parameters
    ----------
    ds : `Dataset`
        This is the dataset object corresponding to the
        simulation output to be plotted.
    axis : int or one of 'x', 'y', 'z'
         An int corresponding to the axis to slice along (0=x, 1=y, 2=z)
         or the axis name itself
    fields : string
         The name of the field(s) to be plotted.
    center : A sequence of floats, a string, or a tuple.
         The coordinate of the center of the image. If set to 'c', 'center' or
         left blank, the plot is centered on the middle of the domain. If set to
         'max' or 'm', the center will be located at the maximum of the
         ('gas', 'density') field. Centering on the max or min of a specific
         field is supported by providing a tuple such as ("min","temperature") or
         ("max","dark_matter_density"). Units can be specified by passing in *center*
         as a tuple containing a coordinate and string unit name or by passing
         in a YTArray. If a list or unitless array is supplied, code units are
         assumed.
    width : tuple or a float.
         Width can have four different formats to support windows with variable
         x and y widths.  They are:

         ==================================     =======================
         format                                 example
         ==================================     =======================
         (float, string)                        (10,'kpc')
         ((float, string), (float, string))     ((10,'kpc'),(15,'kpc'))
         float                                  0.2
         (float, float)                         (0.2, 0.3)
         ==================================     =======================

         For example, (10, 'kpc') requests a plot window that is 10 kiloparsecs
         wide in the x and y directions, ((10,'kpc'),(15,'kpc')) requests a
         window that is 10 kiloparsecs wide along the x axis and 15
         kiloparsecs wide along the y axis.  In the other two examples, code
         units are assumed, for example (0.2, 0.3) requests a plot that has an
         x width of 0.2 and a y width of 0.3 in code units.  If units are
         provided the resulting plot axis labels will use the supplied units.
    axes_unit : A string
         The name of the unit for the tick labels on the x and y axes.
         Defaults to None, which automatically picks an appropriate unit.
         If axes_unit is '1', 'u', or 'unitary', it will not display the
         units, and only show the axes name.
    origin : string or length 1, 2, or 3 sequence of strings
         The location of the origin of the plot coordinate system.  This is
         represented by '-' separated string or a tuple of strings.  In the
         first index the y-location is given by 'lower', 'upper', or 'center'.
         The second index is the x-location, given as 'left', 'right', or
         'center'.  Finally, whether the origin is applied in 'domain'
         space, plot 'window' space or 'native' simulation coordinate system
         is given. For example, both 'upper-right-domain' and ['upper',
         'right', 'domain'] place the origin in the upper right hand
         corner of domain space. If x or y are not given, a value is inferred.
         For instance, 'left-domain' corresponds to the lower-left hand corner
         of the simulation domain, 'center-domain' corresponds to the center
         of the simulation domain, or 'center-window' for the center of the
         plot window. Further examples:

         ==================================     ============================
         format                                 example
         ==================================     ============================
         '{space}'                              'domain'
         '{xloc}-{space}'                       'left-window'
         '{yloc}-{space}'                       'upper-domain'
         '{yloc}-{xloc}-{space}'                'lower-right-window'
         ('{space}',)                           ('window',)
         ('{xloc}', '{space}')                  ('right', 'domain')
         ('{yloc}', '{space}')                  ('lower', 'window')
         ('{yloc}', '{xloc}', '{space}')        ('lower', 'right', 'window')
         ==================================     ============================
    right_handed : boolean
         Whether the implicit east vector for the image generated is set to make a right
         handed coordinate system with the direction of the
         'window' into the data.
    data_source : YTSelectionContainer Object
         Object to be used for data selection.  Defaults to a region covering
         the entire simulation.
    weight_field : string
         The name of the weighting field.  Set to None for no weight.
    max_level: int
         The maximum level to project to.
    fontsize : integer
         The size of the fonts for the axis, colorbar, and tick labels.
    method : string
         The method of projection.  Valid methods are: 

         "integrate" with no weight_field specified : integrate the requested
         field along the line of sight.

         "integrate" with a weight_field specified : weight the requested
         field by the weighting field and integrate along the line of sight.

         "mip" : pick out the maximum value of the field in the line of sight.

         "sum" : This method is the same as integrate, except that it does not 
         multiply by a path length when performing the integration, and is 
         just a straight summation of the field along the given axis. WARNING:
         This should only be used for uniform resolution grid datasets, as other
         datasets may result in unphysical images.
    proj_style : string
         The method of projection--same as method keyword.  Deprecated as of 
         version 3.0.2.  Please use method instead.
    window_size : float
         The size of the window in inches. Set to 8 by default.
    aspect : float
         The aspect ratio of the plot.  Set to None for 1.
    field_parameters : dictionary
         A dictionary of field parameters than can be accessed by derived
         fields.

    Examples
    --------

    Create a projection plot with a width of 20 kiloparsecs centered on the
    center of the simulation box:

    >>> from yt import load
    >>> ds = load('IsolateGalaxygalaxy0030/galaxy0030')
    >>> p = ProjectionPlot(ds, "z", "density", width=(20, "kpc"))

    """
    _plot_type = 'Projection'
    _frb_generator = FixedResolutionBuffer

    def __init__(self, ds, axis, fields, center='c', width=None, axes_unit=None,
                 weight_field=None, max_level=None, origin='center-window',
                 right_handed=True, fontsize=18, field_parameters=None, data_source=None,
                 method = "integrate", proj_style = None, window_size=8.0,
                 aspect=None):
        ts = self._initialize_dataset(ds)
        self.ts = ts
        ds = self.ds = ts[0]
        axis = fix_axis(axis, ds)
        # proj_style is deprecated, but if someone specifies then it trumps 
        # method.
        if proj_style is not None:
            method = proj_style
        # If a non-weighted integral projection, assure field-label reflects that
        if weight_field is None and method == "integrate":
            self.projected = True
        (bounds, center, display_center) = \
                get_window_parameters(axis, center, width, ds)
        if field_parameters is None: field_parameters = {}

        # We don't use the plot's data source for validation like in the other
        # plotting classes to avoid an exception
        test_data_source = ds.all_data()
        validate_mesh_fields(test_data_source, fields)

        if isinstance(ds, YTSpatialPlotDataset):
            proj = ds.all_data()
            proj.axis = axis
            if proj.axis != ds.parameters["axis"]:
                raise RuntimeError("Original projection axis is %s." %
                                   ds.parameters["axis"])
            proj.weight_field = proj._determine_fields(weight_field)[0]
        else:
            proj = ds.proj(fields, axis, weight_field=weight_field,
                           center=center, data_source=data_source,
                           field_parameters=field_parameters, method=method,
                           max_level=max_level)
        PWViewerMPL.__init__(self, proj, bounds, fields=fields, origin=origin,
                             right_handed=right_handed, fontsize=fontsize, window_size=window_size, 
                             aspect=aspect)
        if axes_unit is None:
            axes_unit = get_axes_unit(width, ds)
        self.set_axes_unit(axes_unit)

class OffAxisSlicePlot(PWViewerMPL):
    r"""Creates an off axis slice plot from a dataset

    Given a ds object, a normal vector defining a slicing plane, and
    a field name string, this will return a PWViewerMPL object
    containing the plot.

    The plot can be updated using one of the many helper functions
    defined in PlotWindow.

    Parameters
    ----------
    ds : :class:`yt.data_objects.api.Dataset`
         This is the dataset object corresponding to the
         simulation output to be plotted.
    normal : a sequence of floats
         The vector normal to the slicing plane.
    fields : string
         The name of the field(s) to be plotted.
    center : A sequence of floats, a string, or a tuple.
         The coordinate of the center of the image. If set to 'c', 'center' or
         left blank, the plot is centered on the middle of the domain. If set to
         'max' or 'm', the center will be located at the maximum of the
         ('gas', 'density') field. Centering on the max or min of a specific
         field is supported by providing a tuple such as ("min","temperature") or
         ("max","dark_matter_density"). Units can be specified by passing in *center*
         as a tuple containing a coordinate and string unit name or by passing
         in a YTArray. If a list or unitless array is supplied, code units are
         assumed.
    width : tuple or a float.
         Width can have four different formats to support windows with variable
         x and y widths.  They are:

         ==================================     =======================
         format                                 example
         ==================================     =======================
         (float, string)                        (10,'kpc')
         ((float, string), (float, string))     ((10,'kpc'),(15,'kpc'))
         float                                  0.2
         (float, float)                         (0.2, 0.3)
         ==================================     =======================

         For example, (10, 'kpc') requests a plot window that is 10 kiloparsecs
         wide in the x and y directions, ((10,'kpc'),(15,'kpc')) requests a
         window that is 10 kiloparsecs wide along the x axis and 15
         kiloparsecs wide along the y axis.  In the other two examples, code
         units are assumed, for example (0.2, 0.3) requests a plot that has an
         x width of 0.2 and a y width of 0.3 in code units.  If units are
         provided the resulting plot axis labels will use the supplied units.
    axes_unit : A string
         The name of the unit for the tick labels on the x and y axes.
         Defaults to None, which automatically picks an appropriate unit.
         If axes_unit is '1', 'u', or 'unitary', it will not display the
         units, and only show the axes name.
    north_vector : a sequence of floats
         A vector defining the 'up' direction in the plot.  This
         option sets the orientation of the slicing plane.  If not
         set, an arbitrary grid-aligned north-vector is chosen.
    right_handed : boolean
         Whether the implicit east vector for the image generated is set to make a right
         handed coordinate system with the north vector and the normal, the direction of the
         'window' into the data.
    fontsize : integer
         The size of the fonts for the axis, colorbar, and tick labels.
    field_parameters : dictionary
         A dictionary of field parameters than can be accessed by derived
         fields.
    data_source : YTSelectionContainer Object
         Object to be used for data selection.  Defaults to a region covering
         the entire simulation.
    """

    _plot_type = 'OffAxisSlice'
    _frb_generator = ObliqueFixedResolutionBuffer

    def __init__(self, ds, normal, fields, center='c', width=None,
                 axes_unit=None, north_vector=None, right_handed=True, fontsize=18,
                 field_parameters=None, data_source=None):
        (bounds, center_rot) = get_oblique_window_parameters(normal,center,width,ds)
        if field_parameters is None:
            field_parameters = {}

        if isinstance(ds, YTSpatialPlotDataset):
            cutting = ds.all_data()
            cutting.axis = 4
            cutting._inv_mat = ds.parameters["_inv_mat"]
        else:
            cutting = ds.cutting(normal, center, north_vector=north_vector,
                                 field_parameters=field_parameters,
                                 data_source=data_source)
            cutting.get_data(fields)
        validate_mesh_fields(cutting, fields)
        # Hard-coding the origin keyword since the other two options
        # aren't well-defined for off-axis data objects
        PWViewerMPL.__init__(self, cutting, bounds, fields=fields,
                             origin='center-window',periodic=False,
                             right_handed=right_handed, oblique=True, fontsize=fontsize)
        if axes_unit is None:
            axes_unit = get_axes_unit(width, ds)
        self.set_axes_unit(axes_unit)

class OffAxisProjectionDummyDataSource(object):
    _type_name = 'proj'
    _key_fields = []
    def __init__(self, center, ds, normal_vector, width, fields,
                 interpolated, resolution = (800,800), weight=None,
                 volume=None, no_ghost=False, le=None, re=None,
                 north_vector=None, method="integrate"):
        self.center = center
        self.ds = ds
        self.axis = 4 # always true for oblique data objects
        self.normal_vector = normal_vector
        self.width = width
        self.dd = ds.all_data()
        fields = self.dd._determine_fields(fields)
        self.fields = fields
        self.interpolated = interpolated
        self.resolution = resolution
        if weight is not None:
            weight = self.dd._determine_fields(weight)[0]
        self.weight_field = weight
        self.volume = volume
        self.no_ghost = no_ghost
        self.le = le
        self.re = re
        self.north_vector = north_vector
        self.method = method
        self.orienter = Orientation(normal_vector, north_vector=north_vector)

    def _determine_fields(self, *args):
        return self.dd._determine_fields(*args)

class OffAxisProjectionPlot(PWViewerMPL):
    r"""Creates an off axis projection plot from a dataset

    Given a ds object, a normal vector to project along, and
    a field name string, this will return a PWViewerMPL object
    containing the plot.

    The plot can be updated using one of the many helper functions
    defined in PlotWindow.

    Parameters
    ----------
    ds : :class:`yt.data_objects.api.Dataset`
        This is the dataset object corresponding to the
        simulation output to be plotted.
    normal : a sequence of floats
        The vector normal to the slicing plane.
    fields : string
        The name of the field(s) to be plotted.
    center : A sequence of floats, a string, or a tuple.
         The coordinate of the center of the image. If set to 'c', 'center' or
         left blank, the plot is centered on the middle of the domain. If set to
         'max' or 'm', the center will be located at the maximum of the
         ('gas', 'density') field. Centering on the max or min of a specific
         field is supported by providing a tuple such as ("min","temperature") or
         ("max","dark_matter_density"). Units can be specified by passing in *center*
         as a tuple containing a coordinate and string unit name or by passing
         in a YTArray. If a list or unitless array is supplied, code units are
         assumed.
    width : tuple or a float.
         Width can have four different formats to support windows with variable
         x and y widths.  They are:

         ==================================     =======================
         format                                 example
         ==================================     =======================
         (float, string)                        (10,'kpc')
         ((float, string), (float, string))     ((10,'kpc'),(15,'kpc'))
         float                                  0.2
         (float, float)                         (0.2, 0.3)
         ==================================     =======================

         For example, (10, 'kpc') requests a plot window that is 10 kiloparsecs
         wide in the x and y directions, ((10,'kpc'),(15,'kpc')) requests a
         window that is 10 kiloparsecs wide along the x axis and 15
         kiloparsecs wide along the y axis.  In the other two examples, code
         units are assumed, for example (0.2, 0.3) requests a plot that has an
         x width of 0.2 and a y width of 0.3 in code units.  If units are
         provided the resulting plot axis labels will use the supplied units.
    depth : A tuple or a float
         A tuple containing the depth to project through and the string
         key of the unit: (width, 'unit').  If set to a float, code units
         are assumed
    weight_field : string
         The name of the weighting field.  Set to None for no weight.
    max_level: int
         The maximum level to project to.
    axes_unit : A string
         The name of the unit for the tick labels on the x and y axes.
         Defaults to None, which automatically picks an appropriate unit.
         If axes_unit is '1', 'u', or 'unitary', it will not display the
         units, and only show the axes name.
    north_vector : a sequence of floats
         A vector defining the 'up' direction in the plot.  This
         option sets the orientation of the slicing plane.  If not
         set, an arbitrary grid-aligned north-vector is chosen.
    right_handed : boolean
         Whether the implicit east vector for the image generated is set to make a right
         handed coordinate system with the north vector and the normal, the direction of the
         'window' into the data.
    fontsize : integer
         The size of the fonts for the axis, colorbar, and tick labels.
    method : string
         The method of projection.  Valid methods are:

         "integrate" with no weight_field specified : integrate the requested
         field along the line of sight.

         "integrate" with a weight_field specified : weight the requested
         field by the weighting field and integrate along the line of sight.

         "sum" : This method is the same as integrate, except that it does not
         multiply by a path length when performing the integration, and is
         just a straight summation of the field along the given axis. WARNING:
         This should only be used for uniform resolution grid datasets, as other
         datasets may result in unphysical images.
    """
    _plot_type = 'OffAxisProjection'
    _frb_generator = OffAxisProjectionFixedResolutionBuffer

    def __init__(self, ds, normal, fields, center='c', width=None,
                 depth=(1, '1'), axes_unit=None, weight_field=None,
                 max_level=None, north_vector=None, right_handed=True,
                 volume=None, no_ghost=False, le=None, re=None,
                 interpolated=False, fontsize=18, method="integrate"):
        (bounds, center_rot) = \
          get_oblique_window_parameters(normal,center,width,ds,depth=depth)
        fields = ensure_list(fields)[:]
        oap_width = ds.arr((bounds[1] - bounds[0],
                            bounds[3] - bounds[2],
                            bounds[5] - bounds[4]))
        OffAxisProj = OffAxisProjectionDummyDataSource(
            center_rot, ds, normal, oap_width, fields, interpolated,
            weight=weight_field,  volume=volume, no_ghost=no_ghost,
            le=le, re=re, north_vector=north_vector, method=method)

        validate_mesh_fields(OffAxisProj, fields)

        if max_level is not None:
            OffAxisProj.dd.max_level = max_level

        # If a non-weighted, integral projection, assure field label
        # reflects that
        if weight_field is None and OffAxisProj.method == "integrate":
            self.projected = True

        # Hard-coding the origin keyword since the other two options
        # aren't well-defined for off-axis data objects
        PWViewerMPL.__init__(
            self, OffAxisProj, bounds, fields=fields, origin='center-window',
            periodic=False, oblique=True, right_handed=right_handed,
            fontsize=fontsize)
        if axes_unit is None:
            axes_unit = get_axes_unit(width, ds)
        self.set_axes_unit(axes_unit)

    def _recreate_frb(self):
        super(OffAxisProjectionPlot, self)._recreate_frb()

class WindowPlotMPL(ImagePlotMPL):
    """A container for a single PlotWindow matplotlib figure and axes"""
    def __init__(self, data, cbname, cblinthresh, cmap, extent, zlim,
                 figure_size, fontsize, aspect, figure, axes, cax):
        from matplotlib.ticker import ScalarFormatter
        self._draw_colorbar = True
        self._draw_axes = True
        self._fontsize = fontsize
        self._figure_size = figure_size

        # Compute layout
        fontscale = float(fontsize) / 18.0
        if fontscale < 1.0:
            fontscale = np.sqrt(fontscale)

        if iterable(figure_size):
            fsize = figure_size[0]
        else:
            fsize = figure_size
        self._cb_size = 0.0375*fsize
        self._ax_text_size = [1.2*fontscale, 0.9*fontscale]
        self._top_buff_size = 0.30*fontscale
        _aspect = ((extent[1] - extent[0])/(extent[3] - extent[2])).in_cgs()
        if _aspect.units.is_dimensionless:
            self._aspect = _aspect
        else:
            self._aspect = 1.0
        self._unit_aspect = aspect

        size, axrect, caxrect = self._get_best_layout()

        super(WindowPlotMPL, self).__init__(
            size, axrect, caxrect, zlim, figure, axes, cax)

        self._init_image(data, cbname, cblinthresh, cmap, extent, aspect)

        # In matplotlib 2.1 and newer we'll be able to do this using
        # self.image.axes.ticklabel_format
        # See https://github.com/matplotlib/matplotlib/pull/6337
        formatter = ScalarFormatter(useMathText=True)
        formatter.set_scientific(True)
        formatter.set_powerlimits((-2, 3))
        self.image.axes.xaxis.set_major_formatter(formatter)
        self.image.axes.yaxis.set_major_formatter(formatter)
        if cbname == 'linear':
            self.cb.formatter.set_scientific(True)
            self.cb.formatter.set_powerlimits((-2, 3))
            self.cb.update_ticks()


def SlicePlot(ds, normal=None, fields=None, axis=None, *args, **kwargs):
    r"""
    A factory function for
    :class:`yt.visualization.plot_window.AxisAlignedSlicePlot`
    and :class:`yt.visualization.plot_window.OffAxisSlicePlot` objects.  This
    essentially allows for a single entry point to both types of slice plots,
    the distinction being determined by the specified normal vector to the
    slice.

    The returned plot object can be updated using one of the many helper
    functions defined in PlotWindow.

    Parameters
    ----------

    ds : :class:`yt.data_objects.api.Dataset`
        This is the dataset object corresponding to the
        simulation output to be plotted.
    normal : int or one of 'x', 'y', 'z', or sequence of floats
        This specifies the normal vector to the slice.  If given as an integer
        or a coordinate string (0=x, 1=y, 2=z), this function will return an
        :class:`AxisAlignedSlicePlot` object.  If given as a sequence of floats,
        this is interpretted as an off-axis vector and an
        :class:`OffAxisSlicePlot` object is returned.
    fields : string
         The name of the field(s) to be plotted.
    axis : int or one of 'x', 'y', 'z'
         An int corresponding to the axis to slice along (0=x, 1=y, 2=z)
         or the axis name itself.  If specified, this will replace normal.

    The following are nominally keyword arguments passed onto the respective
    slice plot objects generated by this function.

    center : A sequence floats, a string, or a tuple.
         The coordinate of the center of the image. If set to 'c', 'center' or
         left blank, the plot is centered on the middle of the domain. If set to
         'max' or 'm', the center will be located at the maximum of the
         ('gas', 'density') field. Centering on the max or min of a specific
         field is supported by providing a tuple such as ("min","temperature") or
         ("max","dark_matter_density"). Units can be specified by passing in *center*
         as a tuple containing a coordinate and string unit name or by passing
         in a YTArray. If a list or unitless array is supplied, code units are
         assumed.
    width : tuple or a float.
         Width can have four different formats to support windows with variable
         x and y widths.  They are:

         ==================================     =======================
         format                                 example
         ==================================     =======================
         (float, string)                        (10,'kpc')
         ((float, string), (float, string))     ((10,'kpc'),(15,'kpc'))
         float                                  0.2
         (float, float)                         (0.2, 0.3)
         ==================================     =======================

         For example, (10, 'kpc') requests a plot window that is 10 kiloparsecs
         wide in the x and y directions, ((10,'kpc'),(15,'kpc')) requests a
         window that is 10 kiloparsecs wide along the x axis and 15
         kiloparsecs wide along the y axis.  In the other two examples, code
         units are assumed, for example (0.2, 0.3) requests a plot that has an
         x width of 0.2 and a y width of 0.3 in code units.  If units are
         provided the resulting plot axis labels will use the supplied units.
    axes_unit : A string
         The name of the unit for the tick labels on the x and y axes.
         Defaults to None, which automatically picks an appropriate unit.
         If axes_unit is '1', 'u', or 'unitary', it will not display the
         units, and only show the axes name.
    origin : string or length 1, 2, or 3 sequence of strings
         The location of the origin of the plot coordinate system for
         `AxisAlignedSlicePlot` objects; for `OffAxisSlicePlot` objects,
         this parameter is discarded.  This is represented by '-' separated
         string or a tuple of strings.  In the first index the y-location is
         given by 'lower', 'upper', or 'center'.  The second index is the
         x-location, given as 'left', 'right', or 'center'.  Finally,
         whether the origin is applied in 'domain' space, plot 'window' space
         or 'native' simulation coordinate system is given. For example, both
         'upper-right-domain' and ['upper', 'right', 'domain'] place the
         origin in the upper right hand corner of domain space. If x or y are
         not given, a value is inferred.  For instance, 'left-domain'
         corresponds to the lower-left hand corner of the simulation domain,
         'center-domain' corresponds to the center of the simulation domain,
         or 'center-window' for the center of the plot window. Further
         examples:

         ==================================     ============================
         format                                 example
         ==================================     ============================
         '{space}'                              'domain'
         '{xloc}-{space}'                       'left-window'
         '{yloc}-{space}'                       'upper-domain'
         '{yloc}-{xloc}-{space}'                'lower-right-window'
         ('{space}',)                           ('window',)
         ('{xloc}', '{space}')                  ('right', 'domain')
         ('{yloc}', '{space}')                  ('lower', 'window')
         ('{yloc}', '{xloc}', '{space}')        ('lower', 'right', 'window')
         ==================================     ============================
    north_vector : a sequence of floats
        A vector defining the 'up' direction in the `OffAxisSlicePlot`; not
        used in `AxisAlignedSlicePlot`.  This option sets the orientation of the
        slicing plane.  If not set, an arbitrary grid-aligned north-vector is
        chosen.
    fontsize : integer
         The size of the fonts for the axis, colorbar, and tick labels.
    field_parameters : dictionary
         A dictionary of field parameters than can be accessed by derived
         fields.
    data_source : YTSelectionContainer Object
         Object to be used for data selection.  Defaults to a region covering
         the entire simulation.

    Raises
    ------

    AssertionError
        If a proper normal axis is not specified via the normal or axis
        keywords, and/or if a field to plot is not specified.

    Examples
    --------

    >>> from yt import load
    >>> ds = load("IsolatedGalaxy/galaxy0030/galaxy0030")
    >>> slc = SlicePlot(ds, "x", "density", center=[0.2,0.3,0.4])
    >>>
    >>> slc = SlicePlot(ds, [0.4, 0.2, -0.1], "pressure",
    ...                 north_vector=[0.2,-0.3,0.1])

    """
    # Make sure we are passed a normal
    # we check the axis keyword for backwards compatibility
    if normal is None: normal = axis
    if normal is None:
        raise AssertionError("Must pass a normal vector to the slice!")

    # to keep positional ordering we had to make fields a keyword; make sure
    # it is present
    if fields is None:
        raise AssertionError("Must pass field(s) to plot!")

    # use an AxisAlignedSlicePlot where possible, e.g.:
    # maybe someone passed normal=[0,0,0.2] when they should have just used "z"
    if iterable(normal) and not isinstance(normal, string_types):
        if np.count_nonzero(normal) == 1:
            normal = ("x","y","z")[np.nonzero(normal)[0][0]]
        else:
            normal = np.array(normal, dtype='float64')
            np.divide(normal, np.dot(normal,normal), normal)

    # by now the normal should be properly set to get either a On/Off Axis plot
    if iterable(normal) and not isinstance(normal, string_types):
        # OffAxisSlicePlot has hardcoded origin; remove it if in kwargs
        if 'origin' in kwargs:
            msg = "Ignoring 'origin' keyword as it is ill-defined for " \
                  "an OffAxisSlicePlot object."
            mylog.warn(msg)
            del kwargs['origin']

        return OffAxisSlicePlot(ds, normal, fields, *args, **kwargs)
    else:
        # north_vector not used in AxisAlignedSlicePlots; remove it if in kwargs
        if 'north_vector' in kwargs:
            msg = "Ignoring 'north_vector' keyword as it is ill-defined for " \
                  "an AxisAlignedSlicePlot object."
            mylog.warn(msg)
            del kwargs['north_vector']

        return AxisAlignedSlicePlot(ds, normal, fields, *args, **kwargs)<|MERGE_RESOLUTION|>--- conflicted
+++ resolved
@@ -64,14 +64,10 @@
     YTUnitNotRecognized, \
     YTCannotParseUnitDisplayName, \
     YTUnitConversionError, \
-<<<<<<< HEAD
-    YTPlotCallbackError
-import yt.units.dimensions as dimensions
-=======
     YTPlotCallbackError, \
     YTDataTypeUnsupported, \
     YTInvalidFieldType
->>>>>>> 77dfb507
+import yt.units.dimensions as dimensions
 
 # Some magic for dealing with pyparsing being included or not
 # included in matplotlib (not in gentoo, yes in everything else)
