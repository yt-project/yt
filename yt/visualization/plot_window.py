import abc
from collections import defaultdict
from numbers import Number
from typing import List, Optional, Type, Union

import matplotlib
import matplotlib.pyplot as plt
import numpy as np
from matplotlib.colors import Normalize
from more_itertools import always_iterable
from mpl_toolkits.axes_grid1 import ImageGrid
from pyparsing import ParseFatalException
from unyt.exceptions import UnitConversionError

from yt._maintenance.deprecation import issue_deprecation_warning
from yt.data_objects.image_array import ImageArray
from yt.frontends.ytdata.data_structures import YTSpatialPlotDataset
from yt.funcs import fix_axis, fix_unitary, is_sequence, iter_fields, mylog, obj_length
from yt.units.unit_object import Unit  # type: ignore
from yt.units.unit_registry import UnitParseError  # type: ignore
from yt.units.yt_array import YTArray, YTQuantity
from yt.utilities.exceptions import (
    YTCannotParseUnitDisplayName,
    YTDataTypeUnsupported,
    YTInvalidFieldType,
    YTPlotCallbackError,
    YTUnitNotRecognized,
)
from yt.utilities.math_utils import ortho_find
from yt.utilities.orientation import Orientation
<<<<<<< HEAD
from yt.visualization._handlers import ColorbarHandler, NormHandler

from ._commons import _swap_axes_extents, get_default_from_config
from .base_plot_types import CallbackWrapper, ImagePlotMPL
=======
from yt.visualization.base_plot_types import CallbackWrapper

from ._commons import MPL_VERSION, _swap_axes_extents
from .base_plot_types import ImagePlotMPL
>>>>>>> 251b4170
from .fixed_resolution import (
    FixedResolutionBuffer,
    OffAxisProjectionFixedResolutionBuffer,
)
from .geo_plot_utils import get_mpl_transform
from .plot_container import (
    ImagePlotContainer,
<<<<<<< HEAD
    apply_callback,
=======
    get_log_minorticks,
    get_symlog_minorticks,
>>>>>>> 251b4170
    invalidate_data,
    invalidate_figure,
    invalidate_plot,
)

import sys  # isort: skip

if sys.version_info >= (3, 10):
    pass
else:
    from yt._maintenance.backports import zip


def get_window_parameters(axis, center, width, ds):
    width = ds.coordinates.sanitize_width(axis, width, None)
    center, display_center = ds.coordinates.sanitize_center(center, axis)
    xax = ds.coordinates.x_axis[axis]
    yax = ds.coordinates.y_axis[axis]
    bounds = (
        display_center[xax] - width[0] / 2,
        display_center[xax] + width[0] / 2,
        display_center[yax] - width[1] / 2,
        display_center[yax] + width[1] / 2,
    )
    return (bounds, center, display_center)


def get_oblique_window_parameters(normal, center, width, ds, depth=None):
    display_center, center = ds.coordinates.sanitize_center(center, 4)
    width = ds.coordinates.sanitize_width(normal, width, depth)

    if len(width) == 2:
        # Transforming to the cutting plane coordinate system
        center = (center - ds.domain_left_edge) / ds.domain_width - 0.5
        (normal, perp1, perp2) = ortho_find(normal)
        mat = np.transpose(np.column_stack((perp1, perp2, normal)))
        center = np.dot(mat, center)

    w = tuple(el.in_units("code_length") for el in width)
    bounds = tuple(((2 * (i % 2)) - 1) * w[i // 2] / 2 for i in range(len(w) * 2))

    return (bounds, center)


def get_axes_unit(width, ds):
    r"""
    Infers the axes unit names from the input width specification
    """
    if ds.no_cgs_equiv_length:
        return ("code_length",) * 2
    if is_sequence(width):
        if isinstance(width[1], str):
            axes_unit = (width[1], width[1])
        elif is_sequence(width[1]):
            axes_unit = (width[0][1], width[1][1])
        elif isinstance(width[0], YTArray):
            axes_unit = (str(width[0].units), str(width[1].units))
        else:
            axes_unit = None
    else:
        if isinstance(width, YTArray):
            axes_unit = (str(width.units), str(width.units))
        else:
            axes_unit = None
    return axes_unit


def validate_mesh_fields(data_source, fields):
    # this check doesn't make sense for ytdata plot datasets, which
    # load mesh data as a particle field but nonetheless can still
    # make plots with it
    if isinstance(data_source.ds, YTSpatialPlotDataset):
        return
    canonical_fields = data_source._determine_fields(fields)
    invalid_fields = []
    for field in canonical_fields:
        finfo = data_source.ds.field_info[field]
        if finfo.sampling_type == "particle":
            if not hasattr(data_source.ds, "_sph_ptypes"):
                pass
            elif finfo.is_sph_field:
                continue
            invalid_fields.append(field)

    if len(invalid_fields) > 0:
        raise YTInvalidFieldType(invalid_fields)


class PlotWindow(ImagePlotContainer, abc.ABC):
    r"""
    A plotting mechanism based around the concept of a window into a
    data source. It can have arbitrary fields, each of which will be
    centered on the same viewpoint, but will have individual zlimits.

    The data and plot are updated separately, and each can be
    invalidated as the object is modified.

    Data is handled by a FixedResolutionBuffer object.

    Parameters
    ----------

    data_source :
        :class:`yt.data_objects.selection_objects.base_objects.YTSelectionContainer2D`
        This is the source to be pixelized, which can be a projection,
        slice, or a cutting plane.
    bounds : sequence of floats
        Bounds are the min and max in the image plane that we want our
        image to cover.  It's in the order of (xmin, xmax, ymin, ymax),
        where the coordinates are all in the appropriate code units.
    buff_size : sequence of ints
        The size of the image to generate.
    antialias : boolean
        This can be true or false.  It determines whether or not sub-pixel
        rendering is used during data deposition.
    window_size : float
        The size of the window on the longest axis (in units of inches),
        including the margins but not the colorbar.
    right_handed : boolean
        Depreceated, please use flip_horizontal callback.
        Whether the implicit east vector for the image generated is set to make a right
        handed coordinate system with a north vector and the normal vector, the
        direction of the 'window' into the data.

    """

    def __init__(
        self,
        data_source,
        bounds,
        buff_size=(800, 800),
        antialias=True,
        periodic=True,
        origin="center-window",
        oblique=False,
        right_handed=True,
        window_size=8.0,
        fields=None,
        fontsize=18,
        aspect=None,
        setup=False,
        *,
        geometry="cartesian",
    ):

        # axis manipulation operations are callback-only:
        self._swap_axes_input = False
        self._flip_vertical = False
        self._flip_horizontal = False

        self.center = None
        self._periodic = periodic
        self.oblique = oblique
        self._right_handed = _check_right_handed(right_handed, self._flip_horizontal)
        self._equivalencies = defaultdict(lambda: (None, {}))
        self.buff_size = buff_size
        self.antialias = antialias
        self._axes_unit_names = None
        self._transform = None
        self._projection = None

        self.aspect = aspect
        skip = list(FixedResolutionBuffer._exclude_fields) + data_source._key_fields

        fields = list(iter_fields(fields))
        self.override_fields = list(set(fields).intersection(set(skip)))
        self.fields = [f for f in fields if f not in skip]
        super().__init__(data_source, window_size, fontsize)

        self._set_window(bounds)  # this automatically updates the data and plot
        if (
            geometry
            in (
                "spherical",
                "cylindrical",
                "geographic",
                "internal_geographic",
                "polar",
            )
            and origin != "native"
        ):
            mylog.info("Setting origin='native' for %s geometry.", geometry)
            origin = "native"

        self.origin = origin
        if self.data_source.center is not None and not oblique:
            ax = self.data_source.axis
            xax = self.ds.coordinates.x_axis[ax]
            yax = self.ds.coordinates.y_axis[ax]
            center, display_center = self.ds.coordinates.sanitize_center(
                self.data_source.center, ax
            )
            center = [display_center[xax], display_center[yax]]
            self.set_center(center)

            axname = self.ds.coordinates.axis_name[ax]
            transform = self.ds.coordinates.data_transform[axname]
            projection = self.ds.coordinates.data_projection[axname]
            self._projection = get_mpl_transform(projection)
            self._transform = get_mpl_transform(transform)

        self.setup_callbacks()
        self._setup_plots()

        for field in self.data_source._determine_fields(self.fields):
            finfo = self.data_source.ds._get_field_info(*field)
            pnh = self.plots[field].norm_handler
            if finfo.take_log is False:
                # take_log can be `None` so we explicitly compare against a boolean
                pnh.norm_type = Normalize
            else:
                # do nothing, the norm handler is responsible for
                # determining a viable norm, and defaults to LogNorm/SymLogNorm
                pass

<<<<<<< HEAD
            # override from user configuration if any
            log, linthresh = get_default_from_config(
                self.data_source,
                field=field,
                keys=["log", "linthresh"],
                defaults=[None, None],
            )
            if linthresh is not None:
                self.set_log(field, linthresh=linthresh)
            elif log is not None:
                self.set_log(field, log)
=======
        self._setup_plots()
>>>>>>> 251b4170

    def __iter__(self):
        for ds in self.ts:
            mylog.warning("Switching to %s", ds)
            self._switch_ds(ds)
            yield self

    def piter(self, *args, **kwargs):
        for ds in self.ts.piter(*args, **kwargs):
            self._switch_ds(ds)
            yield self

    _frb = None

    @property
    def frb(self):
        # Force the regeneration of the fixed resolution buffer
        # * if there's none
        # * if the data has been invalidated
        # * if the frb has been inalidated
        if not self._data_valid:
            self._recreate_frb()
        return self._frb

    @frb.setter
    def frb(self, value):
        self._frb = value
        self._data_valid = True

    @frb.deleter
    def frb(self):
        del self._frb
        self._frb = None

    def _recreate_frb(self):
        old_fields = None
        old_filters = []
        # If we are regenerating an frb, we want to know what fields we had before
        if self._frb is not None:
            old_fields = list(self._frb.data.keys())
            old_units = [_.units for _ in self._frb.data.values()]
            old_filters = self._frb._filters
        # Set the bounds
        if hasattr(self, "zlim"):
            # Support OffAxisProjectionPlot and OffAxisSlicePlot
            bounds = self.xlim + self.ylim + self.zlim
        else:
            bounds = self.xlim + self.ylim

        # Generate the FRB
        self.frb = self._frb_generator(
            self.data_source,
            bounds,
            self.buff_size,
            self.antialias,
            periodic=self._periodic,
            filters=old_filters,
        )

        # At this point the frb has the valid bounds, size, aliasing, etc.
        if old_fields is not None:
            # Restore the old fields
            for key, units in zip(old_fields, old_units):
                self._frb[key]
                equiv = self._equivalencies[key]
                if equiv[0] is None:
                    self._frb[key].convert_to_units(units)
                else:
                    self.frb.set_unit(key, units, equiv[0], equiv[1])

        # Restore the override fields
        for key in self.override_fields:
            self._frb[key]

    @property
    def _has_swapped_axes(self):
        # note: we always run the validations here in case the states of
        # the conflicting attributes have changed.
        return self._validate_swap_axes(self._swap_axes_input)

    @invalidate_data
    def swap_axes(self):
        # toggles the swap_axes behavior
        new_swap_value = not self._swap_axes_input
        # note: we also validate here to catch invalid states immediately, even
        # though we validate on accessing the attribute in `_has_swapped_axes`.
        self._swap_axes_input = self._validate_swap_axes(new_swap_value)
        return self

    def _validate_swap_axes(self, swap_value: bool) -> bool:
        if swap_value and (self._transform or self._projection):
            mylog.warning("Cannot swap axes due to transform or projection")
            return False
        return swap_value

    @property
    def width(self):
        Wx = self.xlim[1] - self.xlim[0]
        Wy = self.ylim[1] - self.ylim[0]
        return (Wx, Wy)

    @property
    def bounds(self):
        return self.xlim + self.ylim

    @invalidate_data
    def zoom(self, factor):
        r"""This zooms the window by *factor* > 0.
        - zoom out with *factor* < 1
        - zoom in with *factor* > 1

        Parameters
        ----------
        factor : float
            multiplier for the current width

        """
        if factor <= 0:
            raise ValueError("Only positive zooming factors are meaningful.")
        Wx, Wy = self.width
        centerx = self.xlim[0] + Wx * 0.5
        centery = self.ylim[0] + Wy * 0.5
        nWx, nWy = Wx / factor, Wy / factor
        self.xlim = (centerx - nWx * 0.5, centerx + nWx * 0.5)
        self.ylim = (centery - nWy * 0.5, centery + nWy * 0.5)
        return self

    @invalidate_data
    def pan(self, deltas):
        r"""Pan the image by specifying absolute code unit coordinate deltas.

        Parameters
        ----------
        deltas : Two-element sequence of floats, quantities, or (float, unit)
                 tuples.

            (delta_x, delta_y).  If a unit is not supplied the unit is assumed
            to be code_length.

        """
        if len(deltas) != 2:
            raise TypeError(
                f"The pan function accepts a two-element sequence.\nReceived {deltas}."
            )
        if isinstance(deltas[0], Number) and isinstance(deltas[1], Number):
            deltas = (
                self.ds.quan(deltas[0], "code_length"),
                self.ds.quan(deltas[1], "code_length"),
            )
        elif isinstance(deltas[0], tuple) and isinstance(deltas[1], tuple):
            deltas = (
                self.ds.quan(deltas[0][0], deltas[0][1]),
                self.ds.quan(deltas[1][0], deltas[1][1]),
            )
        elif isinstance(deltas[0], YTQuantity) and isinstance(deltas[1], YTQuantity):
            pass
        else:
            raise TypeError(
                "The arguments of the pan function must be a sequence of floats,\n"
                "quantities, or (float, unit) tuples. Received %s." % (deltas,)
            )
        self.xlim = (self.xlim[0] + deltas[0], self.xlim[1] + deltas[0])
        self.ylim = (self.ylim[0] + deltas[1], self.ylim[1] + deltas[1])
        return self

    @invalidate_data
    def pan_rel(self, deltas):
        r"""Pan the image by specifying relative deltas, to the FOV.

        Parameters
        ----------
        deltas : sequence of floats
            (delta_x, delta_y) in *relative* code unit coordinates

        """
        Wx, Wy = self.width
        self.xlim = (self.xlim[0] + Wx * deltas[0], self.xlim[1] + Wx * deltas[0])
        self.ylim = (self.ylim[0] + Wy * deltas[1], self.ylim[1] + Wy * deltas[1])
        return self

    @invalidate_plot
    def set_unit(self, field, new_unit, equivalency=None, equivalency_kwargs=None):
        """Sets a new unit for the requested field

        parameters
        ----------
        field : string or field tuple
           The name of the field that is to be changed.

        new_unit : string or Unit object

        equivalency : string, optional
           If set, the equivalency to use to convert the current units to
           the new requested unit. If None, the unit conversion will be done
           without an equivalency

        equivalency_kwargs : string, optional
           Keyword arguments to be passed to the equivalency. Only used if
           ``equivalency`` is set.
        """
        for f, u in zip(iter_fields(field), always_iterable(new_unit), strict=True):
            self.frb.set_unit(f, u, equivalency, equivalency_kwargs)
            self._equivalencies[f] = (equivalency, equivalency_kwargs)
            pnh = self.plots[f].norm_handler
            pnh.display_units = u
        return self

    @invalidate_plot
    def set_origin(self, origin):
        """Set the plot origin.

        Parameters
        ----------
        origin : string or length 1, 2, or 3 sequence.
           The location of the origin of the plot coordinate system. This
           is typically represented by a '-' separated string or a tuple of
           strings. In the first index the y-location is given by 'lower',
           'upper', or 'center'. The second index is the x-location, given as
           'left', 'right', or 'center'. Finally, whether the origin is
           applied in 'domain' space, plot 'window' space or 'native'
           simulation coordinate system is given. For example, both
           'upper-right-domain' and ['upper', 'right', 'domain'] place the
           origin in the upper right hand corner of domain space. If x or y
           are not given, a value is inferred. For instance, 'left-domain'
           corresponds to the lower-left hand corner of the simulation domain,
           'center-domain' corresponds to the center of the simulation domain,
           or 'center-window' for the center of the plot window. In the event
           that none of these options place the origin in a desired location,
           a sequence of tuples and a string specifying the
           coordinate space can be given. If plain numeric types are input,
           units of `code_length` are assumed. Further examples:

        ===============================================  ===============================
        format                                           example
        ===============================================  ===============================
        '{space}'                                        'domain'
        '{xloc}-{space}'                                 'left-window'
        '{yloc}-{space}'                                 'upper-domain'
        '{yloc}-{xloc}-{space}'                          'lower-right-window'
        ('{space}',)                                     ('window',)
        ('{xloc}', '{space}')                            ('right', 'domain')
        ('{yloc}', '{space}')                            ('lower', 'window')
        ('{yloc}', '{xloc}', '{space}')                  ('lower', 'right', 'window')
        ((yloc, '{unit}'), (xloc, '{unit}'), '{space}')  ((0, 'm'), (.4, 'm'), 'window')
        (xloc, yloc, '{space}')                          (0.23, 0.5, 'domain')
        ===============================================  ===============================
        """
        self.origin = origin
        return self

    @invalidate_plot
    @invalidate_figure
    def set_mpl_projection(self, mpl_proj):
        r"""
        Set the matplotlib projection type with a cartopy transform function

        Given a string or a tuple argument, this will project the data onto
        the plot axes with the chosen transform function.

        Assumes that the underlying data has a PlateCarree transform type.

        To annotate the plot with coastlines or other annotations,
        `_setup_plots()` will need to be called after this function
        to make the axes available for annotation.

        Parameters
        ----------

        mpl_proj : string or tuple
           if passed as a string, mpl_proj is the specified projection type,
           if passed as a tuple, then tuple will take the form of
           ``("ProjectionType", (args))`` or ``("ProjectionType", (args), {kwargs})``
           Valid projection type options include:
           'PlateCarree', 'LambertConformal', 'LabmbertCylindrical',
           'Mercator', 'Miller', 'Mollweide', 'Orthographic',
           'Robinson', 'Stereographic', 'TransverseMercator',
           'InterruptedGoodeHomolosine', 'RotatedPole', 'OGSB',
           'EuroPP', 'Geostationary', 'Gnomonic', 'NorthPolarStereo',
           'OSNI', 'SouthPolarStereo', 'AlbersEqualArea',
           'AzimuthalEquidistant', 'Sinusoidal', 'UTM',
           'NearsidePerspective', 'LambertAzimuthalEqualArea'

        Examples
        --------

        This will create a Mollweide projection using Mollweide default values
        and annotate it with coastlines

        >>> import yt
        >>> ds = yt.load("")
        >>> p = yt.SlicePlot(ds, "altitude", "AIRDENS")
        >>> p.set_mpl_projection("AIRDENS", "Mollweide")
        >>> p._setup_plots()
        >>> p.plots["AIRDENS"].axes.coastlines()
        >>> p.show()

        This will move the PlateCarree central longitude to 90 degrees and
        annotate with coastlines.

        >>> import yt
        >>> ds = yt.load("")
        >>> p = yt.SlicePlot(ds, "altitude", "AIRDENS")
        >>> p.set_mpl_projection(
        ...     "AIRDENS", ("PlateCarree", (), {"central_longitude": 90, "globe": None})
        ... )
        >>> p._setup_plots()
        >>> p.plots["AIRDENS"].axes.set_global()
        >>> p.plots["AIRDENS"].axes.coastlines()
        >>> p.show()


        This will create a RoatatedPole projection with the unrotated pole
        position at 37.5 degrees latitude and 177.5 degrees longitude by
        passing them in as args.


        >>> import yt
        >>> ds = yt.load("")
        >>> p = yt.SlicePlot(ds, "altitude", "AIRDENS")
        >>> p.set_mpl_projection("RotatedPole", (177.5, 37.5))
        >>> p._setup_plots()
        >>> p.plots["AIRDENS"].axes.set_global()
        >>> p.plots["AIRDENS"].axes.coastlines()
        >>> p.show()

        This will create a RoatatedPole projection with the unrotated pole
        position at 37.5 degrees latitude and 177.5 degrees longitude by
        passing them in as kwargs.

        >>> import yt
        >>> ds = yt.load("")
        >>> p = yt.SlicePlot(ds, "altitude", "AIRDENS")
        >>> p.set_mpl_projection(
        ...     ("RotatedPole", (), {"pole_latitude": 37.5, "pole_longitude": 177.5})
        ... )
        >>> p._setup_plots()
        >>> p.plots["AIRDENS"].axes.set_global()
        >>> p.plots["AIRDENS"].axes.coastlines()
        >>> p.show()

        """

        self._projection = get_mpl_transform(mpl_proj)
        axname = self.ds.coordinates.axis_name[self.data_source.axis]
        transform = self.ds.coordinates.data_transform[axname]
        self._transform = get_mpl_transform(transform)
        return self

    @invalidate_data
    def _set_window(self, bounds):
        """Set the bounds of the plot window.
        This is normally only called internally, see set_width.


        Parameters
        ----------

        bounds : a four element sequence of floats
            The x and y bounds, in the format (x0, x1, y0, y1)

        """
        if self.center is not None:
            dx = bounds[1] - bounds[0]
            dy = bounds[3] - bounds[2]
            self.xlim = (self.center[0] - dx / 2.0, self.center[0] + dx / 2.0)
            self.ylim = (self.center[1] - dy / 2.0, self.center[1] + dy / 2.0)
        else:
            self.xlim = tuple(bounds[0:2])
            self.ylim = tuple(bounds[2:4])
            if len(bounds) == 6:
                # Support OffAxisProjectionPlot and OffAxisSlicePlot
                self.zlim = tuple(bounds[4:6])
        mylog.info("xlim = %f %f", self.xlim[0], self.xlim[1])
        mylog.info("ylim = %f %f", self.ylim[0], self.ylim[1])
        if hasattr(self, "zlim"):
            mylog.info("zlim = %f %f", self.zlim[0], self.zlim[1])

    @invalidate_data
    def set_width(self, width, unit=None):
        """set the width of the plot window

        parameters
        ----------
        width : float, array of floats, (float, unit) tuple, or tuple of
                (float, unit) tuples.

             Width can have four different formats to support windows with
             variable x and y widths.  They are:

             ==================================     =======================
             format                                 example
             ==================================     =======================
             (float, string)                        (10,'kpc')
             ((float, string), (float, string))     ((10,'kpc'),(15,'kpc'))
             float                                  0.2
             (float, float)                         (0.2, 0.3)
             ==================================     =======================

             For example, (10, 'kpc') requests a plot window that is 10
             kiloparsecs wide in the x and y directions,
             ((10,'kpc'),(15,'kpc')) requests a window that is 10 kiloparsecs
             wide along the x axis and 15 kiloparsecs wide along the y axis.
             In the other two examples, code units are assumed, for example
             (0.2, 0.3) requests a plot that has an x width of 0.2 and a y
             width of 0.3 in code units.  If units are provided the resulting
             plot axis labels will use the supplied units.
        unit : str
             the unit the width has been specified in. If width is a tuple, this
             argument is ignored. Defaults to code units.
        """

        if isinstance(width, Number):
            if unit is None:
                width = (width, "code_length")
            else:
                width = (width, fix_unitary(unit))

        axes_unit = get_axes_unit(width, self.ds)

        width = self.ds.coordinates.sanitize_width(self.frb.axis, width, None)

        centerx = (self.xlim[1] + self.xlim[0]) / 2.0
        centery = (self.ylim[1] + self.ylim[0]) / 2.0

        self.xlim = (centerx - width[0] / 2, centerx + width[0] / 2)
        self.ylim = (centery - width[1] / 2, centery + width[1] / 2)

        if hasattr(self, "zlim"):
            centerz = (self.zlim[1] + self.zlim[0]) / 2.0
            mw = self.ds.arr(width).max()
            self.zlim = (centerz - mw / 2.0, centerz + mw / 2.0)

        self.set_axes_unit(axes_unit)

        return self

    @invalidate_data
    def set_center(self, new_center, unit="code_length"):
        """Sets a new center for the plot window

        parameters
        ----------
        new_center : two element sequence of floats
            The coordinates of the new center of the image in the
            coordinate system defined by the plot axes. If the unit
            keyword is not specified, the coordinates are assumed to
            be in code units.

        unit : string
            The name of the unit new_center is given in.  If new_center is a
            YTArray or tuple of YTQuantities, this keyword is ignored.

        """
        error = RuntimeError(
            "\n"
            "new_center must be a two-element list or tuple of floats \n"
            "corresponding to a coordinate in the plot relative to \n"
            "the plot coordinate system.\n"
        )
        if new_center is None:
            self.center = None
        elif is_sequence(new_center):
            if len(new_center) != 2:
                raise error
            for el in new_center:
                if not isinstance(el, Number) and not isinstance(el, YTQuantity):
                    raise error
            if isinstance(new_center[0], Number):
                new_center = [self.ds.quan(c, unit) for c in new_center]
            self.center = new_center
        else:
            raise error
        self._set_window(self.bounds)
        return self

    @invalidate_data
    def set_antialias(self, aa):
        """Turn antialiasing on or off.

        parameters
        ----------
        aa : boolean
        """
        self.antialias = aa

    @invalidate_data
    def set_buff_size(self, size):
        """Sets a new buffer size for the fixed resolution buffer

        parameters
        ----------
        size : int or two element sequence of ints
            The number of data elements in the buffer on the x and y axes.
            If a scalar is provided,  then the buffer is assumed to be square.
        """
        if is_sequence(size):
            self.buff_size = size
        else:
            self.buff_size = (size, size)
        return self

    @invalidate_plot
    def set_axes_unit(self, unit_name):
        r"""Set the unit for display on the x and y axes of the image.

        Parameters
        ----------
        unit_name : string or two element tuple of strings
            A unit, available for conversion in the dataset, that the
            image extents will be displayed in.  If set to None, any previous
            units will be reset.  If the unit is None, the default is chosen.
            If unit_name is '1', 'u', or 'unitary', it will not display the
            units, and only show the axes name. If unit_name is a tuple, the
            first element is assumed to be the unit for the x axis and the
            second element the unit for the y axis.

        Raises
        ------
        YTUnitNotRecognized
            If the unit is not known, this will be raised.

        Examples
        --------

        >>> from yt import load
        >>> ds = load("IsolatedGalaxy/galaxy0030/galaxy0030")
        >>> p = ProjectionPlot(ds, "y", "Density")
        >>> p.set_axes_unit("kpc")

        """
        # blind except because it could be in conversion_factors or units
        if unit_name is not None:
            if isinstance(unit_name, str):
                unit_name = (unit_name, unit_name)
            for un in unit_name:
                try:
                    self.ds.length_unit.in_units(un)
                except (UnitConversionError, UnitParseError) as e:
                    raise YTUnitNotRecognized(un) from e
        self._axes_unit_names = unit_name
        return self

    @invalidate_plot
    def toggle_right_handed(self):
        issue_deprecation_warning(
            "the toggle_right_handed method is deprecated, use `.flip_horizontal()` instead.",
            since="4.1.0",
            removal="4.2.0",
        )
        self.flip_horizontal()
        return self

    @invalidate_plot
    def flip_horizontal(self):
        """
        inverts the horizontal axis (the image's abscissa)
        """
        self._flip_horizontal = not self._flip_horizontal
        self._right_handed = (
            not self._right_handed
        )  # keep in sync until full depreciation
        return self

    @invalidate_plot
    def flip_vertical(self):
        """
        inverts the vertical axis (the image's ordinate)
        """
        self._flip_vertical = not self._flip_vertical
        return self

    def to_fits_data(self, fields=None, other_keys=None, length_unit=None, **kwargs):
        r"""Export the fields in this PlotWindow instance
        to a FITSImageData instance.

        This will export a set of FITS images of either the fields specified
        or all the fields already in the object.

        Parameters
        ----------
        fields : list of strings
            These fields will be pixelized and output. If "None", the keys of
            the FRB will be used.
        other_keys : dictionary, optional
            A set of header keys and values to write into the FITS header.
        length_unit : string, optional
            the length units that the coordinates are written in. The default
            is to use the default length unit of the dataset.
        """
        return self.frb.to_fits_data(
            fields=fields, other_keys=other_keys, length_unit=length_unit, **kwargs
        )


class PWViewerMPL(PlotWindow):
    """Viewer using matplotlib as a backend via the WindowPlotMPL."""

    _current_field = None
    _frb_generator: Optional[Type[FixedResolutionBuffer]] = None
    _plot_type: Optional[str] = None

    def __init__(self, *args, **kwargs):
        if self._frb_generator is None:
            self._frb_generator = kwargs.pop("frb_generator")
        if self._plot_type is None:
            self._plot_type = kwargs.pop("plot_type")
        self._splat_color = kwargs.pop("splat_color", None)
        self._frb: Optional[FixedResolutionBuffer] = None
        PlotWindow.__init__(self, *args, **kwargs)

        # import type here to avoid import cycles
        # note that this import statement is actually crucial at runtime:
        # the filter methods for the present class are defined only when
        # fixed_resolution_filters is imported, so we need to guarantee
        # that it happens no later than instanciation
        from yt.visualization.plot_modifications import PlotCallback

        self._callbacks: List[PlotCallback] = []

    @property
    def _data_valid(self) -> bool:
        return self._frb is not None and self._frb._data_valid

    @_data_valid.setter
    def _data_valid(self, value):
        if self._frb is None:
            # we delegate the (in)validation responsability to the FRB
            # if we don't have one yet, we can exit without doing anything
            return
        else:
            self._frb._data_valid = value

    def _setup_origin(self):
        origin = self.origin
        axis_index = self.data_source.axis
        xc = None
        yc = None

        if isinstance(origin, str):
            origin = tuple(origin.split("-"))

        if len(origin) > 3:
            raise ValueError(
                "Invalid origin argument with too many elements; "
                f"expected 1, 2 or 3 elements, got {self.origin!r}, counting {len(origin)} elements. "
                "Use '-' as a separator for string arguments."
            )

        if len(origin) == 1:
            coord_system = origin[0]
            if coord_system not in ("window", "domain", "native"):
                raise ValueError(
                    "Invalid origin argument. "
                    "Single element specification must be 'window', 'domain', or 'native'. "
                    f"Got {self.origin!r}"
                )
            origin = ("lower", "left", coord_system)

        elif len(origin) == 2:
            err_msg = "Invalid origin argument. Using 2 elements:\n"

            if origin[0] in ("left", "right", "center"):
                o0map = {"left": "lower", "right": "upper", "center": "center"}
                origin = (o0map[origin[0]],) + origin
            elif origin[0] in ("lower", "upper"):
                origin = (origin[0], "center", origin[-1])
            else:
                err_msg += " - the first one must be 'left', 'right', 'lower', 'upper' or 'center'\n"

            if origin[-1] not in ("window", "domain", "native"):
                err_msg += " - the second one must be 'window', 'domain', or 'native'\n"

            if len(err_msg.split("\n")) > 2:
                err_msg += f"Got {self.origin!r}"
                raise ValueError(err_msg)

        elif len(origin) == 3:
            err_msg = "Invalid origin argument. Using 3 elements:\n"
            if isinstance(origin[0], (int, float)):
                xc = self.ds.quan(origin[0], "code_length")
            elif isinstance(origin[0], tuple):
                xc = self.ds.quan(*origin[0])
            elif origin[0] not in ("lower", "upper", "center"):
                err_msg += " - the first one must be 'lower', 'upper' or 'center' or a distance\n"

            if isinstance(origin[1], (int, float)):
                yc = self.ds.quan(origin[1], "code_length")
            elif isinstance(origin[1], tuple):
                yc = self.ds.quan(*origin[1])
            elif origin[1] not in ("left", "right", "center"):
                err_msg += " - the second one must be 'left', 'right', 'center' or a distance\n"

            if origin[-1] not in ("window", "domain", "native"):
                err_msg += " - the third one must be 'window', 'domain', or 'native'\n"

            if len(err_msg.split("\n")) > 2:
                err_msg += f"Got {self.origin!r}"
                raise ValueError(err_msg)

        assert not isinstance(origin, str)
        assert len(origin) == 3
        assert origin[2] in ("window", "domain", "native")

        if origin[2] == "window":
            xllim, xrlim = self.xlim
            yllim, yrlim = self.ylim
        elif origin[2] == "domain":
            xax = self.ds.coordinates.x_axis[axis_index]
            yax = self.ds.coordinates.y_axis[axis_index]
            xllim = self.ds.domain_left_edge[xax]
            xrlim = self.ds.domain_right_edge[xax]
            yllim = self.ds.domain_left_edge[yax]
            yrlim = self.ds.domain_right_edge[yax]
        elif origin[2] == "native":
            return (self.ds.quan(0.0, "code_length"), self.ds.quan(0.0, "code_length"))

        if xc is None and yc is None:
            assert origin[0] in ("lower", "upper", "center")
            assert origin[1] in ("left", "right", "center")

            if origin[0] == "lower":
                yc = yllim
            elif origin[0] == "upper":
                yc = yrlim
            elif origin[0] == "center":
                yc = (yllim + yrlim) / 2.0

            if origin[1] == "left":
                xc = xllim
            elif origin[1] == "right":
                xc = xrlim
            elif origin[1] == "center":
                xc = (xllim + xrlim) / 2.0

        x_in_bounds = xc >= xllim and xc <= xrlim
        y_in_bounds = yc >= yllim and yc <= yrlim

        if not x_in_bounds and not y_in_bounds:
            raise ValueError(
                "origin inputs not in bounds of specified coordinate system domain; "
                f"got {self.origin!r} Bounds are {xllim, xrlim} and {yllim, yrlim} respectively"
            )

        return xc, yc

    def _setup_plots(self):
        from matplotlib.mathtext import MathTextParser

        if self._plot_valid:
            return
        if not self._data_valid:
            self._recreate_frb()
        self._colorbar_valid = True
        field_list = list(set(self.data_source._determine_fields(self.fields)))
        for f in field_list:
            axis_index = self.data_source.axis

            xc, yc = self._setup_origin()
            if self.ds._uses_code_length_unit:
                # this should happen only if the dataset was initialized with
                # argument unit_system="code" or if it's set to have no CGS
                # equivalent.  This only needs to happen here in the specific
                # case that we're doing a computationally intense operation
                # like using cartopy, but it prevents crashes in that case.
                (unit_x, unit_y) = ("code_length", "code_length")
            elif self._axes_unit_names is None:
                unit = self.ds.get_smallest_appropriate_unit(
                    self.xlim[1] - self.xlim[0]
                )
                unit_x = unit_y = unit
                coords = self.ds.coordinates
                if hasattr(coords, "image_units"):
                    # check for special cases defined in
                    # non cartesian CoordinateHandler subclasses
                    image_units = coords.image_units[coords.axis_id[axis_index]]
                    if image_units[0] in ("deg", "rad"):
                        unit_x = "code_length"
                    elif image_units[0] == 1:
                        unit_x = "dimensionless"
                    if image_units[1] in ("deg", "rad"):
                        unit_y = "code_length"
                    elif image_units[1] == 1:
                        unit_y = "dimensionless"
            else:
                (unit_x, unit_y) = self._axes_unit_names

            # For some plots we may set aspect by hand, such as for spectral cube data.
            # This will likely be replaced at some point by the coordinate handler
            # setting plot aspect.
            if self.aspect is None:
                self.aspect = float(
                    (self.ds.quan(1.0, unit_y) / self.ds.quan(1.0, unit_x)).in_cgs()
                )
            extentx = (self.xlim - xc)[:2]
            extenty = (self.ylim - yc)[:2]

            # extentx/y arrays inherit units from xlim and ylim attributes
            # and these attributes are always length even for angular and
            # dimensionless axes so we need to stip out units for consistency
            if unit_x == "dimensionless":
                extentx = extentx / extentx.units
            else:
                extentx.convert_to_units(unit_x)
            if unit_y == "dimensionless":
                extenty = extenty / extenty.units
            else:
                extenty.convert_to_units(unit_y)

            extent = [*extentx, *extenty]

            image = self.frb[f]
            font_size = self._font_properties.get_size()

            if f in self.plots.keys():
                pnh = self.plots[f].norm_handler
                cbh = self.plots[f].colorbar_handler
            else:
                pnh, cbh = self._get_default_handlers(
                    field=f, default_display_units=image.units
                )
                if pnh.display_units != image.units:
                    equivalency, equivalency_kwargs = self._equivalencies[f]
                    image.convert_to_units(
                        pnh.display_units, equivalency, **equivalency_kwargs
                    )

            fig = None
            axes = None
            cax = None
            draw_axes = True
            draw_frame = None
            if f in self.plots:
                draw_axes = self.plots[f]._draw_axes
                draw_frame = self.plots[f]._draw_frame
                if self.plots[f].figure is not None:
                    fig = self.plots[f].figure
                    axes = self.plots[f].axes
                    cax = self.plots[f].cax

            # This is for splatting particle positions with a single
            # color instead of a colormap
            if self._splat_color is not None:
                # make image a rgba array, using the splat color
                greyscale_image = self.frb[f]
                ia = np.zeros((greyscale_image.shape[0], greyscale_image.shape[1], 4))
                ia[:, :, 3] = 0.0  # set alpha to 0.0
                locs = greyscale_image > 0.0
                to_rgba = matplotlib.colors.colorConverter.to_rgba
                color_tuple = to_rgba(self._splat_color)
                ia[locs] = color_tuple
                ia = ImageArray(ia)
            else:
                ia = image

            swap_axes = self._has_swapped_axes
            aspect = self.aspect
            if swap_axes:
                extent = _swap_axes_extents(extent)
                ia = ia.transpose()
                aspect = 1.0 / aspect  # aspect ends up passed to imshow(aspect=aspect)

            self.plots[f] = WindowPlotMPL(
                ia,
                extent,
                self.figure_size,
                font_size,
                aspect,
                fig,
                axes,
                cax,
                self._projection,
                self._transform,
                norm_handler=pnh,
                colorbar_handler=cbh,
            )

            axes_unit_labels = self._get_axes_unit_labels(unit_x, unit_y)

            if self.oblique:
                labels = [
                    r"$\rm{Image\ x" + axes_unit_labels[0] + "}$",
                    r"$\rm{Image\ y" + axes_unit_labels[1] + "}$",
                ]
            else:
                coordinates = self.ds.coordinates
                axis_names = coordinates.image_axis_name[axis_index]
                xax = coordinates.x_axis[axis_index]
                yax = coordinates.y_axis[axis_index]

                if hasattr(coordinates, "axis_default_unit_name"):
                    axes_unit_labels = [
                        coordinates.axis_default_unit_name[xax],
                        coordinates.axis_default_unit_name[yax],
                    ]
                labels = [
                    r"$\rm{" + axis_names[0] + axes_unit_labels[0] + r"}$",
                    r"$\rm{" + axis_names[1] + axes_unit_labels[1] + r"}$",
                ]

                if hasattr(coordinates, "axis_field"):
                    if xax in coordinates.axis_field:
                        xmin, xmax = coordinates.axis_field[xax](
                            0, self.xlim, self.ylim
                        )
                    else:
                        xmin, xmax = (float(x) for x in extentx)
                    if yax in coordinates.axis_field:
                        ymin, ymax = coordinates.axis_field[yax](
                            1, self.xlim, self.ylim
                        )
                    else:
                        ymin, ymax = (float(y) for y in extenty)
                    new_extent = (xmin, xmax, ymin, ymax)
                    if swap_axes:
                        new_extent = _swap_axes_extents(new_extent)
                    self.plots[f].image.set_extent(new_extent)
                    self.plots[f].axes.set_aspect("auto")

            x_label, y_label, colorbar_label = self._get_axes_labels(f)

            if x_label is not None:
                labels[0] = x_label
            if y_label is not None:
                labels[1] = y_label

            if swap_axes:
                labels.reverse()

            self.plots[f].axes.set_xlabel(labels[0])
            self.plots[f].axes.set_ylabel(labels[1])

            # Determine the units of the data
            units = Unit(self.frb[f].units, registry=self.ds.unit_registry)
            units = units.latex_representation()

            if colorbar_label is None:
                colorbar_label = image.info["label"]
                if hasattr(self, "projected"):
                    colorbar_label = "$\\rm{Projected }$ %s" % colorbar_label
                if units is None or units == "":
                    pass
                else:
                    colorbar_label += r"$\ \ \left(" + units + r"\right)$"

            parser = MathTextParser("Agg")
            try:
                parser.parse(colorbar_label)
            except ParseFatalException as err:
                raise YTCannotParseUnitDisplayName(f, colorbar_label, str(err)) from err

            self.plots[f].cb.set_label(colorbar_label)

            # x-y axes minorticks
            if f not in self._minorticks:
                self._minorticks[f] = True
            if self._minorticks[f]:
                self.plots[f].axes.minorticks_on()
            else:
                self.plots[f].axes.minorticks_off()

            if not draw_axes:
                self.plots[f]._toggle_axes(draw_axes, draw_frame)

        self._set_font_properties()
        self.run_callbacks()

        if self._flip_horizontal or self._flip_vertical:
            # some callbacks (e.g., streamlines) fail when applied to a
            # flipped axis, so flip only at the end.
            for f in field_list:
                if self._flip_horizontal:
                    ax = self.plots[f].axes
                    ax.invert_xaxis()

                if self._flip_vertical:
                    ax = self.plots[f].axes
                    ax.invert_yaxis()

        self._plot_valid = True

    def setup_callbacks(self):
        issue_deprecation_warning(
            "The PWViewer.setup_callbacks method is a no-op.", since="4.1.0"
        )

    @invalidate_plot
    def clear_annotations(self, index: Optional[int] = None):
        """
        Clear callbacks from the plot.  If index is not set, clear all
        callbacks.  If index is set, clear that index (ie 0 is the first one
        created, 1 is the 2nd one created, -1 is the last one created, etc.)
        """
        if index is None:
            self._callbacks.clear()
        else:
            self._callbacks.pop(index)
        return self

    def list_annotations(self):
        """
        List the current callbacks for the plot, along with their index.  This
        index can be used with `clear_annotations` to remove a callback from the
        current plot.
        """
        for i, cb in enumerate(self._callbacks):
            print(i, cb)

    def run_callbacks(self):
        for f in self.fields:
            keys = self.frb.keys()
            for callback in self._callbacks:
                # need to pass _swap_axes and adjust all the callbacks
                cbw = CallbackWrapper(
                    self,
                    self.plots[f],
                    self.frb,
                    f,
                    self._font_properties,
                    self._font_color,
                )
                try:
                    callback(cbw)
                except YTDataTypeUnsupported as e:
                    raise e
                except Exception as e:
                    raise YTPlotCallbackError(callback._type_name) from e
            for key in self.frb.keys():
                if key not in keys:
                    del self.frb[key]

    def export_to_mpl_figure(
        self,
        nrows_ncols,
        axes_pad=1.0,
        label_mode="L",
        cbar_location="right",
        cbar_size="5%",
        cbar_mode="each",
        cbar_pad="0%",
    ):
        r"""
        Creates a matplotlib figure object with the specified axes arrangement,
        nrows_ncols, and maps the underlying figures to the matplotlib axes.
        Note that all of these parameters are fed directly to the matplotlib ImageGrid
        class to create the new figure layout.

        Parameters
        ----------

        nrows_ncols : tuple
           the number of rows and columns of the axis grid (e.g., nrows_ncols=(2,2,))
        axes_pad : float
           padding between axes in inches
        label_mode : one of "L", "1", "all"
           arrangement of axes that are labeled
        cbar_location : one of "left", "right", "bottom", "top"
           where to place the colorbar
        cbar_size : string (percentage)
           scaling of the colorbar (e.g., "5%")
        cbar_mode : one of "each", "single", "edge", None
           how to represent the colorbar
        cbar_pad : string (percentage)
           padding between the axis and colorbar (e.g. "5%")

        Returns
        -------

        The return is a matplotlib figure object.

        Examples
        --------

        >>> import yt
        >>> ds = yt.load_sample("IsolatedGalaxy")
        >>> fields = ["density", "velocity_x", "velocity_y", "velocity_magnitude"]
        >>> p = yt.SlicePlot(ds, "z", fields)
        >>> p.set_log("velocity_x", False)
        >>> p.set_log("velocity_y", False)
        >>> fig = p.export_to_mpl_figure((2, 2))
        >>> fig.tight_layout()
        >>> fig.savefig("test.png")

        """

        fig = plt.figure()
        grid = ImageGrid(
            fig,
            111,
            nrows_ncols=nrows_ncols,
            axes_pad=axes_pad,
            label_mode=label_mode,
            cbar_location=cbar_location,
            cbar_size=cbar_size,
            cbar_mode=cbar_mode,
            cbar_pad=cbar_pad,
        )

        fields = self.fields
        if len(fields) > len(grid):
            raise IndexError("not enough axes for the number of fields")

        for i, f in enumerate(self.fields):
            plot = self.plots[f]
            plot.figure = fig
            plot.axes = grid[i].axes
            plot.cax = grid.cbar_axes[i]

        self._setup_plots()

        return fig


class NormalPlot(abc.ABC):
    """This is the abstraction for SlicePlot and ProjectionPlot, where
    we define the common sanitizing mechanism for user input (normal direction).
    """

    @staticmethod
    def sanitize_normal_vector(ds, normal) -> Union[str, np.ndarray]:
        """Return the name of a cartesian axis whener possible,
        or a 3-element 1D ndarray of float64 in any other valid case.
        Fail with a descriptive error message otherwise.
        """
        axis_names = ds.coordinates.axis_order

        if isinstance(normal, str):
            if normal not in axis_names:
                names_str = ", ".join(f"'{name}'" for name in axis_names)
                raise ValueError(
                    f"'{normal}' is not a valid axis name. Expected one of {names_str}."
                )
            return normal

        if isinstance(normal, int):
            if normal not in (0, 1, 2):
                raise ValueError(
                    f"{normal} is not a valid axis identifier. Expected either 0, 1, or 2."
                )
            return axis_names[normal]

        if not is_sequence(normal):
            raise TypeError(
                f"{normal} is not a valid normal vector identifier. "
                "Expected a string, integer or sequence of 3 floats."
            )

        if len(normal) != 3:
            raise ValueError(
                f"{normal} with length {len(normal)} is not a valid normal vector. "
                "Expected a 3-element sequence."
            )

        try:
            retv = np.array(normal, dtype="float64")
            if retv.shape != (3,):
                raise ValueError(f"{normal} is incorrectly shaped.")
        except ValueError as exc:
            raise TypeError(f"{normal} is not a valid normal vector.") from exc

        nonzero_idx = np.nonzero(retv)[0]
        if len(nonzero_idx) == 0:
            raise ValueError(f"A null vector {normal} isn't a valid normal vector.")
        if len(nonzero_idx) == 1:
            return axis_names[nonzero_idx[0]]

        return retv

    @staticmethod
    def _validate_init_args(*, normal, axis, fields) -> None:
        # TODO: remove this method in yt 4.2

        if axis is not None:
            issue_deprecation_warning(
                "Argument 'axis' is a deprecated alias for 'normal'.",
                since="4.1.0",
                removal="4.2.0",
            )
            if normal is not None:
                raise TypeError("Received incompatible arguments 'axis' and 'normal'")
            normal = axis

        if normal is fields is None:
            raise TypeError(
                "missing 2 required positional arguments: 'normal' and 'fields'"
            )

        if fields is None:
            raise TypeError("missing required positional argument: 'fields'")

        if normal is None:
            raise TypeError("missing required positional argument: 'normal'")

        return normal


class SlicePlot(NormalPlot):
    r"""
    A dispatch class for :class:`yt.visualization.plot_window.AxisAlignedSlicePlot`
    and :class:`yt.visualization.plot_window.OffAxisSlicePlot` objects.  This
    essentially allows for a single entry point to both types of slice plots,
    the distinction being determined by the specified normal vector to the
    projection.

    The returned plot object can be updated using one of the many helper
    functions defined in PlotWindow.

    Parameters
    ----------

    ds : :class:`yt.data_objects.static_output.Dataset`
        This is the dataset object corresponding to the
        simulation output to be plotted.
    normal : int, str, or 3-element sequence of floats
        This specifies the normal vector to the slice.
        Valid int values are 0, 1 and 2. Coresponding str values depend on the
        geometry of the dataset and are generally given by `ds.coordinates.axis_order`.
        E.g. in cartesian they are 'x', 'y' and 'z'.
        An arbitrary normal vector may be specified as a 3-element sequence of floats.

        This returns a :class:`OffAxisSlicePlot` object or a
        :class:`AxisAlignedSlicePlot` object, depending on wether the requested
        normal directions corresponds to a natural axis of the dataset's geometry.

    fields : a (or a list of) 2-tuple of strings (ftype, fname)
         The name of the field(s) to be plotted.

    The following are nominally keyword arguments passed onto the respective
    slice plot objects generated by this function.

    Keyword Arguments
    -----------------

    center : A sequence floats, a string, or a tuple.
         The coordinate of the center of the image. If set to 'c', 'center' or
         left blank, the plot is centered on the middle of the domain. If set to
         'max' or 'm', the center will be located at the maximum of the
         ('gas', 'density') field. Centering on the max or min of a specific
         field is supported by providing a tuple such as ("min","temperature") or
         ("max","dark_matter_density"). Units can be specified by passing in *center*
         as a tuple containing a coordinate and string unit name or by passing
         in a YTArray. If a list or unitless array is supplied, code units are
         assumed.
    width : tuple or a float.
         Width can have four different formats to support windows with variable
         x and y widths.  They are:

         ==================================     =======================
         format                                 example
         ==================================     =======================
         (float, string)                        (10,'kpc')
         ((float, string), (float, string))     ((10,'kpc'),(15,'kpc'))
         float                                  0.2
         (float, float)                         (0.2, 0.3)
         ==================================     =======================

         For example, (10, 'kpc') requests a plot window that is 10 kiloparsecs
         wide in the x and y directions, ((10,'kpc'),(15,'kpc')) requests a
         window that is 10 kiloparsecs wide along the x axis and 15
         kiloparsecs wide along the y axis.  In the other two examples, code
         units are assumed, for example (0.2, 0.3) requests a plot that has an
         x width of 0.2 and a y width of 0.3 in code units.  If units are
         provided the resulting plot axis labels will use the supplied units.
    axes_unit : string
         The name of the unit for the tick labels on the x and y axes.
         Defaults to None, which automatically picks an appropriate unit.
         If axes_unit is '1', 'u', or 'unitary', it will not display the
         units, and only show the axes name.
    origin : string or length 1, 2, or 3 sequence.
         The location of the origin of the plot coordinate system for
         `AxisAlignedSlicePlot` object; for `OffAxisSlicePlot` objects this
         parameter is discarded. This is typically represented by a '-'
         separated string or a tuple of strings. In the first index the
         y-location is given by 'lower', 'upper', or 'center'. The second index
         is the x-location, given as 'left', 'right', or 'center'. Finally, the
         whether the origin is applied in 'domain' space, plot 'window' space or
         'native' simulation coordinate system is given. For example, both
         'upper-right-domain' and ['upper', 'right', 'domain'] place the
         origin in the upper right hand corner of domain space. If x or y
         are not given, a value is inferred. For instance, 'left-domain'
         corresponds to the lower-left hand corner of the simulation domain,
         'center-domain' corresponds to the center of the simulation domain,
         or 'center-window' for the center of the plot window. In the event
         that none of these options place the origin in a desired location,
         a sequence of tuples and a string specifying the
         coordinate space can be given. If plain numeric types are input,
         units of `code_length` are assumed. Further examples:

         =============================================== ===============================
         format                                          example
         =============================================== ===============================
         '{space}'                                       'domain'
         '{xloc}-{space}'                                'left-window'
         '{yloc}-{space}'                                'upper-domain'
         '{yloc}-{xloc}-{space}'                         'lower-right-window'
         ('{space}',)                                    ('window',)
         ('{xloc}', '{space}')                           ('right', 'domain')
         ('{yloc}', '{space}')                           ('lower', 'window')
         ('{yloc}', '{xloc}', '{space}')                 ('lower', 'right', 'window')
         ((yloc, '{unit}'), (xloc, '{unit}'), '{space}') ((0, 'm'), (.4, 'm'), 'window')
         (xloc, yloc, '{space}')                         (0.23, 0.5, 'domain')
         =============================================== ===============================
    north_vector : a sequence of floats
        A vector defining the 'up' direction in the `OffAxisSlicePlot`; not
        used in `AxisAlignedSlicePlot`.  This option sets the orientation of the
        slicing plane.  If not set, an arbitrary grid-aligned north-vector is
        chosen.
    fontsize : integer
         The size of the fonts for the axis, colorbar, and tick labels.
    field_parameters : dictionary
         A dictionary of field parameters than can be accessed by derived
         fields.
    data_source : YTSelectionContainer Object
         Object to be used for data selection.  Defaults to a region covering
         the entire simulation.
    swap_axes : bool


    Raises
    ------

    ValueError or TypeError
        If `normal` cannot be interpreted as a valid normal direction.

    Examples
    --------

    >>> from yt import load
    >>> ds = load("IsolatedGalaxy/galaxy0030/galaxy0030")
    >>> slc = SlicePlot(ds, "x", ("gas", "density"), center=[0.2, 0.3, 0.4])

    >>> slc = SlicePlot(
    ...     ds, [0.4, 0.2, -0.1], ("gas", "pressure"), north_vector=[0.2, -0.3, 0.1]
    ... )

    """

    # ignoring type check here, because mypy doesn't allow __new__ methods to
    # return instances of subclasses. The design we use here is however based
    # on the pathlib.Path class from the standard library
    # https://github.com/python/mypy/issues/1020
    def __new__(  # type: ignore
        cls, ds, normal=None, fields=None, *args, axis=None, **kwargs
    ) -> Union["AxisAlignedSlicePlot", "OffAxisSlicePlot"]:
        # TODO: in yt 4.2, remove default values for normal and fields, drop axis kwarg
        normal = cls._validate_init_args(normal=normal, axis=axis, fields=fields)

        if cls is SlicePlot:
            normal = cls.sanitize_normal_vector(ds, normal)
            if isinstance(normal, str):
                cls = AxisAlignedSlicePlot
            else:
                cls = OffAxisSlicePlot
        self = object.__new__(cls)
        return self


class ProjectionPlot(NormalPlot):
    r"""
    A dispatch class for :class:`yt.visualization.plot_window.AxisAlignedProjectionPlot`
    and :class:`yt.visualization.plot_window.OffAxisProjectionPlot` objects.  This
    essentially allows for a single entry point to both types of projection plots,
    the distinction being determined by the specified normal vector to the
    slice.

    The returned plot object can be updated using one of the many helper
    functions defined in PlotWindow.

    Parameters
    ----------

    ds : :class:`yt.data_objects.static_output.Dataset`
        This is the dataset object corresponding to the
        simulation output to be plotted.
    normal : int, str, or 3-element sequence of floats
        This specifies the normal vector to the slice.
        Valid int values are 0, 1 and 2. Coresponding str values depend on the
        geometry of the dataset and are generally given by `ds.coordinates.axis_order`.
        E.g. in cartesian they are 'x', 'y' and 'z'.
        An arbitrary normal vector may be specified as a 3-element sequence of floats.

        This function will return a :class:`OffAxisProjectionPlot` object or a
        :class:`AxisAlignedProjectionPlot` object, depending on wether the requested
        normal directions corresponds to a natural axis of the dataset's geometry.

    fields : a (or a list of) 2-tuple of strings (ftype, fname)
         The name of the field(s) to be plotted.


    Any additional positional and keyword arguments are passed down to the appropriate
    return class. See :class:`yt.visualization.plot_window.AxisAlignedProjectionPlot`
    and :class:`yt.visualization.plot_window.OffAxisProjectionPlot`.

    Raises
    ------

    ValueError or TypeError
        If `normal` cannot be interpreted as a valid normal direction.

    """

    # ignoring type check here, because mypy doesn't allow __new__ methods to
    # return instances of subclasses. The design we use here is however based
    # on the pathlib.Path class from the standard library
    # https://github.com/python/mypy/issues/1020
    def __new__(  # type: ignore
        cls, ds, normal=None, fields=None, *args, axis=None, **kwargs
    ) -> Union["AxisAlignedProjectionPlot", "OffAxisProjectionPlot"]:
        # TODO: in yt 4.2, remove default values for normal and fields, drop axis kwarg
        normal = cls._validate_init_args(normal=normal, axis=axis, fields=fields)

        if cls is ProjectionPlot:
            normal = cls.sanitize_normal_vector(ds, normal)
            if isinstance(normal, str):
                cls = AxisAlignedProjectionPlot
            else:
                cls = OffAxisProjectionPlot
        self = object.__new__(cls)
        return self


class AxisAlignedSlicePlot(SlicePlot, PWViewerMPL):
    r"""Creates a slice plot from a dataset

    Given a ds object, an axis to slice along, and a field name
    string, this will return a PWViewerMPL object containing
    the plot.

    The plot can be updated using one of the many helper functions
    defined in PlotWindow.

    Parameters
    ----------
    ds : `Dataset`
         This is the dataset object corresponding to the
         simulation output to be plotted.
    normal : int or one of 'x', 'y', 'z'
         An int corresponding to the axis to slice along (0=x, 1=y, 2=z)
         or the axis name itself
    fields : string
         The name of the field(s) to be plotted.
    center : A sequence of floats, a string, or a tuple.
         The coordinate of the center of the image. If set to 'c', 'center' or
         left blank, the plot is centered on the middle of the domain. If set to
         'max' or 'm', the center will be located at the maximum of the
         ('gas', 'density') field. Centering on the max or min of a specific
         field is supported by providing a tuple such as ("min","temperature") or
         ("max","dark_matter_density"). Units can be specified by passing in *center*
         as a tuple containing a coordinate and string unit name or by passing
         in a YTArray. If a list or unitless array is supplied, code units are
         assumed.
    width : tuple or a float.
         Width can have four different formats to support windows with variable
         x and y widths.  They are:

         ==================================     =======================
         format                                 example
         ==================================     =======================
         (float, string)                        (10,'kpc')
         ((float, string), (float, string))     ((10,'kpc'),(15,'kpc'))
         float                                  0.2
         (float, float)                         (0.2, 0.3)
         ==================================     =======================

         For example, (10, 'kpc') requests a plot window that is 10 kiloparsecs
         wide in the x and y directions, ((10,'kpc'),(15,'kpc')) requests a
         window that is 10 kiloparsecs wide along the x axis and 15
         kiloparsecs wide along the y axis.  In the other two examples, code
         units are assumed, for example (0.2, 0.3) requests a plot that has an
         x width of 0.2 and a y width of 0.3 in code units.  If units are
         provided the resulting plot axis labels will use the supplied units.
    origin : string or length 1, 2, or 3 sequence.
         The location of the origin of the plot coordinate system. This
         is typically represented by a '-' separated string or a tuple of
         strings. In the first index the y-location is given by 'lower',
         'upper', or 'center'. The second index is the x-location, given as
         'left', 'right', or 'center'. Finally, whether the origin is
         applied in 'domain' space, plot 'window' space or 'native'
         simulation coordinate system is given. For example, both
         'upper-right-domain' and ['upper', 'right', 'domain'] place the
         origin in the upper right hand corner of domain space. If x or y
         are not given, a value is inferred. For instance, 'left-domain'
         corresponds to the lower-left hand corner of the simulation domain,
         'center-domain' corresponds to the center of the simulation domain,
         or 'center-window' for the center of the plot window. In the event
         that none of these options place the origin in a desired location,
         a sequence of tuples and a string specifying the
         coordinate space can be given. If plain numeric types are input,
         units of `code_length` are assumed. Further examples:

         =============================================== ===============================
         format                                          example
         =============================================== ===============================
         '{space}'                                       'domain'
         '{xloc}-{space}'                                'left-window'
         '{yloc}-{space}'                                'upper-domain'
         '{yloc}-{xloc}-{space}'                         'lower-right-window'
         ('{space}',)                                    ('window',)
         ('{xloc}', '{space}')                           ('right', 'domain')
         ('{yloc}', '{space}')                           ('lower', 'window')
         ('{yloc}', '{xloc}', '{space}')                 ('lower', 'right', 'window')
         ((yloc, '{unit}'), (xloc, '{unit}'), '{space}') ((0, 'm'), (.4, 'm'), 'window')
         (xloc, yloc, '{space}')                         (0.23, 0.5, 'domain')
         =============================================== ===============================
    axes_unit : string
         The name of the unit for the tick labels on the x and y axes.
         Defaults to None, which automatically picks an appropriate unit.
         If axes_unit is '1', 'u', or 'unitary', it will not display the
         units, and only show the axes name.
    right_handed : boolean
        Depreceated, please use flip_horizontal callback.
        Whether the implicit east vector for the image generated is set to make a right
        handed coordinate system with a north vector and the normal vector, the
        direction of the 'window' into the data.
    fontsize : integer
         The size of the fonts for the axis, colorbar, and tick labels.
    field_parameters : dictionary
         A dictionary of field parameters than can be accessed by derived
         fields.
    data_source: YTSelectionContainer object
         Object to be used for data selection. Defaults to ds.all_data(), a
         region covering the full domain
    buff_size: length 2 sequence
         Size of the buffer to use for the image, i.e. the number of resolution elements
         used.  Effectively sets a resolution limit to the image if buff_size is
         smaller than the finest gridding.

    Examples
    --------

    This will save an image in the file 'sliceplot_Density.png'

    >>> from yt import load
    >>> ds = load("IsolatedGalaxy/galaxy0030/galaxy0030")
    >>> p = SlicePlot(ds, 2, "density", "c", (20, "kpc"))
    >>> p.save("sliceplot")

    """
    _plot_type = "Slice"
    _frb_generator = FixedResolutionBuffer

    def __init__(
        self,
        ds,
        normal=None,
        fields=None,
        center="c",
        width=None,
        axes_unit=None,
        origin="center-window",
        right_handed=True,
        fontsize=18,
        field_parameters=None,
        window_size=8.0,
        aspect=None,
        data_source=None,
        buff_size=(800, 800),
        *,
        north_vector=None,
        axis=None,
    ):
        # TODO: in yt 4.2, remove default values for normal and fields, drop axis kwarg
        if north_vector is not None:
            # this kwarg exists only for symmetry reasons with OffAxisSlicePlot
            mylog.warning(
                "Ignoring 'north_vector' keyword as it is ill-defined for "
                "an AxisAlignedSlicePlot object."
            )
            del north_vector

        normal = self._validate_init_args(
            normal=normal,
            axis=axis,
            fields=fields,
        )
        normal = self.sanitize_normal_vector(ds, normal)
        # this will handle time series data and controllers
        axis = fix_axis(normal, ds)
        (bounds, center, display_center) = get_window_parameters(
            axis, center, width, ds
        )
        if field_parameters is None:
            field_parameters = {}

        if isinstance(ds, YTSpatialPlotDataset):
            slc = ds.all_data()
            slc.axis = axis
            if slc.axis != ds.parameters["axis"]:
                raise RuntimeError(f"Original slice axis is {ds.parameters['axis']}.")
        else:
            slc = ds.slice(
                axis,
                center[axis],
                field_parameters=field_parameters,
                center=center,
                data_source=data_source,
            )
            slc.get_data(fields)
        validate_mesh_fields(slc, fields)
        PWViewerMPL.__init__(
            self,
            slc,
            bounds,
            origin=origin,
            fontsize=fontsize,
            fields=fields,
            window_size=window_size,
            aspect=aspect,
            right_handed=right_handed,
            buff_size=buff_size,
            geometry=ds.geometry,
        )
        if axes_unit is None:
            axes_unit = get_axes_unit(width, ds)
        self.set_axes_unit(axes_unit)


class AxisAlignedProjectionPlot(ProjectionPlot, PWViewerMPL):
    r"""Creates a projection plot from a dataset

    Given a ds object, an axis to project along, and a field name
    string, this will return a PWViewerMPL object containing
    the plot.

    The plot can be updated using one of the many helper functions
    defined in PlotWindow.

    Parameters
    ----------
    ds : `Dataset`
        This is the dataset object corresponding to the
        simulation output to be plotted.
    normal : int or one of 'x', 'y', 'z'
         An int corresponding to the axis to slice along (0=x, 1=y, 2=z)
         or the axis name itself
    fields : string
         The name of the field(s) to be plotted.
    center : A sequence of floats, a string, or a tuple.
         The coordinate of the center of the image. If set to 'c', 'center' or
         left blank, the plot is centered on the middle of the domain. If set to
         'max' or 'm', the center will be located at the maximum of the
         ('gas', 'density') field. Centering on the max or min of a specific
         field is supported by providing a tuple such as ("min","temperature") or
         ("max","dark_matter_density"). Units can be specified by passing in *center*
         as a tuple containing a coordinate and string unit name or by passing
         in a YTArray. If a list or unitless array is supplied, code units are
         assumed.
    width : tuple or a float.
         Width can have four different formats to support windows with variable
         x and y widths.  They are:

         ==================================     =======================
         format                                 example
         ==================================     =======================
         (float, string)                        (10,'kpc')
         ((float, string), (float, string))     ((10,'kpc'),(15,'kpc'))
         float                                  0.2
         (float, float)                         (0.2, 0.3)
         ==================================     =======================

         For example, (10, 'kpc') requests a plot window that is 10 kiloparsecs
         wide in the x and y directions, ((10,'kpc'),(15,'kpc')) requests a
         window that is 10 kiloparsecs wide along the x axis and 15
         kiloparsecs wide along the y axis.  In the other two examples, code
         units are assumed, for example (0.2, 0.3) requests a plot that has an
         x width of 0.2 and a y width of 0.3 in code units.  If units are
         provided the resulting plot axis labels will use the supplied units.
    axes_unit : string
         The name of the unit for the tick labels on the x and y axes.
         Defaults to None, which automatically picks an appropriate unit.
         If axes_unit is '1', 'u', or 'unitary', it will not display the
         units, and only show the axes name.
    origin : string or length 1, 2, or 3 sequence.
         The location of the origin of the plot coordinate system. This
         is typically represented by a '-' separated string or a tuple of
         strings. In the first index the y-location is given by 'lower',
         'upper', or 'center'. The second index is the x-location, given as
         'left', 'right', or 'center'. Finally, whether the origin is
         applied in 'domain' space, plot 'window' space or 'native'
         simulation coordinate system is given. For example, both
         'upper-right-domain' and ['upper', 'right', 'domain'] place the
         origin in the upper right hand corner of domain space. If x or y
         are not given, a value is inferred. For instance, 'left-domain'
         corresponds to the lower-left hand corner of the simulation domain,
         'center-domain' corresponds to the center of the simulation domain,
         or 'center-window' for the center of the plot window. In the event
         that none of these options place the origin in a desired location,
         a sequence of tuples and a string specifying the
         coordinate space can be given. If plain numeric types are input,
         units of `code_length` are assumed. Further examples:

         =============================================== ===============================
         format                                          example
         =============================================== ===============================
         '{space}'                                       'domain'
         '{xloc}-{space}'                                'left-window'
         '{yloc}-{space}'                                'upper-domain'
         '{yloc}-{xloc}-{space}'                         'lower-right-window'
         ('{space}',)                                    ('window',)
         ('{xloc}', '{space}')                           ('right', 'domain')
         ('{yloc}', '{space}')                           ('lower', 'window')
         ('{yloc}', '{xloc}', '{space}')                 ('lower', 'right', 'window')
         ((yloc, '{unit}'), (xloc, '{unit}'), '{space}') ((0, 'm'), (.4, 'm'), 'window')
         (xloc, yloc, '{space}')                            (0.23, 0.5, 'domain')
         =============================================== ===============================

    right_handed : boolean
        Depreceated, please use flip_horizontal callback.
        Whether the implicit east vector for the image generated is set to make a right
        handed coordinate system with a north vector and the normal vector, the
        direction of the 'window' into the data.
    data_source : YTSelectionContainer Object
         Object to be used for data selection.  Defaults to a region covering
         the entire simulation.
    weight_field : string
         The name of the weighting field.  Set to None for no weight.
    max_level: int
         The maximum level to project to.
    fontsize : integer
         The size of the fonts for the axis, colorbar, and tick labels.
    method : string
         The method of projection.  Valid methods are:

         "integrate" with no weight_field specified : integrate the requested
         field along the line of sight.

         "integrate" with a weight_field specified : weight the requested
         field by the weighting field and integrate along the line of sight.

         "max" : pick out the maximum value of the field in the line of sight.
         "min" : pick out the minimum value of the field in the line of sight.

         "sum" : This method is the same as integrate, except that it does not
         multiply by a path length when performing the integration, and is
         just a straight summation of the field along the given axis. WARNING:
         This should only be used for uniform resolution grid datasets, as other
         datasets may result in unphysical images.
    window_size : float
         The size of the window in inches. Set to 8 by default.
    aspect : float
         The aspect ratio of the plot.  Set to None for 1.
    field_parameters : dictionary
         A dictionary of field parameters than can be accessed by derived
         fields.
    data_source: YTSelectionContainer object
         Object to be used for data selection. Defaults to ds.all_data(), a
         region covering the full domain
    buff_size: length 2 sequence
         Size of the buffer to use for the image, i.e. the number of resolution elements
         used.  Effectively sets a resolution limit to the image if buff_size is
         smaller than the finest gridding.

    Examples
    --------

    Create a projection plot with a width of 20 kiloparsecs centered on the
    center of the simulation box:

    >>> from yt import load
    >>> ds = load("IsolateGalaxygalaxy0030/galaxy0030")
    >>> p = AxisAlignedProjectionPlot(ds, "z", ("gas", "density"), width=(20, "kpc"))

    """
    _plot_type = "Projection"
    _frb_generator = FixedResolutionBuffer

    def __init__(
        self,
        ds,
        normal=None,
        fields=None,
        center="c",
        width=None,
        axes_unit=None,
        weight_field=None,
        max_level=None,
        origin="center-window",
        right_handed=True,
        fontsize=18,
        field_parameters=None,
        data_source=None,
        method="integrate",
        window_size=8.0,
        buff_size=(800, 800),
        aspect=None,
        *,
        axis=None,
    ):
        if method == "mip":
            issue_deprecation_warning(
                "'mip' method is a deprecated alias for 'max'. "
                "Please use method='max' directly.",
                since="4.1.0",
            )
            method = "max"
        # TODO: in yt 4.2, remove default values for normal and fields, drop axis kwarg
        normal = self._validate_init_args(normal=normal, fields=fields, axis=axis)
        normal = self.sanitize_normal_vector(ds, normal)

        axis = fix_axis(normal, ds)
        # If a non-weighted integral projection, assure field-label reflects that
        if weight_field is None and method == "integrate":
            self.projected = True
        (bounds, center, display_center) = get_window_parameters(
            axis, center, width, ds
        )
        if field_parameters is None:
            field_parameters = {}

        # We don't use the plot's data source for validation like in the other
        # plotting classes to avoid an exception
        test_data_source = ds.all_data()
        validate_mesh_fields(test_data_source, fields)

        if isinstance(ds, YTSpatialPlotDataset):
            proj = ds.all_data()
            proj.axis = axis
            if proj.axis != ds.parameters["axis"]:
                raise RuntimeError(
                    f"Original projection axis is {ds.parameters['axis']}."
                )
            if weight_field is not None:
                proj.weight_field = proj._determine_fields(weight_field)[0]
            else:
                proj.weight_field = weight_field
            proj.center = center
        else:
            proj = ds.proj(
                fields,
                axis,
                weight_field=weight_field,
                center=center,
                data_source=data_source,
                field_parameters=field_parameters,
                method=method,
                max_level=max_level,
            )
        PWViewerMPL.__init__(
            self,
            proj,
            bounds,
            fields=fields,
            origin=origin,
            right_handed=right_handed,
            fontsize=fontsize,
            window_size=window_size,
            aspect=aspect,
            buff_size=buff_size,
            geometry=ds.geometry,
        )
        if axes_unit is None:
            axes_unit = get_axes_unit(width, ds)
        self.set_axes_unit(axes_unit)


class OffAxisSlicePlot(SlicePlot, PWViewerMPL):
    r"""Creates an off axis slice plot from a dataset

    Given a ds object, a normal vector defining a slicing plane, and
    a field name string, this will return a PWViewerMPL object
    containing the plot.

    The plot can be updated using one of the many helper functions
    defined in PlotWindow.

    Parameters
    ----------
    ds : :class:`yt.data_objects.static_output.Dataset`
         This is the dataset object corresponding to the
         simulation output to be plotted.
    normal : a sequence of floats
         The vector normal to the slicing plane.
    fields : string
         The name of the field(s) to be plotted.
    center : A sequence of floats, a string, or a tuple.
         The coordinate of the center of the image. If set to 'c', 'center' or
         left blank, the plot is centered on the middle of the domain. If set to
         'max' or 'm', the center will be located at the maximum of the
         ('gas', 'density') field. Centering on the max or min of a specific
         field is supported by providing a tuple such as ("min","temperature") or
         ("max","dark_matter_density"). Units can be specified by passing in *center*
         as a tuple containing a coordinate and string unit name or by passing
         in a YTArray. If a list or unitless array is supplied, code units are
         assumed.
    width : tuple or a float.
         Width can have four different formats to support windows with variable
         x and y widths.  They are:

         ==================================     =======================
         format                                 example
         ==================================     =======================
         (float, string)                        (10,'kpc')
         ((float, string), (float, string))     ((10,'kpc'),(15,'kpc'))
         float                                  0.2
         (float, float)                         (0.2, 0.3)
         ==================================     =======================

         For example, (10, 'kpc') requests a plot window that is 10 kiloparsecs
         wide in the x and y directions, ((10,'kpc'),(15,'kpc')) requests a
         window that is 10 kiloparsecs wide along the x axis and 15
         kiloparsecs wide along the y axis.  In the other two examples, code
         units are assumed, for example (0.2, 0.3) requests a plot that has an
         x width of 0.2 and a y width of 0.3 in code units.  If units are
         provided the resulting plot axis labels will use the supplied units.
    axes_unit : string
         The name of the unit for the tick labels on the x and y axes.
         Defaults to None, which automatically picks an appropriate unit.
         If axes_unit is '1', 'u', or 'unitary', it will not display the
         units, and only show the axes name.
    north_vector : a sequence of floats
         A vector defining the 'up' direction in the plot.  This
         option sets the orientation of the slicing plane.  If not
         set, an arbitrary grid-aligned north-vector is chosen.
    right_handed : boolean
        Depreceated, please use flip_horizontal callback.
        Whether the implicit east vector for the image generated is set to make a right
        handed coordinate system with a north vector and the normal vector, the
        direction of the 'window' into the data.
    fontsize : integer
         The size of the fonts for the axis, colorbar, and tick labels.
    field_parameters : dictionary
         A dictionary of field parameters than can be accessed by derived
         fields.
    data_source : YTSelectionContainer Object
         Object to be used for data selection.  Defaults ds.all_data(), a
         region covering the full domain.
    buff_size: length 2 sequence
         Size of the buffer to use for the image, i.e. the number of resolution elements
         used.  Effectively sets a resolution limit to the image if buff_size is
         smaller than the finest gridding.
    """

    _plot_type = "OffAxisSlice"
    _frb_generator = FixedResolutionBuffer

    def __init__(
        self,
        ds,
        normal,
        fields,
        center="c",
        width=None,
        axes_unit=None,
        north_vector=None,
        right_handed=True,
        fontsize=18,
        field_parameters=None,
        data_source=None,
        buff_size=(800, 800),
        *,
        origin=None,
    ):
        if origin is not None:
            # this kwarg exists only for symmetry reasons with AxisAlignedSlicePlot
            # in OffAxisSlicePlot, the origin is hardcoded
            mylog.warning(
                "Ignoring 'origin' keyword as it is ill-defined for "
                "an OffAxisSlicePlot object."
            )
            del origin

        (bounds, center_rot) = get_oblique_window_parameters(normal, center, width, ds)
        if field_parameters is None:
            field_parameters = {}

        if isinstance(ds, YTSpatialPlotDataset):
            cutting = ds.all_data()
            cutting.axis = 4
            cutting._inv_mat = ds.parameters["_inv_mat"]
        else:
            cutting = ds.cutting(
                normal,
                center,
                north_vector=north_vector,
                field_parameters=field_parameters,
                data_source=data_source,
            )
            cutting.get_data(fields)
        validate_mesh_fields(cutting, fields)
        # Hard-coding the origin keyword since the other two options
        # aren't well-defined for off-axis data objects
        PWViewerMPL.__init__(
            self,
            cutting,
            bounds,
            fields=fields,
            origin="center-window",
            periodic=False,
            right_handed=right_handed,
            oblique=True,
            fontsize=fontsize,
            buff_size=buff_size,
        )
        if axes_unit is None:
            axes_unit = get_axes_unit(width, ds)
        self.set_axes_unit(axes_unit)


class OffAxisProjectionDummyDataSource:
    _type_name = "proj"
    _key_fields: List[str] = []

    def __init__(
        self,
        center,
        ds,
        normal_vector,
        width,
        fields,
        interpolated,
        weight=None,
        volume=None,
        no_ghost=False,
        le=None,
        re=None,
        north_vector=None,
        method="integrate",
        data_source=None,
    ):
        self.center = center
        self.ds = ds
        self.axis = 4  # always true for oblique data objects
        self.normal_vector = normal_vector
        self.width = width
        if data_source is None:
            self.dd = ds.all_data()
        else:
            self.dd = data_source
        fields = self.dd._determine_fields(fields)
        self.fields = fields
        self.interpolated = interpolated
        if weight is not None:
            weight = self.dd._determine_fields(weight)[0]
        self.weight_field = weight
        self.volume = volume
        self.no_ghost = no_ghost
        self.le = le
        self.re = re
        self.north_vector = north_vector
        self.method = method
        self.orienter = Orientation(normal_vector, north_vector=north_vector)

    def _determine_fields(self, *args):
        return self.dd._determine_fields(*args)


class OffAxisProjectionPlot(ProjectionPlot, PWViewerMPL):
    r"""Creates an off axis projection plot from a dataset

    Given a ds object, a normal vector to project along, and
    a field name string, this will return a PWViewerMPL object
    containing the plot.

    The plot can be updated using one of the many helper functions
    defined in PlotWindow.

    Parameters
    ----------
    ds : :class:`yt.data_objects.static_output.Dataset`
        This is the dataset object corresponding to the
        simulation output to be plotted.
    normal : a sequence of floats
        The vector normal to the slicing plane.
    fields : string
        The name of the field(s) to be plotted.
    center : A sequence of floats, a string, or a tuple.
         The coordinate of the center of the image. If set to 'c', 'center' or
         left blank, the plot is centered on the middle of the domain. If set to
         'max' or 'm', the center will be located at the maximum of the
         ('gas', 'density') field. Centering on the max or min of a specific
         field is supported by providing a tuple such as ("min","temperature") or
         ("max","dark_matter_density"). Units can be specified by passing in *center*
         as a tuple containing a coordinate and string unit name or by passing
         in a YTArray. If a list or unitless array is supplied, code units are
         assumed.
    width : tuple or a float.
         Width can have four different formats to support windows with variable
         x and y widths.  They are:

         ==================================     =======================
         format                                 example
         ==================================     =======================
         (float, string)                        (10,'kpc')
         ((float, string), (float, string))     ((10,'kpc'),(15,'kpc'))
         float                                  0.2
         (float, float)                         (0.2, 0.3)
         ==================================     =======================

         For example, (10, 'kpc') requests a plot window that is 10 kiloparsecs
         wide in the x and y directions, ((10,'kpc'),(15,'kpc')) requests a
         window that is 10 kiloparsecs wide along the x axis and 15
         kiloparsecs wide along the y axis.  In the other two examples, code
         units are assumed, for example (0.2, 0.3) requests a plot that has an
         x width of 0.2 and a y width of 0.3 in code units.  If units are
         provided the resulting plot axis labels will use the supplied units.
    depth : A tuple or a float
         A tuple containing the depth to project through and the string
         key of the unit: (width, 'unit').  If set to a float, code units
         are assumed
    weight_field : string
         The name of the weighting field.  Set to None for no weight.
    max_level: int
         The maximum level to project to.
    axes_unit : string
         The name of the unit for the tick labels on the x and y axes.
         Defaults to None, which automatically picks an appropriate unit.
         If axes_unit is '1', 'u', or 'unitary', it will not display the
         units, and only show the axes name.
    north_vector : a sequence of floats
         A vector defining the 'up' direction in the plot.  This
         option sets the orientation of the slicing plane.  If not
         set, an arbitrary grid-aligned north-vector is chosen.
    right_handed : boolean
        Depreceated, please use flip_horizontal callback.
        Whether the implicit east vector for the image generated is set to make a right
        handed coordinate system with a north vector and the normal vector, the
        direction of the 'window' into the data.
    fontsize : integer
         The size of the fonts for the axis, colorbar, and tick labels.
    method : string
         The method of projection.  Valid methods are:

         "integrate" with no weight_field specified : integrate the requested
         field along the line of sight.

         "integrate" with a weight_field specified : weight the requested
         field by the weighting field and integrate along the line of sight.

         "sum" : This method is the same as integrate, except that it does not
         multiply by a path length when performing the integration, and is
         just a straight summation of the field along the given axis. WARNING:
         This should only be used for uniform resolution grid datasets, as other
         datasets may result in unphysical images.
    data_source: YTSelectionContainer object
         Object to be used for data selection. Defaults to ds.all_data(), a
         region covering the full domain
    buff_size: length 2 sequence
         Size of the buffer to use for the image, i.e. the number of resolution elements
         used.  Effectively sets a resolution limit to the image if buff_size is
         smaller than the finest gridding.
    """
    _plot_type = "OffAxisProjection"
    _frb_generator = OffAxisProjectionFixedResolutionBuffer

    def __init__(
        self,
        ds,
        normal,
        fields,
        center="c",
        width=None,
        depth=(1, "1"),
        axes_unit=None,
        weight_field=None,
        max_level=None,
        north_vector=None,
        right_handed=True,
        volume=None,
        no_ghost=False,
        le=None,
        re=None,
        interpolated=False,
        fontsize=18,
        method="integrate",
        data_source=None,
        buff_size=(800, 800),
    ):
        (bounds, center_rot) = get_oblique_window_parameters(
            normal, center, width, ds, depth=depth
        )
        fields = list(iter_fields(fields))[:]
        oap_width = ds.arr(
            (bounds[1] - bounds[0], bounds[3] - bounds[2], bounds[5] - bounds[4])
        )
        OffAxisProj = OffAxisProjectionDummyDataSource(
            center_rot,
            ds,
            normal,
            oap_width,
            fields,
            interpolated,
            weight=weight_field,
            volume=volume,
            no_ghost=no_ghost,
            le=le,
            re=re,
            north_vector=north_vector,
            method=method,
            data_source=data_source,
        )

        validate_mesh_fields(OffAxisProj, fields)

        if max_level is not None:
            OffAxisProj.dd.max_level = max_level

        # If a non-weighted, integral projection, assure field label
        # reflects that
        if weight_field is None and OffAxisProj.method == "integrate":
            self.projected = True

        # Hard-coding the origin keyword since the other two options
        # aren't well-defined for off-axis data objects
        PWViewerMPL.__init__(
            self,
            OffAxisProj,
            bounds,
            fields=fields,
            origin="center-window",
            periodic=False,
            oblique=True,
            right_handed=right_handed,
            fontsize=fontsize,
            buff_size=buff_size,
        )
        if axes_unit is None:
            axes_unit = get_axes_unit(width, ds)
        self.set_axes_unit(axes_unit)


class WindowPlotMPL(ImagePlotMPL):
    """A container for a single PlotWindow matplotlib figure and axes"""

    def __init__(
        self,
        data,
        extent,
        figure_size,
        fontsize,
        aspect,
        figure,
        axes,
        cax,
        mpl_proj,
        mpl_transform,
        *,
        norm_handler: NormHandler,
        colorbar_handler: ColorbarHandler,
    ):
        self._projection = mpl_proj
        self._transform = mpl_transform

        self._setup_layout_constraints(figure_size, fontsize)
        self._draw_frame = True
        self._aspect = ((extent[1] - extent[0]) / (extent[3] - extent[2])).in_cgs()
        self._unit_aspect = aspect

        # Compute layout
        self._figure_size = figure_size
        self._draw_axes = True
        fontscale = float(fontsize) / self.__class__._default_font_size
        if fontscale < 1.0:
            fontscale = np.sqrt(fontscale)

        if is_sequence(figure_size):
            self._cb_size = 0.0375 * figure_size[0]
        else:
            self._cb_size = 0.0375 * figure_size
        self._ax_text_size = [1.2 * fontscale, 0.9 * fontscale]
        self._top_buff_size = 0.30 * fontscale

        super().__init__(
            figure=figure,
            axes=axes,
            cax=cax,
            norm_handler=norm_handler,
            colorbar_handler=colorbar_handler,
        )

        self._init_image(data, extent, aspect)

    def _create_axes(self, axrect):
        self.axes = self.figure.add_axes(axrect, projection=self._projection)


def plot_2d(
    ds,
    fields,
    center="c",
    width=None,
    axes_unit=None,
    origin="center-window",
    fontsize=18,
    field_parameters=None,
    window_size=8.0,
    aspect=None,
    data_source=None,
):
    r"""Creates a plot of a 2D dataset

    Given a ds object and a field name string, this will return a
    PWViewerMPL object containing the plot.

    The plot can be updated using one of the many helper functions
    defined in PlotWindow.

    Parameters
    ----------
    ds : `Dataset`
         This is the dataset object corresponding to the
         simulation output to be plotted.
    fields : string
         The name of the field(s) to be plotted.
    center : A sequence of floats, a string, or a tuple.
         The coordinate of the center of the image. If set to 'c', 'center' or
         left blank, the plot is centered on the middle of the domain. If set to
         'max' or 'm', the center will be located at the maximum of the
         ('gas', 'density') field. Centering on the max or min of a specific
         field is supported by providing a tuple such as ("min","temperature") or
         ("max","dark_matter_density"). Units can be specified by passing in *center*
         as a tuple containing a coordinate and string unit name or by passing
         in a YTArray. If a list or unitless array is supplied, code units are
         assumed. For plot_2d, this keyword accepts a coordinate in two dimensions.
    width : tuple or a float.
         Width can have four different formats to support windows with variable
         x and y widths.  They are:

         ==================================     =======================
         format                                 example
         ==================================     =======================
         (float, string)                        (10,'kpc')
         ((float, string), (float, string))     ((10,'kpc'),(15,'kpc'))
         float                                  0.2
         (float, float)                         (0.2, 0.3)
         ==================================     =======================

         For example, (10, 'kpc') requests a plot window that is 10 kiloparsecs
         wide in the x and y directions, ((10,'kpc'),(15,'kpc')) requests a
         window that is 10 kiloparsecs wide along the x axis and 15
         kiloparsecs wide along the y axis.  In the other two examples, code
         units are assumed, for example (0.2, 0.3) requests a plot that has an
         x width of 0.2 and a y width of 0.3 in code units.  If units are
         provided the resulting plot axis labels will use the supplied units.
    origin : string or length 1, 2, or 3 sequence.
         The location of the origin of the plot coordinate system. This
         is typically represented by a '-' separated string or a tuple of
         strings. In the first index the y-location is given by 'lower',
         'upper', or 'center'. The second index is the x-location, given as
         'left', 'right', or 'center'. Finally, whether the origin is
         applied in 'domain' space, plot 'window' space or 'native'
         simulation coordinate system is given. For example, both
         'upper-right-domain' and ['upper', 'right', 'domain'] place the
         origin in the upper right hand corner of domain space. If x or y
         are not given, a value is inferred. For instance, 'left-domain'
         corresponds to the lower-left hand corner of the simulation domain,
         'center-domain' corresponds to the center of the simulation domain,
         or 'center-window' for the center of the plot window. In the event
         that none of these options place the origin in a desired location,
         a sequence of tuples and a string specifying the
         coordinate space can be given. If plain numeric types are input,
         units of `code_length` are assumed. Further examples:

         =============================================== ===============================
         format                                          example
         =============================================== ===============================
         '{space}'                                       'domain'
         '{xloc}-{space}'                                'left-window'
         '{yloc}-{space}'                                'upper-domain'
         '{yloc}-{xloc}-{space}'                         'lower-right-window'
         ('{space}',)                                    ('window',)
         ('{xloc}', '{space}')                           ('right', 'domain')
         ('{yloc}', '{space}')                           ('lower', 'window')
         ('{yloc}', '{xloc}', '{space}')                 ('lower', 'right', 'window')
         ((yloc, '{unit}'), (xloc, '{unit}'), '{space}') ((0, 'm'), (.4, 'm'), 'window')
         (xloc, yloc, '{space}')                         (0.23, 0.5, 'domain')
         =============================================== ===============================
    axes_unit : string
         The name of the unit for the tick labels on the x and y axes.
         Defaults to None, which automatically picks an appropriate unit.
         If axes_unit is '1', 'u', or 'unitary', it will not display the
         units, and only show the axes name.
    fontsize : integer
         The size of the fonts for the axis, colorbar, and tick labels.
    field_parameters : dictionary
         A dictionary of field parameters than can be accessed by derived
         fields.
    data_source: YTSelectionContainer object
         Object to be used for data selection. Defaults to ds.all_data(), a
         region covering the full domain
    """
    if ds.dimensionality != 2:
        raise RuntimeError("plot_2d only plots 2D datasets!")
    if ds.geometry in ["cartesian", "polar", "spectral_cube"]:
        axis = "z"
    elif ds.geometry == "cylindrical":
        axis = "theta"
    elif ds.geometry == "spherical":
        axis = "phi"
    else:
        raise NotImplementedError(
            f"plot_2d does not yet support datasets with {ds.geometry} geometries"
        )
    # Part of the convenience of plot_2d is to eliminate the use of the
    # superfluous coordinate, so we do that also with the center argument
    if not isinstance(center, str) and obj_length(center) == 2:
        c0_string = isinstance(center[0], str)
        c1_string = isinstance(center[1], str)
        if not c0_string and not c1_string:
            if obj_length(center[0]) == 2 and c1_string:
                center = ds.arr(center[0], center[1])
            elif not isinstance(center, YTArray):
                center = ds.arr(center, "code_length")
            center.convert_to_units("code_length")
        center = ds.arr([center[0], center[1], ds.domain_center[2]])
    return AxisAlignedSlicePlot(
        ds,
        axis,
        fields,
        center=center,
        width=width,
        axes_unit=axes_unit,
        origin=origin,
        fontsize=fontsize,
        field_parameters=field_parameters,
        window_size=window_size,
        aspect=aspect,
        data_source=data_source,
    )


def _check_right_handed(right_handed: bool, flip_horizontal: bool) -> bool:
    # temporary function to check if right_handed kwarg has been set. can
    # remove this after full depreciation.
    if not right_handed:
        issue_deprecation_warning(
            "The 'right_handed' argument is deprecated. Use 'flip_horizontal' callback instead.",
            since="4.1.0",
            removal="4.2.0",
        )
        if flip_horizontal:
            # may be able to remove this now that its not a kwarg
            raise ValueError(
                "Cannot use both 'right_handed' and 'flip_horizontal' arguments"
            )
    return right_handed<|MERGE_RESOLUTION|>--- conflicted
+++ resolved
@@ -28,17 +28,10 @@
 )
 from yt.utilities.math_utils import ortho_find
 from yt.utilities.orientation import Orientation
-<<<<<<< HEAD
 from yt.visualization._handlers import ColorbarHandler, NormHandler
+from yt.visualization.base_plot_types import CallbackWrapper, ImagePlotMPL
 
 from ._commons import _swap_axes_extents, get_default_from_config
-from .base_plot_types import CallbackWrapper, ImagePlotMPL
-=======
-from yt.visualization.base_plot_types import CallbackWrapper
-
-from ._commons import MPL_VERSION, _swap_axes_extents
-from .base_plot_types import ImagePlotMPL
->>>>>>> 251b4170
 from .fixed_resolution import (
     FixedResolutionBuffer,
     OffAxisProjectionFixedResolutionBuffer,
@@ -46,12 +39,6 @@
 from .geo_plot_utils import get_mpl_transform
 from .plot_container import (
     ImagePlotContainer,
-<<<<<<< HEAD
-    apply_callback,
-=======
-    get_log_minorticks,
-    get_symlog_minorticks,
->>>>>>> 251b4170
     invalidate_data,
     invalidate_figure,
     invalidate_plot,
@@ -267,7 +254,6 @@
                 # determining a viable norm, and defaults to LogNorm/SymLogNorm
                 pass
 
-<<<<<<< HEAD
             # override from user configuration if any
             log, linthresh = get_default_from_config(
                 self.data_source,
@@ -279,9 +265,6 @@
                 self.set_log(field, linthresh=linthresh)
             elif log is not None:
                 self.set_log(field, log)
-=======
-        self._setup_plots()
->>>>>>> 251b4170
 
     def __iter__(self):
         for ds in self.ts:
