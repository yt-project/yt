"""
A plotting mechanism based on the idea of a "window" into the data.



"""
from __future__ import print_function

#-----------------------------------------------------------------------------
# Copyright (c) 2013, yt Development Team.
#
# Distributed under the terms of the Modified BSD License.
#
# The full license is in the file COPYING.txt, distributed with this software.
#-----------------------------------------------------------------------------
import numpy as np
import matplotlib
import types
import six
import sys

from collections import defaultdict
from distutils.version import LooseVersion
from numbers import Number

from .base_plot_types import \
    ImagePlotMPL
from .fixed_resolution import \
    FixedResolutionBuffer, \
    OffAxisProjectionFixedResolutionBuffer
from .plot_modifications import callback_registry
from .plot_container import \
    ImagePlotContainer, \
    log_transform, linear_transform, symlog_transform, \
    get_log_minorticks, get_symlog_minorticks, \
    invalidate_data, invalidate_plot, apply_callback
from .base_plot_types import CallbackWrapper

from yt.data_objects.image_array import \
    ImageArray
from yt.extern.six import string_types
from yt.frontends.ytdata.data_structures import \
    YTSpatialPlotDataset
from yt.funcs import \
    mylog, iterable, ensure_list, \
    fix_axis, fix_unitary, obj_length
from yt.units.unit_object import \
    Unit
from yt.units.unit_registry import \
    UnitParseError
from yt.units.yt_array import \
    YTArray, YTQuantity
from yt.utilities.math_utils import \
    ortho_find
from yt.utilities.orientation import \
    Orientation
from yt.utilities.exceptions import \
    YTCannotParseUnitDisplayName, \
    YTPlotCallbackError, \
    YTDataTypeUnsupported, \
<<<<<<< HEAD
    YTInvalidFieldType
import yt.units.dimensions as dimensions
=======
    YTInvalidFieldType, \
    YTUnitNotRecognized, \
    YTUnitConversionError
>>>>>>> 736c39cb

MPL_VERSION = LooseVersion(matplotlib.__version__)

# Some magic for dealing with pyparsing being included or not
# included in matplotlib (not in gentoo, yes in everything else)
try:
    if sys.version_info[0] == 3:
        from matplotlib.pyparsing_py3 import ParseFatalException
    else:
        from matplotlib.pyparsing_py2 import ParseFatalException
except ImportError:
    from pyparsing import ParseFatalException

def get_window_parameters(axis, center, width, ds):
    width = ds.coordinates.sanitize_width(axis, width, None)
    center, display_center = ds.coordinates.sanitize_center(center, axis)
    xax = ds.coordinates.x_axis[axis]
    yax = ds.coordinates.y_axis[axis]
    bounds = (display_center[xax]-width[0] / 2,
              display_center[xax]+width[0] / 2,
              display_center[yax]-width[1] / 2,
              display_center[yax]+width[1] / 2)
    return (bounds, center, display_center)

def get_oblique_window_parameters(normal, center, width, ds, depth=None):
    display_center, center = ds.coordinates.sanitize_center(center, 4)
    width = ds.coordinates.sanitize_width(normal, width, depth)

    if len(width) == 2:
        # Transforming to the cutting plane coordinate system
        center = (center - ds.domain_left_edge)/ds.domain_width - 0.5
        (normal,perp1,perp2) = ortho_find(normal)
        mat = np.transpose(np.column_stack((perp1,perp2,normal)))
        center = np.dot(mat,center)

    w = tuple(el.in_units('code_length') for el in width)
    bounds = tuple(((2*(i % 2))-1)*w[i//2]/2 for i in range(len(w)*2))

    return (bounds, center)

def get_axes_unit(width, ds):
    r"""
    Infers the axes unit names from the input width specification
    """
    if ds.no_cgs_equiv_length:
        return ("code_length",)*2
    if iterable(width):
        if isinstance(width[1], string_types):
            axes_unit = (width[1], width[1])
        elif iterable(width[1]):
            axes_unit = (width[0][1], width[1][1])
        elif isinstance(width[0], YTArray):
            axes_unit = (str(width[0].units), str(width[1].units))
        else:
            axes_unit = None
    else:
        if isinstance(width, YTArray):
            axes_unit = (str(width.units), str(width.units))
        else:
            axes_unit = None
    return axes_unit

def validate_mesh_fields(data_source, fields):
    # this check doesn't make sense for ytdata plot datasets, which
    # load mesh data as a particle field but nonetheless can still
    # make plots with it
    if isinstance(data_source.ds, YTSpatialPlotDataset):
        return
    canonical_fields = data_source._determine_fields(fields)
    invalid_fields = []
    for field in canonical_fields:
        if data_source.ds.field_info[field].particle_type is True:
            invalid_fields.append(field)

    if len(invalid_fields) > 0:
        raise YTInvalidFieldType(invalid_fields)


class PlotWindow(ImagePlotContainer):
    r"""
    A ploting mechanism based around the concept of a window into a
    data source. It can have arbitrary fields, each of which will be
    centered on the same viewpoint, but will have individual zlimits.

    The data and plot are updated separately, and each can be
    invalidated as the object is modified.

    Data is handled by a FixedResolutionBuffer object.

    Parameters
    ----------

    data_source : subclass of :class:`yt.data_objects.selection_data_containers.YTSelectionContainer2D`
        This is the source to be pixelized, which can be a projection,
        slice, or a cutting plane.
    bounds : sequence of floats
        Bounds are the min and max in the image plane that we want our
        image to cover.  It's in the order of (xmin, xmax, ymin, ymax),
        where the coordinates are all in the appropriate code units.
    buff_size : sequence of ints
        The size of the image to generate.
    antialias : boolean
        This can be true or false.  It determines whether or not sub-pixel
        rendering is used during data deposition.
    window_size : float
        The size of the window on the longest axis (in units of inches),
        including the margins but not the colorbar.
    window_size : float
        The size of the window on the longest axis (in units of inches),
        including the margins but not the colorbar.
    right_handed : boolean
        Whether the implicit east vector for the image generated is set to make a right
        handed coordinate system with a north vector and the normal vector, the
        direction of the 'window' into the data.

    """
    def __init__(self, data_source, bounds, buff_size=(800,800), antialias=True,
                 periodic=True, origin='center-window', oblique=False, right_handed=True,
                 window_size=8.0, fields=None, fontsize=18, aspect=None,
                 setup=False):
        self.center = None
        self._periodic = periodic
        self.oblique = oblique
        self._right_handed = right_handed
        self._equivalencies = defaultdict(lambda: (None, {}))
        self.buff_size = buff_size
        self.antialias = antialias
        self._axes_unit_names = None

        self.aspect = aspect
        skip = list(FixedResolutionBuffer._exclude_fields) + data_source._key_fields
        if fields is None:
            fields = []
        else:
            fields = ensure_list(fields)
        self.override_fields = list(set(fields).intersection(set(skip)))
        self.fields = [f for f in fields if f not in skip]
        super(PlotWindow, self).__init__(data_source, window_size, fontsize)
        self._set_window(bounds) # this automatically updates the data and plot
        self.origin = origin
        if self.data_source.center is not None and oblique is False:
            ax = self.data_source.axis
            xax = self.ds.coordinates.x_axis[ax]
            yax = self.ds.coordinates.y_axis[ax]
            center, display_center = self.ds.coordinates.sanitize_center(
                self.data_source.center, ax)
            center = [display_center[xax], display_center[yax]]
            self.set_center(center)
        for field in self.data_source._determine_fields(self.fields):
            finfo = self.data_source.ds._get_field_info(*field)
            if finfo.take_log:
                self._field_transform[field] = log_transform
            else:
                self._field_transform[field] = linear_transform
        self.setup_callbacks()
        self._setup_plots()

    def __iter__(self):
        for ds in self.ts:
            mylog.warning("Switching to %s", ds)
            self._switch_ds(ds)
            yield self

    def piter(self, *args, **kwargs):
        for ds in self.ts.piter(*args, **kwargs):
            self._switch_ds(ds)
            yield self

    _frb = None
    def frb():
        doc = "The frb property."
        def fget(self):
            if self._frb is None or self._data_valid is False:
                self._recreate_frb()
            return self._frb

        def fset(self, value):
            self._frb = value
            self._data_valid = True

        def fdel(self):
            del self._frb
            self._frb = None
            self._data_valid = False

        return locals()
    frb = property(**frb())

    def _recreate_frb(self):
        old_fields = None
        # If we are regenerating an frb, we want to know what fields we had before
        if self._frb is not None:
            old_fields = list(self._frb.keys())
            old_units = [str(self._frb[of].units) for of in old_fields]

        # Set the bounds
        if hasattr(self,'zlim'):
            bounds = self.xlim+self.ylim+self.zlim
        else:
            bounds = self.xlim+self.ylim

        # Generate the FRB
        self.frb = self._frb_generator(self.data_source, bounds,
                                       self.buff_size, self.antialias,
                                       periodic=self._periodic)

        # At this point the frb has the valid bounds, size, aliasing, etc.
        if old_fields is None:
            self._frb._get_data_source_fields()
        else:
            # Restore the old fields
            for key, unit in zip(old_fields, old_units):
                self._frb[key]
                equiv = self._equivalencies[key]
                if equiv[0] is None:
                    self._frb[key].convert_to_units(unit)
                else:
                    self.frb.set_unit(key, unit, equiv[0], equiv[1])

        # Restore the override fields
        for key in self.override_fields:
            self._frb[key]

    @property
    def width(self):
        Wx = self.xlim[1] - self.xlim[0]
        Wy = self.ylim[1] - self.ylim[0]
        return (Wx, Wy)

    @property
    def bounds(self):
        return self.xlim+self.ylim

    @invalidate_data
    def zoom(self, factor):
        r"""This zooms the window by *factor*.

        Parameters
        ----------
        factor : float
            multiplier for the current width

        """
        Wx, Wy = self.width
        centerx = self.xlim[0] + Wx*0.5
        centery = self.ylim[0] + Wy*0.5
        nWx, nWy = Wx/factor, Wy/factor
        self.xlim = (centerx - nWx*0.5, centerx + nWx*0.5)
        self.ylim = (centery - nWy*0.5, centery + nWy*0.5)
        return self

    @invalidate_data
    def pan(self, deltas):
        r"""Pan the image by specifying absolute code unit coordinate deltas.

        Parameters
        ----------
        deltas : Two-element sequence of floats, quantities, or (float, unit)
                 tuples.

            (delta_x, delta_y).  If a unit is not supplied the unit is assumed
            to be code_length.

        """
        if len(deltas) != 2:
            raise RuntimeError(
                "The pan function accepts a two-element sequence.\n"
                "Received %s." % (deltas, ))
        if isinstance(deltas[0], Number) and isinstance(deltas[1], Number):
            deltas = (self.ds.quan(deltas[0], 'code_length'),
                      self.ds.quan(deltas[1], 'code_length'))
        elif isinstance(deltas[0], tuple) and isinstance(deltas[1], tuple):
            deltas = (self.ds.quan(deltas[0][0], deltas[0][1]),
                      self.ds.quan(deltas[1][0], deltas[1][1]))
        elif isinstance(deltas[0], YTQuantity) and isinstance(deltas[1], YTQuantity):
            pass
        else:
            raise RuntimeError(
                "The arguments of the pan function must be a sequence of floats,\n"
                "quantities, or (float, unit) tuples. Received %s." % (deltas, ))
        self.xlim = (self.xlim[0] + deltas[0], self.xlim[1] + deltas[0])
        self.ylim = (self.ylim[0] + deltas[1], self.ylim[1] + deltas[1])
        return self

    @invalidate_data
    def pan_rel(self, deltas):
        r"""Pan the image by specifying relative deltas, to the FOV.

        Parameters
        ----------
        deltas : sequence of floats
            (delta_x, delta_y) in *relative* code unit coordinates

        """
        Wx, Wy = self.width
        self.xlim = (self.xlim[0] + Wx*deltas[0], self.xlim[1] + Wx*deltas[0])
        self.ylim = (self.ylim[0] + Wy*deltas[1], self.ylim[1] + Wy*deltas[1])
        return self

    @invalidate_plot
    def set_unit(self, field, new_unit, equivalency=None,
                 equivalency_kwargs=None):
        """Sets a new unit for the requested field

        parameters
        ----------
        field : string or field tuple
           The name of the field that is to be changed.

        new_unit : string or Unit object
           The name of the new unit.

        equivalency : string, optional
           If set, the equivalency to use to convert the current units to
           the new requested unit. If None, the unit conversion will be done
           without an equivelancy

        equivalency_kwargs : string, optional
           Keyword arguments to be passed to the equivalency. Only used if
           ``equivalency`` is set.
        """
        if equivalency_kwargs is None:
            equivalency_kwargs = {}
        field = self.data_source._determine_fields(field)[0]
        field = ensure_list(field)
        new_unit = ensure_list(new_unit)
        if len(field) > 1 and len(new_unit) != len(field):
            raise RuntimeError(
                "Field list {} and unit "
                "list {} are incompatible".format(field, new_unit))
        for f, u in zip(field, new_unit):
            self.frb.set_unit(f, u, equivalency, equivalency_kwargs)
            self._equivalencies[f] = (equivalency, equivalency_kwargs)
        return self

    @invalidate_plot
    def set_origin(self, origin):
        """Set the plot origin.

        Parameters
        ----------
        origin : string or length 1, 2, or 3 sequence.
            The location of the origin of the plot coordinate system. This
            is typically represented by a '-' separated string or a tuple of
            strings. In the first index the y-location is given by 'lower',
            'upper', or 'center'. The second index is the x-location, given as
            'left', 'right', or 'center'. Finally, whether the origin is
            applied in 'domain' space, plot 'window' space or 'native'
            simulation coordinate system is given. For example, both
            'upper-right-domain' and ['upper', 'right', 'domain'] place the
            origin in the upper right hand corner of domain space. If x or y
            are not given, a value is inferred. For instance, 'left-domain'
            corresponds to the lower-left hand corner of the simulation domain,
            'center-domain' corresponds to the center of the simulation domain,
            or 'center-window' for the center of the plot window. In the event
            that none of these options place the origin in a desired location,
            a sequence of tuples and a string specifying the
            coordinate space can be given. If plain numeric types are input,
            units of `code_length` are assumed. Further examples:

         ===============================================    ==================================
         format                                             example
         ===============================================    ==================================
         '{space}'                                          'domain'
         '{xloc}-{space}'                                   'left-window'
         '{yloc}-{space}'                                   'upper-domain'
         '{yloc}-{xloc}-{space}'                            'lower-right-window'
         ('{space}',)                                       ('window',)
         ('{xloc}', '{space}')                              ('right', 'domain')
         ('{yloc}', '{space}')                              ('lower', 'window')
         ('{yloc}', '{xloc}', '{space}')                    ('lower', 'right', 'window')
         ((yloc, '{unit}'), (xloc, '{unit}'), '{space}')    ((0.5, 'm'), (0.4, 'm'), 'window')
         (xloc, yloc, '{space}')                            (0.23, 0.5, 'domain')
         ===============================================    ==================================

        """
        self.origin = origin
        return self

    @invalidate_data
    def _set_window(self, bounds):
        """Set the bounds of the plot window.
        This is normally only called internally, see set_width.


        Parameters
        ----------

        bounds : a four element sequence of floats
            The x and y bounds, in the format (x0, x1, y0, y1)

        """
        if self.center is not None:
            dx = bounds[1] - bounds[0]
            dy = bounds[3] - bounds[2]
            self.xlim = (self.center[0] - dx/2., self.center[0] + dx/2.)
            self.ylim = (self.center[1] - dy/2., self.center[1] + dy/2.)
        else:
            self.xlim = tuple(bounds[0:2])
            self.ylim = tuple(bounds[2:4])
            if len(bounds) == 6:
                self.zlim = tuple(bounds[4:6])
        mylog.info("xlim = %f %f" % self.xlim)
        mylog.info("ylim = %f %f" % self.ylim)
        if hasattr(self,'zlim'):
            mylog.info("zlim = %f %f" % self.zlim)

    @invalidate_data
    def set_width(self, width, unit = None):
        """set the width of the plot window

        parameters
        ----------
        width : float, array of floats, (float, unit) tuple, or tuple of
                (float, unit) tuples.

             Width can have four different formats to support windows with
             variable x and y widths.  They are:

             ==================================     =======================
             format                                 example
             ==================================     =======================
             (float, string)                        (10,'kpc')
             ((float, string), (float, string))     ((10,'kpc'),(15,'kpc'))
             float                                  0.2
             (float, float)                         (0.2, 0.3)
             ==================================     =======================

             For example, (10, 'kpc') requests a plot window that is 10
             kiloparsecs wide in the x and y directions,
             ((10,'kpc'),(15,'kpc')) requests a window that is 10 kiloparsecs
             wide along the x axis and 15 kiloparsecs wide along the y axis.
             In the other two examples, code units are assumed, for example
             (0.2, 0.3) requests a plot that has an x width of 0.2 and a y
             width of 0.3 in code units.  If units are provided the resulting
             plot axis labels will use the supplied units.
        unit : str
             the unit the width has been specified in. If width is a tuple, this
             argument is ignored. Defaults to code units.
        """
        if isinstance(width, Number):
            if unit is None:
                width = (width, 'code_length')
            else:
                width = (width, fix_unitary(unit))

        axes_unit = get_axes_unit(width, self.ds)

        width = self.ds.coordinates.sanitize_width(
            self.frb.axis, width, None)

        centerx = (self.xlim[1] + self.xlim[0])/2.
        centery = (self.ylim[1] + self.ylim[0])/2.

        self.xlim = (centerx - width[0]/2, centerx + width[0]/2)
        self.ylim = (centery - width[1]/2, centery + width[1]/2)

        if hasattr(self,'zlim'):
            centerz = (self.zlim[1] + self.zlim[0])/2.
            mw = self.ds.arr(width).max()
            self.zlim = (centerz - mw/2.,
                         centerz + mw/2.)

        self.set_axes_unit(axes_unit)

        return self

    @invalidate_data
    def set_center(self, new_center, unit = 'code_length'):
        """Sets a new center for the plot window

        parameters
        ----------
        new_center : two element sequence of floats
            The coordinates of the new center of the image in the
            coordinate system defined by the plot axes. If the unit
            keyword is not specified, the coordinates are assumed to
            be in code units.

        unit : string
            The name of the unit new_center is given in.  If new_center is a
            YTArray or tuple of YTQuantities, this keyword is ignored.

        """
        error = RuntimeError(
            "\n"
            "new_center must be a two-element list or tuple of floats \n"
            "corresponding to a coordinate in the plot relative to \n"
            "the plot coordinate system.\n"
        )
        if new_center is None:
            self.center = None
        elif iterable(new_center):
            if len(new_center) != 2:
                raise error
            for el in new_center:
                if not isinstance(el, Number) and not isinstance(el, YTQuantity):
                    raise error
            if isinstance(new_center[0], Number):
                new_center = [self.ds.quan(c, unit) for c in new_center]
            self.center = new_center
        else:
            raise error
        self._set_window(self.bounds)
        return self

    @invalidate_data
    def set_antialias(self,aa):
        self.antialias = aa

    @invalidate_data
    def set_buff_size(self, size):
        """Sets a new buffer size for the fixed resolution buffer

        parameters
        ----------
        size : int or two element sequence of ints
            The number of data elements in the buffer on the x and y axes.
            If a scalar is provided,  then the buffer is assumed to be square.
        """
        if iterable(size):
            self.buff_size = size
        else:
            self.buff_size = (size, size)
        return self

    def set_window_size(self, size):
        """This calls set_figure_size to adjust the size of the plot window.

        This is equivalent to set_figure_size but it still available to maintain
        backwards compatibility.
        """
        self.set_figure_size(size)
        return self

    @invalidate_plot
    def set_axes_unit(self, unit_name):
        r"""Set the unit for display on the x and y axes of the image.

        Parameters
        ----------
        unit_name : string or two element tuple of strings
            A unit, available for conversion in the dataset, that the
            image extents will be displayed in.  If set to None, any previous
            units will be reset.  If the unit is None, the default is chosen.
            If unit_name is '1', 'u', or 'unitary', it will not display the
            units, and only show the axes name. If unit_name is a tuple, the
            first element is assumed to be the unit for the x axis and the
            second element the unit for the y axis.

        Raises
        ------
        YTUnitNotRecognized
            If the unit is not known, this will be raised.

        Examples
        --------

        >>> from yt import load
        >>> ds = load("IsolatedGalaxy/galaxy0030/galaxy0030")
        >>> p = ProjectionPlot(ds, "y", "Density")
        >>> p.set_axes_unit("kpc")

        """
        # blind except because it could be in conversion_factors or units
        if unit_name is not None:
            if isinstance(unit_name, string_types):
                unit_name = (unit_name, unit_name)
            for un in unit_name:
                try:
                    self.ds.length_unit.in_units(un)
                except (YTUnitConversionError, UnitParseError):
                    raise YTUnitNotRecognized(un)
        self._axes_unit_names = unit_name
        return self

    @invalidate_plot
    def toggle_right_handed(self):
        self._right_handed = not self._right_handed


class PWViewerMPL(PlotWindow):
    """Viewer using matplotlib as a backend via the WindowPlotMPL.

    """
    _current_field = None
    _frb_generator = None
    _plot_type = None
    _data_valid = False

    def __init__(self, *args, **kwargs):
        if self._frb_generator is None:
            self._frb_generator = kwargs.pop("frb_generator")
        if self._plot_type is None:
            self._plot_type = kwargs.pop("plot_type")
        self._splat_color = kwargs.pop("splat_color", None)
        PlotWindow.__init__(self, *args, **kwargs)

    def _setup_origin(self):
        origin = self.origin
        axis_index = self.data_source.axis
        axes_units = self.ds.coordinates.axes_units
        names = self.ds.coordinates.axis_name
        xc = None
        yc = None

        if isinstance(origin, string_types):
            origin = tuple(origin.split('-'))[:3]
        if 1 == len(origin):
            origin = ('lower', 'left') + origin
        elif 2 == len(origin) and origin[0] in set(['left','right','center']):
            o0map = {'left': 'lower', 'right': 'upper', 'center': 'center'}
            origin = (o0map[origin[0]],) + origin
        elif 2 == len(origin) and origin[0] in set(['lower','upper','center']):
            origin = (origin[0], 'center', origin[-1])
        elif 3 == len(origin) and isinstance(origin[0], (int, float)):
            xc = self.ds.quan(origin[0], 'code_length')
            yc = self.ds.quan(origin[1], 'code_length')
        elif 3 == len(origin) and isinstance(origin[0], tuple):
            xc = YTQuantity(origin[0][0], origin[0][1])
            yc = YTQuantity(origin[1][0], origin[0][1])

        assert origin[-1] in ['window', 'domain', 'native']

        if origin[2] == 'window':
            xllim, xrlim = self.xlim
            yllim, yrlim = self.ylim
        elif origin[2] == 'domain':
            xax = self.ds.coordinates.x_axis[axis_index]
            yax = self.ds.coordinates.y_axis[axis_index]
            xllim = self.ds.domain_left_edge[xax]
            xrlim = self.ds.domain_right_edge[xax]
            yllim = self.ds.domain_left_edge[yax]
            yrlim = self.ds.domain_right_edge[yax]
        elif origin[2] == 'native':
            xax = names[self.ds.coordinates.x_axis[axis_index]]
            yax = names[self.ds.coordinates.y_axis[axis_index]]
            return (self.ds.quan(0.0, axes_units[xax]),
                    self.ds.quan(0.0, axes_units[yax]))
        else:
            mylog.warn("origin = {0}".format(origin))
            msg = \
                  ('origin keyword "{0}" not recognized, must declare "domain" '
                   'or "center" as the last term in origin.').format(self.origin)
            raise RuntimeError(msg)
        if xc is None and yc is None:
            if origin[0] == 'lower':
                yc = yllim
            elif origin[0] == 'upper':
                yc = yrlim
            elif origin[0] == 'center':
                yc = (yllim + yrlim)/2.0
            else:
                mylog.warn("origin = {0}".format(origin))
                msg = ('origin keyword "{0}" not recognized, must declare "lower" '
                       '"upper" or "center" as the first term in origin.')
                msg = msg.format(self.origin)
                raise RuntimeError(msg)

            if origin[1] == 'left':
                xc = xllim
            elif origin[1] == 'right':
                xc = xrlim
            elif origin[1] == 'center':
                xc = (xllim + xrlim)/2.0
            else:
                mylog.warn("origin = {0}".format(origin))
                msg = ('origin keyword "{0}" not recognized, must declare "left" '
                       '"right" or "center" as the second term in origin.')
                msg = msg.format(self.origin)
                raise RuntimeError(msg)

        x_in_bounds = xc >= xllim and xc <= xrlim
        y_in_bounds = yc >= yllim and yc <= yrlim

        if not x_in_bounds and not y_in_bounds:
            msg = ('orgin inputs not in bounds of specified coordinate sytem' +
                   'domain.')
            msg = msg.format(self.origin)
            raise RuntimeError(msg)

        return xc, yc

    def _setup_plots(self):
        from matplotlib.mathtext import MathTextParser
        if self._plot_valid:
            return
        if not self._data_valid:
            self._recreate_frb()
            self._data_valid = True
        self._colorbar_valid = True
        for f in list(set(self.data_source._determine_fields(self.fields))):
            axis_index = self.data_source.axis

            xc, yc = self._setup_origin()

            if self.bounds[0].units.dimensions != dimensions.length or \
               self.bounds[2].units.dimensions != dimensions.length:
                unit_x = self.bounds[0].units
                unit_y = self.bounds[2].units
            elif self._axes_unit_names is None:
                unit = self.ds.get_smallest_appropriate_unit(
                    self.xlim[1] - self.xlim[0])
                (unit_x, unit_y) = (unit, unit)
            else:
                (unit_x, unit_y) = self._axes_unit_names

            # For some plots we may set aspect by hand, such as for spectral cube data.
            # This will likely be replaced at some point by the coordinate handler
            # setting plot aspect.
            if self.aspect is None:
                aspect = ((self.ds.quan(1.0, unit_y) /
                           self.ds.quan(1.0, unit_x)).in_cgs())
                # Force aspect ratio to 1.0 if the dimensions of x and y are
                # not the same.
                if aspect.units.is_dimensionless:
                    self.aspect = float(aspect)
                else:
                    self.aspect = 1.0

            extentx = [(self.xlim[i] - xc).in_units(unit_x) for i in (0, 1)]
            extenty = [(self.ylim[i] - yc).in_units(unit_y) for i in (0, 1)]

            extent = extentx + extenty

            if f in self.plots.keys():
                zlim = (self.plots[f].zmin, self.plots[f].zmax)
            else:
                zlim = (None, None)

            image = self.frb[f]
            if self._field_transform[f] == log_transform:
                msg = None
                use_symlog = False
                if zlim != (None, None):
                    pass
                elif np.nanmax(image) == np.nanmin(image):
                    msg = "Plot image for field %s has zero dynamic " \
                          "range. Min = Max = %f." % (f, np.nanmax(image))
                elif np.nanmax(image) <= 0:
                    msg = "Plot image for field %s has no positive " \
                          "values.  Max = %f." % (f, np.nanmax(image))
                elif not np.any(np.isfinite(image)):
                    msg = "Plot image for field %s is filled with NaNs." % (f,)
                elif np.nanmax(image) > 0. and np.nanmin(image) < 0:
                    msg = "Plot image for field %s has both positive "\
                          "and negative values. Min = %f, Max = %f."\
                          % (f, np.nanmin(image), np.nanmax(image))
                    use_symlog = True
                if msg is not None:
                    mylog.warning(msg)
                    if use_symlog:
                        mylog.warning("Switching to symlog colorbar scaling "\
                                      "unless linear scaling is specified later")
                        self._field_transform[f] = symlog_transform
                        self._field_transform[f].func = None
                    else:
                        mylog.warning("Switching to linear colorbar scaling.")
                        self._field_transform[f] = linear_transform

            font_size = self._font_properties.get_size()

            fig = None
            axes = None
            cax = None
            draw_colorbar = True
            draw_axes = True
            if f in self.plots:
                draw_colorbar = self.plots[f]._draw_colorbar
                draw_axes = self.plots[f]._draw_axes
                if self.plots[f].figure is not None:
                    fig = self.plots[f].figure
                    axes = self.plots[f].axes
                    cax = self.plots[f].cax

            # This is for splatting particle positions with a single
            # color instead of a colormap
            if self._splat_color is not None:
                # make image a rgba array, using the splat color
                greyscale_image = self.frb[f]
                ia = np.zeros((greyscale_image.shape[0],
                               greyscale_image.shape[1],
                               4))
                ia[:, :, 3] = 0.0  # set alpha to 0.0
                locs = greyscale_image > 0.0
                to_rgba = matplotlib.colors.colorConverter.to_rgba
                color_tuple = to_rgba(self._splat_color)
                ia[locs] = color_tuple
                ia = ImageArray(ia)
            else:
                ia = image
            self.plots[f] = WindowPlotMPL(
                ia, self._field_transform[f].name,
                self._field_transform[f].func,
                self._colormaps[f], extent, zlim,
                self.figure_size, font_size,
                self.aspect, fig, axes, cax)

            if not self._right_handed:
                ax = self.plots[f].axes
                ax.invert_xaxis()

            axes_unit_labels = self._get_axes_unit_labels(unit_x, unit_y)

            if self.oblique:
                labels = [r'$\rm{Image\ x'+axes_unit_labels[0]+'}$',
                          r'$\rm{Image\ y'+axes_unit_labels[1]+'}$']
            else:
                coordinates = self.ds.coordinates
                axis_names = coordinates.image_axis_name[axis_index]
                xax = coordinates.x_axis[axis_index]
                yax = coordinates.y_axis[axis_index]

                if hasattr(coordinates, "axis_default_unit_name"):
                    axes_unit_labels = \
                    [coordinates.axis_default_unit_name[xax],
                     coordinates.axis_default_unit_name[yax]]
                labels = [r'$\rm{'+axis_names[0]+axes_unit_labels[0] + r'}$',
                          r'$\rm{'+axis_names[1]+axes_unit_labels[1] + r'}$']

                if hasattr(coordinates, "axis_field"):
                    if xax in coordinates.axis_field:
                        xmin, xmax = coordinates.axis_field[xax](
                            0, self.xlim, self.ylim)
                    else:
                        xmin, xmax = [float(x) for x in extentx]
                    if yax in coordinates.axis_field:
                        ymin, ymax = coordinates.axis_field[yax](
                            1, self.xlim, self.ylim)
                    else:
                        ymin, ymax = [float(y) for y in extenty]
                    self.plots[f].image.set_extent((xmin, xmax, ymin, ymax))
                    self.plots[f].axes.set_aspect("auto")

            x_label, y_label, colorbar_label = self._get_axes_labels(f)

            if x_label is not None:
                labels[0] = x_label
            if y_label is not None:
                labels[1] = y_label

            self.plots[f].axes.set_xlabel(labels[0])
            self.plots[f].axes.set_ylabel(labels[1])

            # Determine the units of the data
            units = Unit(self.frb[f].units, registry=self.ds.unit_registry)
            units = units.latex_representation()

            if colorbar_label is None:
                colorbar_label = image.info['label']
                if hasattr(self, 'projected'):
                    colorbar_label = "$\\rm{Projected }$ %s" % colorbar_label
                if units is None or units == '':
                    pass
                else:
                    colorbar_label += r'$\ \ \left('+units+r'\right)$'

            parser = MathTextParser('Agg')
            try:
                parser.parse(colorbar_label)
            except ParseFatalException as err:
                raise YTCannotParseUnitDisplayName(f, colorbar_label, str(err))

            self.plots[f].cb.set_label(colorbar_label)

            # x-y axes minorticks
            if f not in self._minorticks:
                self._minorticks[f] = True
            if self._minorticks[f] is True:
                self.plots[f].axes.minorticks_on()
            else:
                self.plots[f].axes.minorticks_off()

            # colorbar minorticks
            if f not in self._cbar_minorticks:
                self._cbar_minorticks[f] = True
            if (self._cbar_minorticks[f] is True and MPL_VERSION < LooseVersion('2.0.0')
                or self._field_transform[f] == symlog_transform):
                if self._field_transform[f] == linear_transform:
                    self.plots[f].cax.minorticks_on()
                else:
                    vmin = np.float64( self.plots[f].cb.norm.vmin )
                    vmax = np.float64( self.plots[f].cb.norm.vmax )
                    if self._field_transform[f] == log_transform:
                        mticks = self.plots[f].image.norm( get_log_minorticks(vmin, vmax) )
                    else: # symlog_transform
                        flinthresh = 10**np.floor( np.log10( self.plots[f].cb.norm.linthresh ) )
                        mticks = self.plots[f].image.norm( get_symlog_minorticks(flinthresh, vmin, vmax) )
                    self.plots[f].cax.yaxis.set_ticks(mticks, minor=True)
            else:
                self.plots[f].cax.minorticks_off()

            if draw_axes is False:
                self.plots[f]._toggle_axes(draw_axes)

            if draw_colorbar is False:
                self.plots[f]._toggle_colorbar(draw_colorbar)

        self._set_font_properties()
        self.run_callbacks()
        self._plot_valid = True

    def setup_callbacks(self):
        for key in callback_registry:
            ignored = ['PlotCallback']
            if self._plot_type.startswith('OffAxis'):
                ignored += ['ParticleCallback','ClumpContourCallback',
                            'GridBoundaryCallback']
            if self._plot_type == 'OffAxisProjection':
                ignored += ['VelocityCallback','MagFieldCallback',
                            'QuiverCallback','CuttingQuiverCallback',
                            'StreamlineCallback']
            if self._plot_type == 'Particle':
                ignored += ['HopCirclesCallback','HopParticleCallback',
                            'ParticleCallback','ClumpContourCallback',
                            'GridBoundaryCallback', 'VelocityCallback',
                            'MagFieldCallback', 'QuiverCallback',
                            'CuttingQuiverCallback', 'StreamlineCallback',
                            'ContourCallback', ]
            if key in ignored:
                continue
            cbname = callback_registry[key]._type_name
            CallbackMaker = callback_registry[key]
            callback = invalidate_plot(apply_callback(CallbackMaker))
            callback.__doc__ = CallbackMaker.__doc__
            self.__dict__['annotate_'+cbname] = types.MethodType(callback,self)

    @invalidate_plot
    def annotate_clear(self, index=None):
        """
        Clear callbacks from the plot.  If index is not set, clear all
        callbacks.  If index is set, clear that index (ie 0 is the first one
        created, 1 is the 2nd one created, -1 is the last one created, etc.)
        """
        if index is None:
            self._callbacks = []
        else:
            del self._callbacks[index]
        self.setup_callbacks()
        return self

    def run_callbacks(self):
        for f in self.fields:
            keys = self.frb.keys()
            for name, (args, kwargs) in self._callbacks:
                cbw = CallbackWrapper(self, self.plots[f], self.frb, f,
                                      self._font_properties, self._font_color)
                CallbackMaker = callback_registry[name]
                callback = CallbackMaker(*args[1:], **kwargs)
                try:
                    callback(cbw)
                except YTDataTypeUnsupported as e:
                    six.reraise(YTDataTypeUnsupported, e)
                except Exception as e:
                    six.reraise(YTPlotCallbackError,
                                YTPlotCallbackError(callback._type_name, e),
                                sys.exc_info()[2])
            for key in self.frb.keys():
                if key not in keys:
                    del self.frb[key]

    def hide_colorbar(self, field=None):
        """
        Hides the colorbar for a plot and updates the size of the
        plot accordingly.  Defaults to operating on all fields for a
        PlotWindow object.

        Parameters
        ----------

        field : string, field tuple, or list of strings or field tuples (optional)
            The name of the field(s) that we want to hide the colorbar. If None
            is provided, will default to using all fields available for this
            object.

        Examples
        --------

        This will save an image with no colorbar.

        >>> import yt
        >>> ds = yt.load('IsolatedGalaxy/galaxy0030/galaxy0030')
        >>> s = SlicePlot(ds, 2, 'density', 'c', (20, 'kpc'))
        >>> s.hide_colorbar()
        >>> s.save()

        This will save an image with no axis or colorbar.

        >>> import yt
        >>> ds = yt.load('IsolatedGalaxy/galaxy0030/galaxy0030')
        >>> s = SlicePlot(ds, 2, 'density', 'c', (20, 'kpc'))
        >>> s.hide_axes()
        >>> s.hide_colorbar()
        >>> s.save()
        """
        if field is None:
            field = self.fields
        field = ensure_list(field)
        for f in field:
            self.plots[f].hide_colorbar()
        return self

    def show_colorbar(self, field=None):
        """
        Shows the colorbar for a plot and updates the size of the
        plot accordingly.  Defaults to operating on all fields for a
        PlotWindow object.  See hide_colorbar().

        Parameters
        ----------

        field : string, field tuple, or list of strings or field tuples (optional)
            The name of the field(s) that we want to show the colorbar.
        """
        if field is None:
            field = self.fields
        field = ensure_list(field)
        for f in field:
            self.plots[f].show_colorbar()
        return self

    def hide_axes(self, field=None):
        """
        Hides the axes for a plot and updates the size of the
        plot accordingly.  Defaults to operating on all fields for a
        PlotWindow object.

        Parameters
        ----------

        field : string, field tuple, or list of strings or field tuples (optional)
            The name of the field(s) that we want to hide the axes.

        Examples
        --------

        This will save an image with no axes.

        >>> import yt
        >>> ds = yt.load('IsolatedGalaxy/galaxy0030/galaxy0030')
        >>> s = SlicePlot(ds, 2, 'density', 'c', (20, 'kpc'))
        >>> s.hide_axes()
        >>> s.save()

        This will save an image with no axis or colorbar.

        >>> import yt
        >>> ds = yt.load('IsolatedGalaxy/galaxy0030/galaxy0030')
        >>> s = SlicePlot(ds, 2, 'density', 'c', (20, 'kpc'))
        >>> s.hide_axes()
        >>> s.hide_colorbar()
        >>> s.save()
        """
        if field is None:
            field = self.fields
        field = ensure_list(field)
        for f in field:
            self.plots[f].hide_axes()
        return self

    def show_axes(self, field=None):
        """
        Shows the axes for a plot and updates the size of the
        plot accordingly.  Defaults to operating on all fields for a
        PlotWindow object.  See hide_axes().

        Parameters
        ----------

        field : string, field tuple, or list of strings or field tuples (optional)
            The name of the field(s) that we want to show the axes.
        """
        if field is None:
            field = self.fields
        field = ensure_list(field)
        for f in field:
            self.plots[f].show_axes()
        return self

class AxisAlignedSlicePlot(PWViewerMPL):
    r"""Creates a slice plot from a dataset

    Given a ds object, an axis to slice along, and a field name
    string, this will return a PWViewerMPL object containing
    the plot.

    The plot can be updated using one of the many helper functions
    defined in PlotWindow.

    Parameters
    ----------
    ds : `Dataset`
         This is the dataset object corresponding to the
         simulation output to be plotted.
    axis : int or one of 'x', 'y', 'z'
         An int corresponding to the axis to slice along (0=x, 1=y, 2=z)
         or the axis name itself
    fields : string
         The name of the field(s) to be plotted.
    center : A sequence of floats, a string, or a tuple.
         The coordinate of the center of the image. If set to 'c', 'center' or
         left blank, the plot is centered on the middle of the domain. If set to
         'max' or 'm', the center will be located at the maximum of the
         ('gas', 'density') field. Centering on the max or min of a specific
         field is supported by providing a tuple such as ("min","temperature") or
         ("max","dark_matter_density"). Units can be specified by passing in *center*
         as a tuple containing a coordinate and string unit name or by passing
         in a YTArray. If a list or unitless array is supplied, code units are
         assumed.
    width : tuple or a float.
         Width can have four different formats to support windows with variable
         x and y widths.  They are:

         ==================================     =======================
         format                                 example
         ==================================     =======================
         (float, string)                        (10,'kpc')
         ((float, string), (float, string))     ((10,'kpc'),(15,'kpc'))
         float                                  0.2
         (float, float)                         (0.2, 0.3)
         ==================================     =======================

         For example, (10, 'kpc') requests a plot window that is 10 kiloparsecs
         wide in the x and y directions, ((10,'kpc'),(15,'kpc')) requests a
         window that is 10 kiloparsecs wide along the x axis and 15
         kiloparsecs wide along the y axis.  In the other two examples, code
         units are assumed, for example (0.2, 0.3) requests a plot that has an
         x width of 0.2 and a y width of 0.3 in code units.  If units are
         provided the resulting plot axis labels will use the supplied units.
    origin : string or length 1, 2, or 3 sequence.
         The location of the origin of the plot coordinate system. This
         is typically represented by a '-' separated string or a tuple of
         strings. In the first index the y-location is given by 'lower',
         'upper', or 'center'. The second index is the x-location, given as
         'left', 'right', or 'center'. Finally, whether the origin is
         applied in 'domain' space, plot 'window' space or 'native'
         simulation coordinate system is given. For example, both
         'upper-right-domain' and ['upper', 'right', 'domain'] place the
         origin in the upper right hand corner of domain space. If x or y
         are not given, a value is inferred. For instance, 'left-domain'
         corresponds to the lower-left hand corner of the simulation domain,
         'center-domain' corresponds to the center of the simulation domain,
         or 'center-window' for the center of the plot window. In the event
         that none of these options place the origin in a desired location,
         a sequence of tuples and a string specifying the
         coordinate space can be given. If plain numeric types are input,
         units of `code_length` are assumed. Further examples:

         ===============================================    ==================================
         format                                             example
         ===============================================    ==================================
         '{space}'                                          'domain'
         '{xloc}-{space}'                                   'left-window'
         '{yloc}-{space}'                                   'upper-domain'
         '{yloc}-{xloc}-{space}'                            'lower-right-window'
         ('{space}',)                                       ('window',)
         ('{xloc}', '{space}')                              ('right', 'domain')
         ('{yloc}', '{space}')                              ('lower', 'window')
         ('{yloc}', '{xloc}', '{space}')                    ('lower', 'right', 'window')
         ((yloc, '{unit}'), (xloc, '{unit}'), '{space}')    ((0.5, 'm'), (0.4, 'm'), 'window')
         (xloc, yloc, '{space}')                            (0.23, 0.5, 'domain')
         ===============================================    ==================================
    axes_unit : string
         The name of the unit for the tick labels on the x and y axes.
         Defaults to None, which automatically picks an appropriate unit.
         If axes_unit is '1', 'u', or 'unitary', it will not display the
         units, and only show the axes name.
    right_handed : boolean
         Whether the implicit east vector for the image generated is set to make a right
         handed coordinate system with a normal vector, the direction of the
         'window' into the data.
    fontsize : integer
         The size of the fonts for the axis, colorbar, and tick labels.
    field_parameters : dictionary
         A dictionary of field parameters than can be accessed by derived
         fields.
    data_source: YTSelectionContainer object
         Object to be used for data selection. Defaults to ds.all_data(), a
         region covering the full domain

    Examples
    --------

    This will save an image in the file 'sliceplot_Density.png'

    >>> from yt import load
    >>> ds = load('IsolatedGalaxy/galaxy0030/galaxy0030')
    >>> p = SlicePlot(ds, 2, 'density', 'c', (20, 'kpc'))
    >>> p.save('sliceplot')

    """
    _plot_type = 'Slice'
    _frb_generator = FixedResolutionBuffer

    def __init__(self, ds, axis, fields, center='c', width=None, axes_unit=None,
                 origin='center-window', right_handed=True, fontsize=18, field_parameters=None,
                 window_size=8.0, aspect=None, data_source=None):
        # this will handle time series data and controllers
        axis = fix_axis(axis, ds)
        (bounds, center, display_center) = \
            get_window_parameters(axis, center, width, ds)
        if field_parameters is None:
            field_parameters = {}

        if ds.geometry == "spherical" or ds.geometry == "cylindrical":
            mylog.info("Setting origin='native' for %s geometry." % ds.geometry)
            origin = 'native'

        if isinstance(ds, YTSpatialPlotDataset):
            slc = ds.all_data()
            slc.axis = axis
            if slc.axis != ds.parameters["axis"]:
                raise RuntimeError("Original slice axis is %s." %
                                   ds.parameters["axis"])
        else:
            slc = ds.slice(axis, center[axis], field_parameters=field_parameters,
                           center=center, data_source=data_source)
            slc.get_data(fields)
        validate_mesh_fields(slc, fields)
        PWViewerMPL.__init__(self, slc, bounds, origin=origin,
                             fontsize=fontsize, fields=fields,
                             window_size=window_size, aspect=aspect, right_handed=right_handed)
        if axes_unit is None:
            axes_unit = get_axes_unit(width, ds)
        self.set_axes_unit(axes_unit)

class ProjectionPlot(PWViewerMPL):
    r"""Creates a projection plot from a dataset

    Given a ds object, an axis to project along, and a field name
    string, this will return a PWViewerMPL object containing
    the plot.

    The plot can be updated using one of the many helper functions
    defined in PlotWindow.

    Parameters
    ----------
    ds : `Dataset`
        This is the dataset object corresponding to the
        simulation output to be plotted.
    axis : int or one of 'x', 'y', 'z'
         An int corresponding to the axis to slice along (0=x, 1=y, 2=z)
         or the axis name itself
    fields : string
         The name of the field(s) to be plotted.
    center : A sequence of floats, a string, or a tuple.
         The coordinate of the center of the image. If set to 'c', 'center' or
         left blank, the plot is centered on the middle of the domain. If set to
         'max' or 'm', the center will be located at the maximum of the
         ('gas', 'density') field. Centering on the max or min of a specific
         field is supported by providing a tuple such as ("min","temperature") or
         ("max","dark_matter_density"). Units can be specified by passing in *center*
         as a tuple containing a coordinate and string unit name or by passing
         in a YTArray. If a list or unitless array is supplied, code units are
         assumed.
    width : tuple or a float.
         Width can have four different formats to support windows with variable
         x and y widths.  They are:

         ==================================     =======================
         format                                 example
         ==================================     =======================
         (float, string)                        (10,'kpc')
         ((float, string), (float, string))     ((10,'kpc'),(15,'kpc'))
         float                                  0.2
         (float, float)                         (0.2, 0.3)
         ==================================     =======================

         For example, (10, 'kpc') requests a plot window that is 10 kiloparsecs
         wide in the x and y directions, ((10,'kpc'),(15,'kpc')) requests a
         window that is 10 kiloparsecs wide along the x axis and 15
         kiloparsecs wide along the y axis.  In the other two examples, code
         units are assumed, for example (0.2, 0.3) requests a plot that has an
         x width of 0.2 and a y width of 0.3 in code units.  If units are
         provided the resulting plot axis labels will use the supplied units.
    axes_unit : string
         The name of the unit for the tick labels on the x and y axes.
         Defaults to None, which automatically picks an appropriate unit.
         If axes_unit is '1', 'u', or 'unitary', it will not display the
         units, and only show the axes name.
    origin : string or length 1, 2, or 3 sequence.
         The location of the origin of the plot coordinate system. This
         is typically represented by a '-' separated string or a tuple of
         strings. In the first index the y-location is given by 'lower',
         'upper', or 'center'. The second index is the x-location, given as
         'left', 'right', or 'center'. Finally, whether the origin is
         applied in 'domain' space, plot 'window' space or 'native'
         simulation coordinate system is given. For example, both
         'upper-right-domain' and ['upper', 'right', 'domain'] place the
         origin in the upper right hand corner of domain space. If x or y
         are not given, a value is inferred. For instance, 'left-domain'
         corresponds to the lower-left hand corner of the simulation domain,
         'center-domain' corresponds to the center of the simulation domain,
         or 'center-window' for the center of the plot window. In the event
         that none of these options place the origin in a desired location,
         a sequence of tuples and a string specifying the
         coordinate space can be given. If plain numeric types are input,
         units of `code_length` are assumed. Further examples:

         ===============================================    ==================================
         format                                             example
         ===============================================    ==================================
         '{space}'                                          'domain'
         '{xloc}-{space}'                                   'left-window'
         '{yloc}-{space}'                                   'upper-domain'
         '{yloc}-{xloc}-{space}'                            'lower-right-window'
         ('{space}',)                                       ('window',)
         ('{xloc}', '{space}')                              ('right', 'domain')
         ('{yloc}', '{space}')                              ('lower', 'window')
         ('{yloc}', '{xloc}', '{space}')                    ('lower', 'right', 'window')
         ((yloc, '{unit}'), (xloc, '{unit}'), '{space}')    ((0.5, 'm'), (0.4, 'm'), 'window')
         (xloc, yloc, '{space}')                            (0.23, 0.5, 'domain')
         ===============================================    ==================================

    right_handed : boolean
         Whether the implicit east vector for the image generated is set to make a right
         handed coordinate system with the direction of the
         'window' into the data.
    data_source : YTSelectionContainer Object
         Object to be used for data selection.  Defaults to a region covering
         the entire simulation.
    weight_field : string
         The name of the weighting field.  Set to None for no weight.
    max_level: int
         The maximum level to project to.
    fontsize : integer
         The size of the fonts for the axis, colorbar, and tick labels.
    method : string
         The method of projection.  Valid methods are:

         "integrate" with no weight_field specified : integrate the requested
         field along the line of sight.

         "integrate" with a weight_field specified : weight the requested
         field by the weighting field and integrate along the line of sight.

         "mip" : pick out the maximum value of the field in the line of sight.

         "sum" : This method is the same as integrate, except that it does not
         multiply by a path length when performing the integration, and is
         just a straight summation of the field along the given axis. WARNING:
         This should only be used for uniform resolution grid datasets, as other
         datasets may result in unphysical images.
    proj_style : string
         The method of projection--same as method keyword.  Deprecated as of
         version 3.0.2.  Please use method instead.
    window_size : float
         The size of the window in inches. Set to 8 by default.
    aspect : float
         The aspect ratio of the plot.  Set to None for 1.
    field_parameters : dictionary
         A dictionary of field parameters than can be accessed by derived
         fields.
    data_source: YTSelectionContainer object
         Object to be used for data selection. Defaults to ds.all_data(), a
         region covering the full domain

    Examples
    --------

    Create a projection plot with a width of 20 kiloparsecs centered on the
    center of the simulation box:

    >>> from yt import load
    >>> ds = load('IsolateGalaxygalaxy0030/galaxy0030')
    >>> p = ProjectionPlot(ds, "z", "density", width=(20, "kpc"))

    """
    _plot_type = 'Projection'
    _frb_generator = FixedResolutionBuffer

    def __init__(self, ds, axis, fields, center='c', width=None, axes_unit=None,
                 weight_field=None, max_level=None, origin='center-window',
                 right_handed=True, fontsize=18, field_parameters=None, data_source=None,
                 method = "integrate", proj_style = None, window_size=8.0,
                 aspect=None):
        axis = fix_axis(axis, ds)
        # proj_style is deprecated, but if someone specifies then it trumps
        # method.
        if proj_style is not None:
            method = proj_style
        # If a non-weighted integral projection, assure field-label reflects that
        if weight_field is None and method == "integrate":
            self.projected = True
        (bounds, center, display_center) = \
                get_window_parameters(axis, center, width, ds)
        if field_parameters is None: field_parameters = {}

        # We don't use the plot's data source for validation like in the other
        # plotting classes to avoid an exception
        test_data_source = ds.all_data()
        validate_mesh_fields(test_data_source, fields)

        if isinstance(ds, YTSpatialPlotDataset):
            proj = ds.all_data()
            proj.axis = axis
            if proj.axis != ds.parameters["axis"]:
                raise RuntimeError("Original projection axis is %s." %
                                   ds.parameters["axis"])
            if weight_field is not None:
                proj.weight_field = proj._determine_fields(weight_field)[0]
            else:
                proj.weight_field = weight_field
        else:
            proj = ds.proj(fields, axis, weight_field=weight_field,
                           center=center, data_source=data_source,
                           field_parameters=field_parameters, method=method,
                           max_level=max_level)
        PWViewerMPL.__init__(self, proj, bounds, fields=fields, origin=origin,
                             right_handed=right_handed, fontsize=fontsize, window_size=window_size,
                             aspect=aspect)
        if axes_unit is None:
            axes_unit = get_axes_unit(width, ds)
        self.set_axes_unit(axes_unit)

class OffAxisSlicePlot(PWViewerMPL):
    r"""Creates an off axis slice plot from a dataset

    Given a ds object, a normal vector defining a slicing plane, and
    a field name string, this will return a PWViewerMPL object
    containing the plot.

    The plot can be updated using one of the many helper functions
    defined in PlotWindow.

    Parameters
    ----------
    ds : :class:`yt.data_objects.static_output.Dataset`
         This is the dataset object corresponding to the
         simulation output to be plotted.
    normal : a sequence of floats
         The vector normal to the slicing plane.
    fields : string
         The name of the field(s) to be plotted.
    center : A sequence of floats, a string, or a tuple.
         The coordinate of the center of the image. If set to 'c', 'center' or
         left blank, the plot is centered on the middle of the domain. If set to
         'max' or 'm', the center will be located at the maximum of the
         ('gas', 'density') field. Centering on the max or min of a specific
         field is supported by providing a tuple such as ("min","temperature") or
         ("max","dark_matter_density"). Units can be specified by passing in *center*
         as a tuple containing a coordinate and string unit name or by passing
         in a YTArray. If a list or unitless array is supplied, code units are
         assumed.
    width : tuple or a float.
         Width can have four different formats to support windows with variable
         x and y widths.  They are:

         ==================================     =======================
         format                                 example
         ==================================     =======================
         (float, string)                        (10,'kpc')
         ((float, string), (float, string))     ((10,'kpc'),(15,'kpc'))
         float                                  0.2
         (float, float)                         (0.2, 0.3)
         ==================================     =======================

         For example, (10, 'kpc') requests a plot window that is 10 kiloparsecs
         wide in the x and y directions, ((10,'kpc'),(15,'kpc')) requests a
         window that is 10 kiloparsecs wide along the x axis and 15
         kiloparsecs wide along the y axis.  In the other two examples, code
         units are assumed, for example (0.2, 0.3) requests a plot that has an
         x width of 0.2 and a y width of 0.3 in code units.  If units are
         provided the resulting plot axis labels will use the supplied units.
    axes_unit : string
         The name of the unit for the tick labels on the x and y axes.
         Defaults to None, which automatically picks an appropriate unit.
         If axes_unit is '1', 'u', or 'unitary', it will not display the
         units, and only show the axes name.
    north_vector : a sequence of floats
         A vector defining the 'up' direction in the plot.  This
         option sets the orientation of the slicing plane.  If not
         set, an arbitrary grid-aligned north-vector is chosen.
    right_handed : boolean
         Whether the implicit east vector for the image generated is set to make a right
         handed coordinate system with the north vector and the normal, the direction of the
         'window' into the data.
    fontsize : integer
         The size of the fonts for the axis, colorbar, and tick labels.
    field_parameters : dictionary
         A dictionary of field parameters than can be accessed by derived
         fields.
    data_source : YTSelectionContainer Object
         Object to be used for data selection.  Defaults ds.all_data(), a
         region covering the full domain.
    """

    _plot_type = 'OffAxisSlice'
    _frb_generator = FixedResolutionBuffer

    def __init__(self, ds, normal, fields, center='c', width=None,
                 axes_unit=None, north_vector=None, right_handed=True, fontsize=18,
                 field_parameters=None, data_source=None):
        (bounds, center_rot) = get_oblique_window_parameters(normal,center,width,ds)
        if field_parameters is None:
            field_parameters = {}

        if isinstance(ds, YTSpatialPlotDataset):
            cutting = ds.all_data()
            cutting.axis = 4
            cutting._inv_mat = ds.parameters["_inv_mat"]
        else:
            cutting = ds.cutting(normal, center, north_vector=north_vector,
                                 field_parameters=field_parameters,
                                 data_source=data_source)
            cutting.get_data(fields)
        validate_mesh_fields(cutting, fields)
        # Hard-coding the origin keyword since the other two options
        # aren't well-defined for off-axis data objects
        PWViewerMPL.__init__(self, cutting, bounds, fields=fields,
                             origin='center-window',periodic=False,
                             right_handed=right_handed, oblique=True, fontsize=fontsize)
        if axes_unit is None:
            axes_unit = get_axes_unit(width, ds)
        self.set_axes_unit(axes_unit)

class OffAxisProjectionDummyDataSource(object):
    _type_name = 'proj'
    _key_fields = []
    def __init__(self, center, ds, normal_vector, width, fields,
                 interpolated, resolution = (800,800), weight=None,
                 volume=None, no_ghost=False, le=None, re=None,
                 north_vector=None, method="integrate",
                 data_source=None):
        self.center = center
        self.ds = ds
        self.axis = 4 # always true for oblique data objects
        self.normal_vector = normal_vector
        self.width = width
        if data_source is None:
            self.dd = ds.all_data()
        else:
            self.dd = data_source
        fields = self.dd._determine_fields(fields)
        self.fields = fields
        self.interpolated = interpolated
        self.resolution = resolution
        if weight is not None:
            weight = self.dd._determine_fields(weight)[0]
        self.weight_field = weight
        self.volume = volume
        self.no_ghost = no_ghost
        self.le = le
        self.re = re
        self.north_vector = north_vector
        self.method = method
        self.orienter = Orientation(normal_vector, north_vector=north_vector)

    def _determine_fields(self, *args):
        return self.dd._determine_fields(*args)

class OffAxisProjectionPlot(PWViewerMPL):
    r"""Creates an off axis projection plot from a dataset

    Given a ds object, a normal vector to project along, and
    a field name string, this will return a PWViewerMPL object
    containing the plot.

    The plot can be updated using one of the many helper functions
    defined in PlotWindow.

    Parameters
    ----------
    ds : :class:`yt.data_objects.static_output.Dataset`
        This is the dataset object corresponding to the
        simulation output to be plotted.
    normal : a sequence of floats
        The vector normal to the slicing plane.
    fields : string
        The name of the field(s) to be plotted.
    center : A sequence of floats, a string, or a tuple.
         The coordinate of the center of the image. If set to 'c', 'center' or
         left blank, the plot is centered on the middle of the domain. If set to
         'max' or 'm', the center will be located at the maximum of the
         ('gas', 'density') field. Centering on the max or min of a specific
         field is supported by providing a tuple such as ("min","temperature") or
         ("max","dark_matter_density"). Units can be specified by passing in *center*
         as a tuple containing a coordinate and string unit name or by passing
         in a YTArray. If a list or unitless array is supplied, code units are
         assumed.
    width : tuple or a float.
         Width can have four different formats to support windows with variable
         x and y widths.  They are:

         ==================================     =======================
         format                                 example
         ==================================     =======================
         (float, string)                        (10,'kpc')
         ((float, string), (float, string))     ((10,'kpc'),(15,'kpc'))
         float                                  0.2
         (float, float)                         (0.2, 0.3)
         ==================================     =======================

         For example, (10, 'kpc') requests a plot window that is 10 kiloparsecs
         wide in the x and y directions, ((10,'kpc'),(15,'kpc')) requests a
         window that is 10 kiloparsecs wide along the x axis and 15
         kiloparsecs wide along the y axis.  In the other two examples, code
         units are assumed, for example (0.2, 0.3) requests a plot that has an
         x width of 0.2 and a y width of 0.3 in code units.  If units are
         provided the resulting plot axis labels will use the supplied units.
    depth : A tuple or a float
         A tuple containing the depth to project through and the string
         key of the unit: (width, 'unit').  If set to a float, code units
         are assumed
    weight_field : string
         The name of the weighting field.  Set to None for no weight.
    max_level: int
         The maximum level to project to.
    axes_unit : string
         The name of the unit for the tick labels on the x and y axes.
         Defaults to None, which automatically picks an appropriate unit.
         If axes_unit is '1', 'u', or 'unitary', it will not display the
         units, and only show the axes name.
    north_vector : a sequence of floats
         A vector defining the 'up' direction in the plot.  This
         option sets the orientation of the slicing plane.  If not
         set, an arbitrary grid-aligned north-vector is chosen.
    right_handed : boolean
         Whether the implicit east vector for the image generated is set to make a right
         handed coordinate system with the north vector and the normal, the direction of the
         'window' into the data.
    fontsize : integer
         The size of the fonts for the axis, colorbar, and tick labels.
    method : string
         The method of projection.  Valid methods are:

         "integrate" with no weight_field specified : integrate the requested
         field along the line of sight.

         "integrate" with a weight_field specified : weight the requested
         field by the weighting field and integrate along the line of sight.

         "sum" : This method is the same as integrate, except that it does not
         multiply by a path length when performing the integration, and is
         just a straight summation of the field along the given axis. WARNING:
         This should only be used for uniform resolution grid datasets, as other
         datasets may result in unphysical images.
    data_source: YTSelectionContainer object
         Object to be used for data selection. Defaults to ds.all_data(), a
         region covering the full domain
    """
    _plot_type = 'OffAxisProjection'
    _frb_generator = OffAxisProjectionFixedResolutionBuffer

    def __init__(self, ds, normal, fields, center='c', width=None,
                 depth=(1, '1'), axes_unit=None, weight_field=None,
                 max_level=None, north_vector=None, right_handed=True,
                 volume=None, no_ghost=False, le=None, re=None,
                 interpolated=False, fontsize=18, method="integrate",
                 data_source=None):
        (bounds, center_rot) = \
          get_oblique_window_parameters(normal,center,width,ds,depth=depth)
        fields = ensure_list(fields)[:]
        oap_width = ds.arr((bounds[1] - bounds[0],
                            bounds[3] - bounds[2],
                            bounds[5] - bounds[4]))
        OffAxisProj = OffAxisProjectionDummyDataSource(
            center_rot, ds, normal, oap_width, fields, interpolated,
            weight=weight_field,  volume=volume, no_ghost=no_ghost,
            le=le, re=re, north_vector=north_vector, method=method,
            data_source=data_source)

        validate_mesh_fields(OffAxisProj, fields)

        if max_level is not None:
            OffAxisProj.dd.max_level = max_level

        # If a non-weighted, integral projection, assure field label
        # reflects that
        if weight_field is None and OffAxisProj.method == "integrate":
            self.projected = True

        # Hard-coding the origin keyword since the other two options
        # aren't well-defined for off-axis data objects
        PWViewerMPL.__init__(
            self, OffAxisProj, bounds, fields=fields, origin='center-window',
            periodic=False, oblique=True, right_handed=right_handed,
            fontsize=fontsize)
        if axes_unit is None:
            axes_unit = get_axes_unit(width, ds)
        self.set_axes_unit(axes_unit)

    def _recreate_frb(self):
        super(OffAxisProjectionPlot, self)._recreate_frb()

class WindowPlotMPL(ImagePlotMPL):
    """A container for a single PlotWindow matplotlib figure and axes"""
    def __init__(self, data, cbname, cblinthresh, cmap, extent, zlim,
                 figure_size, fontsize, aspect, figure, axes, cax):
        from matplotlib.ticker import ScalarFormatter
        self._draw_colorbar = True
        self._draw_axes = True
        self._fontsize = fontsize
        self._figure_size = figure_size

        # Compute layout
        fontscale = float(fontsize) / 18.0
        if fontscale < 1.0:
            fontscale = np.sqrt(fontscale)

        if iterable(figure_size):
            fsize = figure_size[0]
        else:
            fsize = figure_size
        self._cb_size = 0.0375*fsize
        self._ax_text_size = [1.2*fontscale, 0.9*fontscale]
        self._top_buff_size = 0.30*fontscale
        _aspect = ((extent[1] - extent[0])/(extent[3] - extent[2])).in_cgs()
        if _aspect.units.is_dimensionless:
            self._aspect = _aspect
        else:
            self._aspect = 1.0
        self._unit_aspect = aspect

        size, axrect, caxrect = self._get_best_layout()

        super(WindowPlotMPL, self).__init__(
            size, axrect, caxrect, zlim, figure, axes, cax)

        self._init_image(data, cbname, cblinthresh, cmap, extent, aspect)

        # In matplotlib 2.1 and newer we'll be able to do this using
        # self.image.axes.ticklabel_format
        # See https://github.com/matplotlib/matplotlib/pull/6337
        formatter = ScalarFormatter(useMathText=True)
        formatter.set_scientific(True)
        formatter.set_powerlimits((-2, 3))
        self.image.axes.xaxis.set_major_formatter(formatter)
        self.image.axes.yaxis.set_major_formatter(formatter)
        if cbname == 'linear':
            self.cb.formatter.set_scientific(True)
            self.cb.formatter.set_powerlimits((-2, 3))
            self.cb.update_ticks()


def SlicePlot(ds, normal=None, fields=None, axis=None, *args, **kwargs):
    r"""
    A factory function for
    :class:`yt.visualization.plot_window.AxisAlignedSlicePlot`
    and :class:`yt.visualization.plot_window.OffAxisSlicePlot` objects.  This
    essentially allows for a single entry point to both types of slice plots,
    the distinction being determined by the specified normal vector to the
    slice.

    The returned plot object can be updated using one of the many helper
    functions defined in PlotWindow.

    Parameters
    ----------

    ds : :class:`yt.data_objects.static_output.Dataset`
        This is the dataset object corresponding to the
        simulation output to be plotted.
    normal : int or one of 'x', 'y', 'z', or sequence of floats
        This specifies the normal vector to the slice.  If given as an integer
        or a coordinate string (0=x, 1=y, 2=z), this function will return an
        :class:`AxisAlignedSlicePlot` object.  If given as a sequence of floats,
        this is interpretted as an off-axis vector and an
        :class:`OffAxisSlicePlot` object is returned.
    fields : string
         The name of the field(s) to be plotted.
    axis : int or one of 'x', 'y', 'z'
         An int corresponding to the axis to slice along (0=x, 1=y, 2=z)
         or the axis name itself.  If specified, this will replace normal.

    The following are nominally keyword arguments passed onto the respective
    slice plot objects generated by this function.

    center : A sequence floats, a string, or a tuple.
         The coordinate of the center of the image. If set to 'c', 'center' or
         left blank, the plot is centered on the middle of the domain. If set to
         'max' or 'm', the center will be located at the maximum of the
         ('gas', 'density') field. Centering on the max or min of a specific
         field is supported by providing a tuple such as ("min","temperature") or
         ("max","dark_matter_density"). Units can be specified by passing in *center*
         as a tuple containing a coordinate and string unit name or by passing
         in a YTArray. If a list or unitless array is supplied, code units are
         assumed.
    width : tuple or a float.
         Width can have four different formats to support windows with variable
         x and y widths.  They are:

         ==================================     =======================
         format                                 example
         ==================================     =======================
         (float, string)                        (10,'kpc')
         ((float, string), (float, string))     ((10,'kpc'),(15,'kpc'))
         float                                  0.2
         (float, float)                         (0.2, 0.3)
         ==================================     =======================

         For example, (10, 'kpc') requests a plot window that is 10 kiloparsecs
         wide in the x and y directions, ((10,'kpc'),(15,'kpc')) requests a
         window that is 10 kiloparsecs wide along the x axis and 15
         kiloparsecs wide along the y axis.  In the other two examples, code
         units are assumed, for example (0.2, 0.3) requests a plot that has an
         x width of 0.2 and a y width of 0.3 in code units.  If units are
         provided the resulting plot axis labels will use the supplied units.
    axes_unit : string
         The name of the unit for the tick labels on the x and y axes.
         Defaults to None, which automatically picks an appropriate unit.
         If axes_unit is '1', 'u', or 'unitary', it will not display the
         units, and only show the axes name.
    origin : string or length 1, 2, or 3 sequence.
         The location of the origin of the plot coordinate system for
         `AxisAlignedSlicePlot` object; for `OffAxisSlicePlot` objects this
         parameter is discarded. This is typically represented by a '-'
         separated string or a tuple of strings. In the first index the
         y-location is given by 'lower', 'upper', or 'center'. The second index
         is the x-location, given as 'left', 'right', or 'center'. Finally, the
         whether the origin is applied in 'domain' space, plot 'window' space or
         'native' simulation coordinate system is given. For example, both
         'upper-right-domain' and ['upper', 'right', 'domain'] place the
         origin in the upper right hand corner of domain space. If x or y
         are not given, a value is inferred. For instance, 'left-domain'
         corresponds to the lower-left hand corner of the simulation domain,
         'center-domain' corresponds to the center of the simulation domain,
         or 'center-window' for the center of the plot window. In the event
         that none of these options place the origin in a desired location,
         a sequence of tuples and a string specifying the
         coordinate space can be given. If plain numeric types are input,
         units of `code_length` are assumed. Further examples:

         ===============================================    ==================================
         format                                             example
         ===============================================    ==================================
         '{space}'                                          'domain'
         '{xloc}-{space}'                                   'left-window'
         '{yloc}-{space}'                                   'upper-domain'
         '{yloc}-{xloc}-{space}'                            'lower-right-window'
         ('{space}',)                                       ('window',)
         ('{xloc}', '{space}')                              ('right', 'domain')
         ('{yloc}', '{space}')                              ('lower', 'window')
         ('{yloc}', '{xloc}', '{space}')                    ('lower', 'right', 'window')
         ((yloc, '{unit}'), (xloc, '{unit}'), '{space}')    ((0.5, 'm'), (0.4, 'm'), 'window')
         (xloc, yloc, '{space}')                            (0.23, 0.5, 'domain')
         ===============================================    ==================================
    north_vector : a sequence of floats
        A vector defining the 'up' direction in the `OffAxisSlicePlot`; not
        used in `AxisAlignedSlicePlot`.  This option sets the orientation of the
        slicing plane.  If not set, an arbitrary grid-aligned north-vector is
        chosen.
    fontsize : integer
         The size of the fonts for the axis, colorbar, and tick labels.
    field_parameters : dictionary
         A dictionary of field parameters than can be accessed by derived
         fields.
    data_source : YTSelectionContainer Object
         Object to be used for data selection.  Defaults to a region covering
         the entire simulation.

    Raises
    ------

    AssertionError
        If a proper normal axis is not specified via the normal or axis
        keywords, and/or if a field to plot is not specified.

    Examples
    --------

    >>> from yt import load
    >>> ds = load("IsolatedGalaxy/galaxy0030/galaxy0030")
    >>> slc = SlicePlot(ds, "x", "density", center=[0.2,0.3,0.4])
    >>>
    >>> slc = SlicePlot(ds, [0.4, 0.2, -0.1], "pressure",
    ...                 north_vector=[0.2,-0.3,0.1])

    """
    # Make sure we are passed a normal
    # we check the axis keyword for backwards compatibility
    if normal is None: normal = axis
    if normal is None:
        raise AssertionError("Must pass a normal vector to the slice!")

    # to keep positional ordering we had to make fields a keyword; make sure
    # it is present
    if fields is None:
        raise AssertionError("Must pass field(s) to plot!")

    # use an AxisAlignedSlicePlot where possible, e.g.:
    # maybe someone passed normal=[0,0,0.2] when they should have just used "z"
    if iterable(normal) and not isinstance(normal, string_types):
        if np.count_nonzero(normal) == 1:
            normal = ("x","y","z")[np.nonzero(normal)[0][0]]
        else:
            normal = np.array(normal, dtype='float64')
            np.divide(normal, np.dot(normal,normal), normal)

    # by now the normal should be properly set to get either a On/Off Axis plot
    if iterable(normal) and not isinstance(normal, string_types):
        # OffAxisSlicePlot has hardcoded origin; remove it if in kwargs
        if 'origin' in kwargs:
            msg = "Ignoring 'origin' keyword as it is ill-defined for " \
                  "an OffAxisSlicePlot object."
            mylog.warn(msg)
            del kwargs['origin']

        return OffAxisSlicePlot(ds, normal, fields, *args, **kwargs)
    else:
        # north_vector not used in AxisAlignedSlicePlots; remove it if in kwargs
        if 'north_vector' in kwargs:
            msg = "Ignoring 'north_vector' keyword as it is ill-defined for " \
                  "an AxisAlignedSlicePlot object."
            mylog.warn(msg)
            del kwargs['north_vector']

        return AxisAlignedSlicePlot(ds, normal, fields, *args, **kwargs)

def plot_2d(ds, fields, center='c', width=None, axes_unit=None,
            origin='center-window', fontsize=18, field_parameters=None, 
            window_size=8.0, aspect=None, data_source=None):
    r"""Creates a plot of a 2D dataset

    Given a ds object and a field name string, this will return a
    PWViewerMPL object containing the plot.

    The plot can be updated using one of the many helper functions
    defined in PlotWindow.

    Parameters
    ----------
    ds : `Dataset`
         This is the dataset object corresponding to the
         simulation output to be plotted.
    fields : string
         The name of the field(s) to be plotted.
    center : A sequence of floats, a string, or a tuple.
         The coordinate of the center of the image. If set to 'c', 'center' or
         left blank, the plot is centered on the middle of the domain. If set to
         'max' or 'm', the center will be located at the maximum of the
         ('gas', 'density') field. Centering on the max or min of a specific
         field is supported by providing a tuple such as ("min","temperature") or
         ("max","dark_matter_density"). Units can be specified by passing in *center*
         as a tuple containing a coordinate and string unit name or by passing
         in a YTArray. If a list or unitless array is supplied, code units are
         assumed. For plot_2d, this keyword accepts a coordinate in two dimensions.
    width : tuple or a float.
         Width can have four different formats to support windows with variable
         x and y widths.  They are:

         ==================================     =======================
         format                                 example
         ==================================     =======================
         (float, string)                        (10,'kpc')
         ((float, string), (float, string))     ((10,'kpc'),(15,'kpc'))
         float                                  0.2
         (float, float)                         (0.2, 0.3)
         ==================================     =======================

         For example, (10, 'kpc') requests a plot window that is 10 kiloparsecs
         wide in the x and y directions, ((10,'kpc'),(15,'kpc')) requests a
         window that is 10 kiloparsecs wide along the x axis and 15
         kiloparsecs wide along the y axis.  In the other two examples, code
         units are assumed, for example (0.2, 0.3) requests a plot that has an
         x width of 0.2 and a y width of 0.3 in code units.  If units are
         provided the resulting plot axis labels will use the supplied units.
    origin : string or length 1, 2, or 3 sequence.
         The location of the origin of the plot coordinate system. This
         is typically represented by a '-' separated string or a tuple of
         strings. In the first index the y-location is given by 'lower',
         'upper', or 'center'. The second index is the x-location, given as
         'left', 'right', or 'center'. Finally, whether the origin is
         applied in 'domain' space, plot 'window' space or 'native'
         simulation coordinate system is given. For example, both
         'upper-right-domain' and ['upper', 'right', 'domain'] place the
         origin in the upper right hand corner of domain space. If x or y
         are not given, a value is inferred. For instance, 'left-domain'
         corresponds to the lower-left hand corner of the simulation domain,
         'center-domain' corresponds to the center of the simulation domain,
         or 'center-window' for the center of the plot window. In the event
         that none of these options place the origin in a desired location,
         a sequence of tuples and a string specifying the
         coordinate space can be given. If plain numeric types are input,
         units of `code_length` are assumed. Further examples:

         ===============================================    ==================================
         format                                             example
         ===============================================    ==================================
         '{space}'                                          'domain'
         '{xloc}-{space}'                                   'left-window'
         '{yloc}-{space}'                                   'upper-domain'
         '{yloc}-{xloc}-{space}'                            'lower-right-window'
         ('{space}',)                                       ('window',)
         ('{xloc}', '{space}')                              ('right', 'domain')
         ('{yloc}', '{space}')                              ('lower', 'window')
         ('{yloc}', '{xloc}', '{space}')                    ('lower', 'right', 'window')
         ((yloc, '{unit}'), (xloc, '{unit}'), '{space}')    ((0.5, 'm'), (0.4, 'm'), 'window')
         (xloc, yloc, '{space}')                            (0.23, 0.5, 'domain')
         ===============================================    ==================================
    axes_unit : string
         The name of the unit for the tick labels on the x and y axes.
         Defaults to None, which automatically picks an appropriate unit.
         If axes_unit is '1', 'u', or 'unitary', it will not display the
         units, and only show the axes name.
    fontsize : integer
         The size of the fonts for the axis, colorbar, and tick labels.
    field_parameters : dictionary
         A dictionary of field parameters than can be accessed by derived
         fields.
    data_source: YTSelectionContainer object
         Object to be used for data selection. Defaults to ds.all_data(), a 
         region covering the full domain
    """
    if ds.dimensionality != 2:
        raise RuntimeError("plot_2d only plots 2D datasets!")
    if ds.geometry in ["cartesian", "polar", "spectral_cube"]:
        axis = "z"
    elif ds.geometry == "cylindrical":
        axis = "theta"
    # Part of the convenience of plot_2d is to eliminate the use of the
    # superfluous coordinate, so we do that also with the center argument
    if not isinstance(center, string_types) and obj_length(center) == 2:
        c0_string = isinstance(center[0], string_types)
        c1_string = isinstance(center[1], string_types)
        if not c0_string and not c1_string:
            if obj_length(center[0]) == 2 and c1_string:
                center = ds.arr(center[0], center[1])
            elif not isinstance(center, YTArray):
                center = ds.arr(center, 'code_length')
            center.convert_to_units("code_length")
        center = ds.arr([center[0], center[1], 
                         ds.domain_center[2]])
    return AxisAlignedSlicePlot(ds, axis, fields, center=center, width=width,
                                axes_unit=axes_unit, origin=origin, 
                                fontsize=fontsize,
                                field_parameters=field_parameters, 
                                window_size=window_size, aspect=aspect,
                                data_source=data_source)<|MERGE_RESOLUTION|>--- conflicted
+++ resolved
@@ -58,14 +58,10 @@
     YTCannotParseUnitDisplayName, \
     YTPlotCallbackError, \
     YTDataTypeUnsupported, \
-<<<<<<< HEAD
-    YTInvalidFieldType
-import yt.units.dimensions as dimensions
-=======
     YTInvalidFieldType, \
     YTUnitNotRecognized, \
     YTUnitConversionError
->>>>>>> 736c39cb
+import yt.units.dimensions as dimensions
 
 MPL_VERSION = LooseVersion(matplotlib.__version__)
 
