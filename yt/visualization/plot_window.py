--- conflicted
+++ resolved
@@ -16,13 +16,10 @@
 import numpy as np
 import matplotlib
 import types
-<<<<<<< HEAD
 import sys
 import os
 from yt.extern.six.moves import builtins, StringIO
-=======
 import warnings
->>>>>>> c5bec32f
 
 from matplotlib.delaunay.triangulate import Triangulation as triang
 from matplotlib.mathtext import MathTextParser
