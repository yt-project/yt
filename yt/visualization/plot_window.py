"""
A plotting mechanism based on the idea of a "window" into the data.

Author: J. S. Oishi <jsoishi@gmail.com>
Affiliation: KIPAC/SLAC/Stanford
Author: Nathan Goldbaum <goldbaum@ucolick.org>
Affiliation: UCSC Astronomy
Homepage: http://yt-project.org/
License:
  Copyright (C) 2010-2013 J. S. Oishi., Nathan Goldbaum  All Rights Reserved.

  This file is part of yt.

  yt is free software; you can redistribute it and/or modify
  it under the terms of the GNU General Public License as published by
  the Free Software Foundation; either version 3 of the License, or
  (at your option) any later version.

  This program is distributed in the hope that it will be useful,
  but WITHOUT ANY WARRANTY; without even the implied warranty of
  MERCHANTABILITY or FITNESS FOR A PARTICULAR PURPOSE.  See the
  GNU General Public License for more details.

  You should have received a copy of the GNU General Public License
  along with this program.  If not, see <http://www.gnu.org/licenses/>.
"""
import base64
import numpy as np
import matplotlib
import cStringIO
import types
import __builtin__

from matplotlib.mathtext import MathTextParser
from matplotlib.font_manager import FontProperties
from distutils import version
from functools import wraps
from numbers import Number

from ._mpl_imports import \
    FigureCanvasAgg, FigureCanvasPdf, FigureCanvasPS
from .color_maps import yt_colormaps, is_colormap
from .image_writer import \
    write_image, apply_colormap
from .fixed_resolution import \
    FixedResolutionBuffer, \
    ObliqueFixedResolutionBuffer, \
    OffAxisProjectionFixedResolutionBuffer
from .plot_modifications import get_smallest_appropriate_unit, \
    callback_registry
from .tick_locators import LogLocator, LinearLocator
from .base_plot_types import ImagePlotMPL

from yt.utilities.delaunay.triangulate import Triangulation as triang
from yt.config import ytcfg
from yt.funcs import \
    mylog, defaultdict, iterable, ensure_list, \
    fix_axis, get_image_suffix
from yt.utilities.lib import write_png_to_string
from yt.utilities.definitions import \
    x_dict, x_names, \
    y_dict, y_names, \
    axis_names, axis_labels, \
    formatted_length_unit_names
from yt.utilities.math_utils import \
    ortho_find
from yt.utilities.parallel_tools.parallel_analysis_interface import \
    GroupOwnership
from yt.utilities.exceptions import YTUnitNotRecognized, YTInvalidWidthError
from yt.data_objects.time_series import \
    TimeSeriesData

# Some magic for dealing with pyparsing being included or not
# included in matplotlib (not in gentoo, yes in everything else)
# Also accounting for the fact that in 1.2.0, pyparsing got renamed.
try:
    if version.LooseVersion(matplotlib.__version__) < version.LooseVersion("1.2.0"):
        from matplotlib.pyparsing import ParseFatalException
    else:
        from matplotlib.pyparsing_py2 import ParseFatalException
except ImportError:
    from pyparsing import ParseFatalException

def invalidate_data(f):
    @wraps(f)
    def newfunc(*args, **kwargs):
        rv = f(*args, **kwargs)
        args[0]._data_valid = False
        args[0]._plot_valid = False
        args[0]._recreate_frb()
        if args[0]._initfinished:
            args[0]._setup_plots()
        return rv
    return newfunc

def invalidate_plot(f):
    @wraps(f)
    def newfunc(*args, **kwargs):
        rv = f(*args, **kwargs)
        args[0]._plot_valid = False
        args[0]._setup_plots()
        return rv
    return newfunc

def apply_callback(f):
    @wraps(f)
    def newfunc(*args, **kwargs):
        rv = f(*args[1:], **kwargs)
        args[0]._callbacks.append((f.__name__,(args,kwargs)))
        return rv
    return newfunc

field_transforms = {}

class CallbackWrapper(object):
    def __init__(self, viewer, window_plot, frb, field):
        self.frb = frb
        self.data = frb.data_source
        self._axes = window_plot.axes
        self._figure = window_plot.figure
        if len(self._axes.images) > 0:
            self.image = self._axes.images[0]
        if frb.axis < 3:
            DD = frb.pf.domain_width
            xax = x_dict[frb.axis]
            yax = y_dict[frb.axis]
            self._period = (DD[xax], DD[yax])
        self.pf = frb.pf
        self.xlim = viewer.xlim
        self.ylim = viewer.ylim
        if 'OffAxisSlice' in viewer._plot_type:
            self._type_name = "CuttingPlane"
        else:
            self._type_name = viewer._plot_type

class FieldTransform(object):
    def __init__(self, name, func, locator):
        self.name = name
        self.func = func
        self.locator = locator
        field_transforms[name] = self

    def __call__(self, *args, **kwargs):
        return self.func(*args, **kwargs)

    def ticks(self, mi, ma):
        try:
            ticks = self.locator(mi, ma)
        except:
            ticks = []
        return ticks

log_transform = FieldTransform('log10', np.log10, LogLocator())
linear_transform = FieldTransform('linear', lambda x: x, LinearLocator())

def assert_valid_width_tuple(width):
    try:
        assert iterable(width) and len(width) == 2, \
            "width (%s) is not a two element tuple" % width
        valid = isinstance(width[0], Number) and isinstance(width[1], str)
        msg = "width (%s) is invalid. " % str(width)
        msg += "Valid widths look like this: (12, 'au')"
        assert valid, msg
    except AssertionError, e:
        raise YTInvalidWidthError(e)

def validate_iterable_width(width, unit=None):
    if isinstance(width[0], tuple) and isinstance(width[1], tuple):
        assert_valid_width_tuple(width[0])
        assert_valid_width_tuple(width[1])
        return width
    elif isinstance(width[0], Number) and isinstance(width[1], Number):
        return ((width[0], '1'), (width[1], '1'))
    else:
        assert_valid_width_tuple(width)
        # If width and unit are both valid width tuples, we
        # assume width controls x and unit controls y
        try:
            assert_valid_width_tuple(unit)
            return (width, unit)
        except YTInvalidWidthError:
            return (width, width)

def StandardWidth(axis, width, depth, pf):
    if width is None:
        # Default to code units
        if not iterable(axis):
            width = ((pf.domain_width[x_dict[axis]], '1'),
                     (pf.domain_width[y_dict[axis]], '1'))
        else:
            # axis is actually the normal vector
            # for an off-axis data object.
            width = ((pf.domain_width.min(), '1'),
                     (pf.domain_width.min(), '1'))
    elif iterable(width):
        width = validate_iterable_width(width)
    else:
        try:
            assert isinstance(width, Number), "width (%s) is invalid" % str(width)
        except AssertionError, e:
            raise YTInvalidWidthError(e)
        width = ((width, '1'), (width, '1'))
    if depth is not None:
        if iterable(depth) and isinstance(depth[1], str):
            depth = (depth,)
        elif iterable(depth):
            assert_valid_width_tuple(depth)
        else:
            try:
                assert isinstance(depth, Number), "width (%s) is invalid" % str(depth)
            except AssertionError, e:
                raise YTInvalidWidthError(e)
            depth = ((depth, '1'),)
        width += depth
    return width

def StandardCenter(center, pf):
    if isinstance(center,str):
        if center.lower() == 'm' or center.lower() == 'max':
            v, center = pf.h.find_max("Density")
        elif center.lower() == "c" or center.lower() == "center":
            center = (pf.domain_left_edge + pf.domain_right_edge) / 2
        else:
            raise RuntimeError('center keyword \"%s\" not recognized'%center)
    return center

def GetWindowParameters(axis, center, width, pf):
    width = StandardWidth(axis, width, None, pf)
    center = StandardCenter(center, pf)
    units = (width[0][1], width[1][1])
    bounds = (center[x_dict[axis]]-width[0][0]/pf[units[0]]/2,
              center[x_dict[axis]]+width[0][0]/pf[units[0]]/2,
              center[y_dict[axis]]-width[1][0]/pf[units[1]]/2,
              center[y_dict[axis]]+width[1][0]/pf[units[1]]/2)
    return (bounds, center, units)

def GetObliqueWindowParameters(normal, center, width, pf, depth=None):
    width = StandardWidth(normal, width, depth, pf)
    center = StandardCenter(center, pf)

    if len(width) == 2:
        # Transforming to the cutting plane coordinate system
        center = np.array(center)
        center = (center - pf.domain_left_edge)/pf.domain_width - 0.5
        (normal,perp1,perp2) = ortho_find(normal)
        mat = np.transpose(np.column_stack((perp1,perp2,normal)))
        center = np.dot(mat,center)

        units = (width[0][1], width[1][1])
        bounds = (-width[0][0]/pf[units[0]]/2, width[0][0]/pf[units[0]]/2,
                  -width[1][0]/pf[units[1]]/2, width[1][0]/pf[units[1]]/2)
    else:
        units = (width[0][1], width[1][1], width[2][1])
        bounds = (-width[0][0]/pf[units[0]]/2, width[0][0]/pf[units[0]]/2,
                  -width[1][0]/pf[units[1]]/2, width[1][0]/pf[units[1]]/2,
                  -width[2][0]/pf[units[2]]/2, width[2][0]/pf[units[2]]/2)
    return (bounds, center, units)

class PlotWindow(object):
    r"""
    A ploting mechanism based around the concept of a window into a
    data source. It can have arbitrary fields, each of which will be
    centered on the same viewpoint, but will have individual zlimits.

    The data and plot are updated separately, and each can be
    invalidated as the object is modified.

    Data is handled by a FixedResolutionBuffer object.

    Parameters
    ----------
    data_source : :class:`yt.data_objects.data_containers.AMRProjBase` or :class:`yt.data_objects.data_containers.AMRSliceBase`
        This is the source to be pixelized, which can be a projection or a
        slice.  (For cutting planes, see
        `yt.visualization.fixed_resolution.ObliqueFixedResolutionBuffer`.)
    bounds : sequence of floats
        Bounds are the min and max in the image plane that we want our
        image to cover.  It's in the order of (xmin, xmax, ymin, ymax),
        where the coordinates are all in the appropriate code units.
    buff_size : sequence of ints
        The size of the image to generate.
    antialias : boolean
        This can be true or false.  It determines whether or not sub-pixel
        rendering is used during data deposition.
    window_size : float
        The size of the window on the longest axis (in units of inches),
        including the margins but not the colorbar.

    """
    _plot_valid = False
    _colorbar_valid = False
    _contour_info = None
    _vector_info = None
    _frb = None
    def __init__(self, data_source, bounds, buff_size=(800,800), antialias=True,
                 periodic=True, origin='center-window', oblique=False, window_size=10.0):
        if not hasattr(self, "pf"):
            self.pf = data_source.pf
            ts = self._initialize_dataset(self.pf)
            self.ts = ts
        self._initfinished = False
        self.center = None
        self.plots = {}
        self._periodic = periodic
        self.oblique = oblique
        self.data_source = data_source
        self.buff_size = buff_size
        self.window_size = window_size
        self.antialias = antialias
        self.set_window(bounds) # this automatically updates the data and plot
        self.origin = origin
        if self.data_source.center is not None and oblique == False:
            center = [self.data_source.center[i] for i in range(len(self.data_source.center))
                      if i != self.data_source.axis]
            self.set_center(center)
        self._initfinished = True

    def _initialize_dataset(self, ts):
        if not isinstance(ts, TimeSeriesData):
            if not iterable(ts): ts = [ts]
            ts = TimeSeriesData(ts)
        return ts

    def __iter__(self):
        for pf in self.ts:
            mylog.warning("Switching to %s", pf)
            self._switch_pf(pf)
            yield self

    def piter(self, *args, **kwargs):
        for pf in self.ts.piter(*args, **kwargs):
            self._switch_pf(pf)
            yield self

    def _switch_pf(self, new_pf):
        ds = self.data_source
        name = ds._type_name
        kwargs = dict((n, getattr(ds, n)) for n in ds._con_args)
        new_ds = getattr(new_pf.h, name)(**kwargs)
        self.pf = new_pf
        self.data_source = new_ds
        self._data_valid = self._plot_valid = False
        self._recreate_frb()
        self._setup_plots()

    def __getitem__(self, item):
        return self.plots[item]

    def _recreate_frb(self):
        old_fields = None
        if self._frb is not None:
            old_fields = self._frb.keys()
        if hasattr(self,'zlim'):
            bounds = self.xlim+self.ylim+self.zlim
        else:
            bounds = self.xlim+self.ylim
        self._frb = self._frb_generator(self.data_source,
                                        bounds, self.buff_size,
                                        self.antialias,
                                        periodic=self._periodic)
        if old_fields is None:
            self._frb._get_data_source_fields()
        else:
            for key in old_fields: self._frb[key]
        self._data_valid = True

    def _setup_plots(self):
        pass

    @property
    def fields(self):
        return self._frb.data.keys()

    @property
    def width(self):
        Wx = self.xlim[1] - self.xlim[0]
        Wy = self.ylim[1] - self.ylim[0]
        return (Wx, Wy)

    @property
    def bounds(self):
        return self.xlim+self.ylim

    @invalidate_data
    def zoom(self, factor):
        r"""This zooms the window by *factor*.

        Parameters
        ----------
        factor : float
            multiplier for the current width

        """
        Wx, Wy = self.width
        centerx = self.xlim[0] + Wx*0.5
        centery = self.ylim[0] + Wy*0.5
        nWx, nWy = Wx/factor, Wy/factor
        self.xlim = (centerx - nWx*0.5, centerx + nWx*0.5)
        self.ylim = (centery - nWy*0.5, centery + nWy*0.5)


    @invalidate_data
    def pan(self, deltas):
        r"""Pan the image by specifying absolute code unit coordinate deltas.

        Parameters
        ----------
        deltas : sequence of floats
            (delta_x, delta_y) in *absolute* code unit coordinates

        """
        self.xlim = (self.xlim[0] + deltas[0], self.xlim[1] + deltas[0])
        self.ylim = (self.ylim[0] + deltas[1], self.ylim[1] + deltas[1])

    @invalidate_data
    def pan_rel(self, deltas):
        r"""Pan the image by specifying relative deltas, to the FOV.

        Parameters
        ----------
        deltas : sequence of floats
            (delta_x, delta_y) in *relative* code unit coordinates

        """
        Wx, Wy = self.width
        self.xlim = (self.xlim[0] + Wx*deltas[0], self.xlim[1] + Wx*deltas[0])
        self.ylim = (self.ylim[0] + Wy*deltas[1], self.ylim[1] + Wy*deltas[1])

    @invalidate_data
    def set_window(self, bounds):
        """Set the bounds of the plot window.
        This is normally only called internally, see set_width.


        Parameters
        ----------

        bounds : a four element sequence of floats
            The x and y bounds, in the format (x0, x1, y0, y1)

        """
        if self.center is not None:
            dx = bounds[1] - bounds[0]
            dy = bounds[3] - bounds[2]
            self.xlim = (self.center[0] - dx/2., self.center[0] + dx/2.)
            self.ylim = (self.center[1] - dy/2., self.center[1] + dy/2.)
        else:
            self.xlim = tuple(bounds[0:2])
            self.ylim = tuple(bounds[2:4])
            if len(bounds) == 6:
                self.zlim = tuple(bounds[4:6])
        mylog.info("xlim = %f %f" %self.xlim)
        mylog.info("ylim = %f %f" %self.ylim)
        if hasattr(self,'zlim'):
            mylog.info("zlim = %f %f" %self.zlim)

    @invalidate_data
    def set_width(self, width, unit = '1'):
        """set the width of the plot window

        parameters
        ----------
        width : float, array of floats, (float, unit) tuple, or tuple of (float, unit) tuples.
             Width can have four different formats to support windows with variable
             x and y widths.  They are:

             ==================================     =======================
             format                                 example
             ==================================     =======================
             (float, string)                        (10,'kpc')
             ((float, string), (float, string))     ((10,'kpc'),(15,'kpc'))
             float                                  0.2
             (float, float)                         (0.2, 0.3)
             ==================================     =======================

             For example, (10, 'kpc') requests a plot window that is 10 kiloparsecs
             wide in the x and y directions, ((10,'kpc'),(15,'kpc')) requests a window
             that is 10 kiloparsecs wide along the x axis and 15 kiloparsecs wide along
             the y axis.  In the other two examples, code units are assumed, for example
             (0.2, 0.3) requests a plot that has an x width of 0.2 and a y width of 0.3
             in code units.  If units are provided the resulting plot axis labels will
             use the supplied units.
        unit : str
             the unit the width has been specified in. If width is a tuple, this
             argument is ignored. Defaults to code units.
        """
        if width is not None:
            set_axes_unit = True
        else:
            set_axes_unit = False

        if isinstance(width, Number):
            width = (width, unit)
        elif iterable(width):
            width = validate_iterable_width(width, unit)

        width = StandardWidth(self._frb.axis, width, None, self.pf)

        centerx = (self.xlim[1] + self.xlim[0])/2.
        centery = (self.ylim[1] + self.ylim[0])/2.

        units = (width[0][1], width[1][1])

        if set_axes_unit:
            self._axes_unit_names = units
        else:
            self._axes_unit_names = None

        self.xlim = (centerx - width[0][0]/self.pf[units[0]]/2.,
                     centerx + width[0][0]/self.pf[units[0]]/2.)
        self.ylim = (centery - width[1][0]/self.pf[units[1]]/2.,
                     centery + width[1][0]/self.pf[units[1]]/2.)

        if hasattr(self,'zlim'):
            centerz = (self.zlim[1] + self.zlim[0])/2.
            mw = max([width[0][0], width[1][0]])
            self.zlim = (centerz - mw/2.,
                         centerz + mw/2.)

    @invalidate_data
    def set_center(self, new_center, unit = '1'):
        """Sets a new center for the plot window

        parameters
        ----------
        new_center : two element sequence of floats
            The coordinates of the new center of the image.
            If the unit keyword is not specified, the
            coordinates are assumed to be in code units

        unit : string
            The name of the unit new_center is given in.

        """
        if new_center is None:
            self.center = None
        else:
            new_center = [c / self.pf[unit] for c in new_center]
            self.center = new_center
        self.set_window(self.bounds)

    @property
    def width(self):
        Wx = self.xlim[1] - self.xlim[0]
        Wy = self.ylim[1] - self.ylim[0]
        return (Wx, Wy)

    @invalidate_data
    def set_antialias(self,aa):
        self.antialias = aa

    @invalidate_data
    def set_buff_size(self, size):
        """Sets a new buffer size for the fixed resolution buffer

        parameters
        ----------
        size : int or two element sequence of ints
            The number of data elements in the buffer on the x and y axes.
            If a scalar is provided,  then the buffer is assumed to be square.
        """
        if iterable(size):
            self.buff_size = size
        else:
            self.buff_size = (size, size)

    @invalidate_plot
    def set_window_size(self, size):
        """Sets a new window size for the plot

        parameters
        ----------
        size : float
            The size of the window on the longest axis (in units of inches),
            including the margins but not the colorbar.
        """
        self.window_size = float(size)

    @invalidate_data
    def refresh(self):
        # invalidate_data will take care of everything
        pass

class PWViewer(PlotWindow):
    """A viewer for PlotWindows.

    """
    _plot_type = None
    def __init__(self, *args,**kwargs):
        setup = kwargs.pop("setup", True)
        if self._plot_type is None:
            self._plot_type = kwargs.pop("plot_type")
        PlotWindow.__init__(self, *args,**kwargs)
        self._axes_unit_names = None
        self._callbacks = []
        self._field_transform = {}
        self._colormaps = defaultdict(lambda: 'algae')
        self.setup_callbacks()
        for field in self._frb.data.keys():
            finfo = self.data_source.pf._get_field_info(*field)
            if finfo.take_log:
                self._field_transform[field] = log_transform
            else:
                self._field_transform[field] = linear_transform

        if setup: self._setup_plots()

    @invalidate_plot
    def set_log(self, field, log):
        """set a field to log or linear.

        Parameters
        ----------
        field : string
            the field to set a transform
        log : boolean
            Log on/off.

        """
        if field == 'all':
            fields = self.plots.keys()
        else:
            fields = [field]
        for field in self._field_check(fields):
            if log:
                self._field_transform[field] = log_transform
            else:
                self._field_transform[field] = linear_transform

    @invalidate_plot
    def set_transform(self, field, name):
<<<<<<< HEAD
        field = self._field_check(field)
        if name not in field_transforms: 
=======
        if name not in field_transforms:
>>>>>>> 508053b2
            raise KeyError(name)
        self._field_transform[field] = field_transforms[name]

    @invalidate_plot
    def set_cmap(self, field, cmap_name):
        """set the colormap for one of the fields

        Parameters
        ----------
        field : string
            the field to set the colormap
            if field == 'all', applies to all plots.
        cmap_name : string
            name of the colormap

        """

        if field == 'all':
            fields = self.plots.keys()
        else:
            fields = [field]
        for field in self._field_check(fields):
            self._colorbar_valid = False
            self._colormaps[field] = cmap_name

    @invalidate_plot
    def set_zlim(self, field, zmin, zmax, dynamic_range=None):
        """set the scale of the colormap

        Parameters
        ----------
        field : string
            the field to set a colormap scale
            if field == 'all', applies to all plots.
        zmin : float
            the new minimum of the colormap scale. If 'min', will
            set to the minimum value in the current view.
        zmax : float
            the new maximum of the colormap scale. If 'max', will
            set to the maximum value in the current view.

        Other Parameters
        ----------------
        dynamic_range : float (default: None)
            The dynamic range of the image.
            If zmin == None, will set zmin = zmax / dynamic_range
            If zmax == None, will set zmax = zmin * dynamic_range
            When dynamic_range is specified, defaults to setting
            zmin = zmax / dynamic_range.

        """
        if field is 'all':
            fields = self.plots.keys()
        else:
            fields = [field]
        for field in self._field_check(fields):
            myzmin = zmin
            myzmax = zmax
            if zmin == 'min':
                myzmin = self.plots[field].image._A.min()
            if zmax == 'max':
                myzmax = self.plots[field].image._A.max()
            if dynamic_range is not None:
                if zmax is None:
                    myzmax = myzmin * dynamic_range
                else:
                    myzmin = myzmax / dynamic_range

            self.plots[field].zmin = myzmin
            self.plots[field].zmax = myzmax

    def setup_callbacks(self):
        for key in callback_registry:
            ignored = ['PlotCallback','CoordAxesCallback','LabelCallback',
                       'UnitBoundaryCallback']
            if self._plot_type.startswith('OffAxis'):
                ignored += ['HopCirclesCallback','HopParticleCallback',
                            'ParticleCallback','ClumpContourCallback',
                            'GridBoundaryCallback']
            if self._plot_type == 'OffAxisProjection':
                ignored += ['VelocityCallback','MagFieldCallback',
                            'QuiverCallback','CuttingQuiverCallback',
                            'StreamlineCallback']
            if key in ignored:
                continue
            cbname = callback_registry[key]._type_name
            CallbackMaker = callback_registry[key]
            callback = invalidate_plot(apply_callback(CallbackMaker))
            callback.__doc__ = CallbackMaker.__init__.__doc__
            self.__dict__['annotate_'+cbname] = types.MethodType(callback,self)

    @invalidate_plot
    def set_axes_unit(self, unit_name):
        r"""Set the unit for display on the x and y axes of the image.

        Parameters
        ----------
        unit_name : string or two element tuple of strings
            A unit, available for conversion in the parameter file, that the
            image extents will be displayed in.  If set to None, any previous
            units will be reset.  If the unit is None, the default is chosen.
            If unit_name is '1', 'u', or 'unitary', it will not display the
            units, and only show the axes name. If unit_name is a tuple, the first
            element is assumed to be the unit for the x axis and the second element
            the unit for the y axis.

        Raises
        ------
        YTUnitNotRecognized
            If the unit is not known, this will be raised.

        Examples
        --------

        >>> p = ProjectionPlot(pf, "y", "Density")
        >>> p.show()
        >>> p.set_axes_unit("kpc")
        >>> p.show()
        >>> p.set_axes_unit(None)
        >>> p.show()
        """
        # blind except because it could be in conversion_factors or units
        if unit_name is not None:
            if isinstance(unit_name, str):
                unit_name = (unit_name, unit_name)
            for un in unit_name:
                try:
                    self.pf[un]
                except KeyError:
                    raise YTUnitNotRecognized(un)
        self._axes_unit_names = unit_name

<<<<<<< HEAD
    def get_metadata(self, field, strip_mathml = True, return_string = True):
        fval = self._frb[field]
        mi = fval.min()
        ma = fval.max()
        x_width = self.xlim[1] - self.xlim[0]
        y_width = self.ylim[1] - self.ylim[0]
        if self._axes_unit_names is None:
            unit = get_smallest_appropriate_unit(x_width, self.pf)
            unit = (unit, unit)
        else:
            unit = self._axes_unit_names
        units = self.get_field_units(field, strip_mathml)
        center = getattr(self._frb.data_source, "center", None)
        if center is None or self._frb.axis == 4:
            xc, yc, zc = -999, -999, -999
        else:
            center[x_dict[self._frb.axis]] = 0.5 * (
                self.xlim[0] + self.xlim[1])
            center[y_dict[self._frb.axis]] = 0.5 * (
                self.ylim[0] + self.ylim[1])
            xc, yc, zc = center
        if return_string:
            md = _metadata_template % dict(
                pf = self.pf,
                x_width = x_width*self.pf[unit[0]],
                y_width = y_width*self.pf[unit[1]],
                axes_unit_names = unit[0], colorbar_unit = units, 
                mi = mi, ma = ma, xc = xc, yc = yc, zc = zc)
        else:
            md = dict(pf = self.pf,
                      x_width = x_width*self.pf[unit[0]],
                      y_width = y_width*self.pf[unit[1]],
                      axes_unit_names = unit, colorbar_unit = units, 
                      mi = mi, ma = ma, xc = xc, yc = yc, zc = zc)
        return md

    def get_field_units(self, field, strip_mathml = True):
        ds = self._frb.data_source
        pf = self.pf
        field = self._check_field(field)
        finfo = self.data_source.pf._get_field_info(*field)
        if ds._type_name in ("slice", "cutting"):
            units = finfo.get_units()
        elif ds._type_name == "proj" and (ds.weight_field is not None or 
                                        ds.proj_style == "mip"):
            units = finfo.get_units()
        elif ds._type_name == "proj":
            units = finfo.get_projected_units()
        else:
            units = ""
        if strip_mathml:
            units = units.replace(r"\rm{", "").replace("}","")
        return units

    def _field_check(self, field):
        field = self.data_source._determine_fields(field)
        if isinstance(field, (list, tuple)):
            return field
        else:
            return field[0]

=======
>>>>>>> 508053b2
class PWViewerMPL(PWViewer):
    """Viewer using matplotlib as a backend via the WindowPlotMPL.

    """
    _current_field = None
    _frb_generator = None
    _plot_type = None

    def __init__(self, *args, **kwargs):
        if self._frb_generator is None:
            self._frb_generator = kwargs.pop("frb_generator")
        if self._plot_type is None:
            self._plot_type = kwargs.pop("plot_type")
        font_size = kwargs.pop("fontsize", 18)
        font_path = matplotlib.get_data_path() + '/fonts/ttf/STIXGeneral.ttf'
        self._font_properties = FontProperties(size=font_size, fname=font_path)
        self._font_color = None
        PWViewer.__init__(self, *args, **kwargs)

    def _setup_origin(self):
        origin = self.origin
        axis_index = self.data_source.axis
        if isinstance(origin, basestring):
            origin = tuple(origin.split('-'))[:3]
        if 1 == len(origin):
            origin = ('lower', 'left') + origin
        elif 2 == len(origin) and origin[0] in set(['left','right','center']):
            o0map = {'left': 'lower', 'right': 'upper', 'center': 'center'}
            origin = (o0map[origin[0]],) + origin
        elif 2 == len(origin) and origin[0] in set(['lower','upper','center']):
            origin = (origin[0], 'center', origin[-1])
        assert origin[-1] in ['window', 'domain', 'native']

        if origin[2] == 'window':
            xllim, xrlim = self.xlim
            yllim, yrlim = self.ylim
        elif origin[2] == 'domain':
            xllim = self.pf.domain_left_edge[x_dict[axis_index]]
            xrlim = self.pf.domain_right_edge[x_dict[axis_index]]
            yllim = self.pf.domain_left_edge[y_dict[axis_index]]
            yrlim = self.pf.domain_right_edge[y_dict[axis_index]]
        elif origin[2] == 'native':
            return 0.0, 0.0
        else:
            mylog.warn("origin = {0}".format(origin))
            msg = ('origin keyword "{0}" not recognized, must declare "domain" '
                   'or "center" as the last term in origin.').format(self.origin)
            raise RuntimeError(msg)

        if origin[0] == 'lower':
            yc = yllim
        elif origin[0] == 'upper':
            yc = yrlim
        elif origin[0] == 'center':
            yc = (yllim + yrlim)/2.0
        else:
            mylog.warn("origin = {0}".format(origin))
            msg = ('origin keyword "{0}" not recognized, must declare "lower" '
                   '"upper" or "center" as the first term in origin.')
            msg = msg.format(self.origin)
            raise RuntimeError(msg)

        if origin[1] == 'left':
            xc = xllim
        elif origin[1] == 'right':
            xc = xrlim
        elif origin[1] == 'center':
            xc = (xllim + xrlim)/2.0
        else:
            mylog.warn("origin = {0}".format(origin))
            msg = ('origin keyword "{0}" not recognized, must declare "left" '
                   '"right" or "center" as the second term in origin.')
            msg = msg.format(self.origin)
            raise RuntimeError(msg)

        return xc, yc

    def _setup_plots(self):
        if self._current_field is not None:
            fields = [self._current_field]
        else:
            fields = self._frb.keys()
        self._colorbar_valid = True
        for f in self.fields:
            axis_index = self.data_source.axis

            xc, yc = self._setup_origin()

            if self._axes_unit_names is None:
                unit = get_smallest_appropriate_unit(self.xlim[1] - self.xlim[0], self.pf)
                (unit_x, unit_y) = (unit, unit)
            else:
                (unit_x, unit_y) = self._axes_unit_names

            extentx = [(self.xlim[i] - xc) * self.pf[unit_x] for i in (0,1)]
            extenty = [(self.ylim[i] - yc) * self.pf[unit_y] for i in (0,1)]

            extent = extentx + extenty

            if f in self.plots.keys():
                zlim = (self.plots[f].zmin, self.plots[f].zmax)
            else:
                zlim = (None, None)

            plot_aspect = (self.xlim[1] - self.xlim[0]) / (self.ylim[1] - self.ylim[0])

            # This sets the size of the figure, and defaults to making one of the dimensions smaller.
            # This should protect against giant images in the case of a very large aspect ratio.
            cbar_frac = 0.0
            if plot_aspect > 1.0:
                size = (self.window_size*(1.+cbar_frac), self.window_size/plot_aspect)
            else:
                size = (plot_aspect*self.window_size*(1.+cbar_frac), self.window_size)

            # Correct the aspect ratio in case unit_x and unit_y are different
            aspect = self.pf[unit_x]/self.pf[unit_y]

            image = self._frb[f]

            if image.max() == image.min() and self._field_transform[f] == log_transform:
                mylog.warning("Plot image for field %s has zero dynamic " \
                              "range. Min = Max = %d." % \
                              (f, image.max()))
                mylog.warning("Switching to linear colorbar scaling.")
                self._field_transform[f] = linear_transform

            fp = self._font_properties

            self.plots[f] = WindowPlotMPL(image, self._field_transform[f].name,
                                          self._colormaps[f], extent, aspect,
                                          zlim, size, fp.get_size())

            axes_unit_labels = ['', '']
            for i, un in enumerate((unit_x, unit_y)):
                if un in formatted_length_unit_names:
                    un = formatted_length_unit_names[un]
                if un not in ['1', 'u', 'unitary']:
                    axes_unit_labels[i] = '\/\/('+un+')'

            if self.oblique:
                labels = [r'$\rm{Image\/x'+axes_unit_labels[0]+'}$',
                          r'$\rm{Image\/y'+axes_unit_labels[1]+'}$']
            else:
                labels = [r'$\rm{'+axis_labels[axis_index][i]+
                          axes_unit_labels[i] + r'}$' for i in (0,1)]

            self.plots[f].axes.set_xlabel(labels[0],fontproperties=fp)
            self.plots[f].axes.set_ylabel(labels[1],fontproperties=fp)

            for label in (self.plots[f].axes.get_xticklabels() +
                          self.plots[f].axes.get_yticklabels() +
                          [self.plots[f].axes.xaxis.get_offset_text(),
                           self.plots[f].axes.yaxis.get_offset_text()]):
                label.set_fontproperties(fp)

            colorbar_label = image.info['label']

            parser = MathTextParser('Agg')
            try:
                parser.parse(colorbar_label)
            except ParseFatalException, err:
                raise YTCannotParseUnitDisplayName(f, colorbar_label, str(err))

            self.plots[f].cb.set_label(colorbar_label, fontproperties=fp)

            for label in (self.plots[f].cb.ax.get_xticklabels() +
                          self.plots[f].cb.ax.get_yticklabels() +
                          [self.plots[f].cb.ax.axes.xaxis.get_offset_text(),
                           self.plots[f].cb.ax.axes.yaxis.get_offset_text()]):
                label.set_fontproperties(fp)

            self.run_callbacks(f)

            if self._font_color is not None:
                ax = self.plots[f].axes
                cbax = self.plots[f].cb.ax
                labels = \
                  ax.xaxis.get_ticklabels() + ax.yaxis.get_ticklabels() + \
                  cbax.yaxis.get_ticklabels() + \
                  [ax.xaxis.label, ax.yaxis.label, cbax.yaxis.label]
                for label in labels:
                    label.set_color(self._font_color)

        self._plot_valid = True

    def run_callbacks(self, f):
        keys = self._frb.keys()
        for name, (args, kwargs) in self._callbacks:
            cbw = CallbackWrapper(self, self.plots[f], self._frb, f)
            CallbackMaker = callback_registry[name]
            callback = CallbackMaker(*args[1:], **kwargs)
            callback(cbw)
        for key in self._frb.keys():
            if key not in keys:
                del self._frb[key]

    @invalidate_plot
    def set_font(self, font_dict=None):
        """set the font and font properties

        Parameters
        ----------
        font_dict : dict
        A dict of keyword parameters to be passed to
        :py:class:`matplotlib.font_manager.FontProperties`.

        Possible keys include
        * family - The font family. Can be serif, sans-serif, cursive, 'fantasy' or
          'monospace'.
        * style - The font style. Either normal, italic or oblique.
        * color - A valid color string like 'r', 'g', 'red', 'cobalt', and
          'orange'.
        * variant: Either normal or small-caps.
        * size: Either an relative value of xx-small, x-small, small, medium,
          large, x-large, xx-large or an absolute font size, e.g. 12
        * stretch: A numeric value in the range 0-1000 or one of
          ultra-condensed, extra-condensed, condensed, semi-condensed, normal,
          semi-expanded, expanded, extra-expanded or ultra-expanded
        * weight: A numeric value in the range 0-1000 or one of ultralight,
          light, normal, regular, book, medium, roman, semibold, demibold, demi,
          bold, heavy, extra bold, or black

        See the matplotlib font manager API documentation for more details.
        http://matplotlib.org/api/font_manager_api.html

        Notes
        -----
        Mathtext axis labels will only obey the `size` and `color` keyword.

        Examples
        --------
        This sets the font to be 24-pt, blue, sans-serif, italic, and
        bold-face.

        >>> slc = SlicePlot(pf, 'x', 'Density')
        >>> slc.set_font({'family':'sans-serif', 'style':'italic',
                          'weight':'bold', 'size':24, 'color':'blue'})

        """
        if font_dict is None:
            font_dict = {}
        if 'color' in font_dict:
            self._font_color = font_dict.pop('color')
        self._font_properties = \
            FontProperties(**font_dict)


    @invalidate_plot
    def set_cmap(self, field, cmap):
        """set the colormap for one of the fields

        Parameters
        ----------
        field : string
            the field to set a transform
            if field == 'all', applies to all plots.
        cmap_name : string
            name of the colormap

        """
        if field == 'all':
            fields = self.plots.keys()
        else:
            fields = [field]

        for field in self._field_check(fields):
            self._colorbar_valid = False
            self._colormaps[field] = cmap
            if isinstance(cmap, types.StringTypes):
                if str(cmap) in yt_colormaps:
                    cmap = yt_colormaps[str(cmap)]
                elif hasattr(matplotlib.cm, cmap):
                    cmap = getattr(matplotlib.cm, cmap)
            if not is_colormap(cmap) and cmap is not None:
                raise RuntimeError("Colormap '%s' does not exist!" % str(cmap))
            self.plots[field].image.set_cmap(cmap)

    def save(self, name=None, mpl_kwargs=None):
        """saves the plot to disk.

        Parameters
        ----------
        name : string
           the base of the filename.  If not set the filename of
           the parameter file is used
        mpl_kwargs : dict
           A dict of keyword arguments to be passed to matplotlib.

        >>> slc.save(mpl_kwargs={'bbox_inches':'tight'})

        """
        names = []
        if mpl_kwargs is None: mpl_kwargs = {}
        if name is None:
            name = str(self.pf)
        suffix = get_image_suffix(name)
        if suffix != '':
            for k, v in self.plots.iteritems():
                names.append(v.save(name,mpl_kwargs))
            return names
        axis = axis_names[self.data_source.axis]
        weight = None
        type = self._plot_type
        if type in ['Projection','OffAxisProjection']:
            weight = self.data_source.weight_field
        if 'Cutting' in self.data_source.__class__.__name__:
            type = 'OffAxisSlice'
        for k, v in self.plots.iteritems():
            if isinstance(k, types.TupleType):
                k = k[1]
            if axis:
                n = "%s_%s_%s_%s" % (name, type, axis, k)
            else:
                # for cutting planes
                n = "%s_%s_%s" % (name, type, k)
            if weight:
                if isinstance(weight, tuple):
                    weight = weight[1]
                n += "_%s" % (weight)
            names.append(v.save(n,mpl_kwargs))
        return names

    def _send_zmq(self):
        try:
            # pre-IPython v0.14
            from IPython.zmq.pylab.backend_inline import send_figure as display
        except ImportError:
            # IPython v0.14+
            from IPython.core.display import display
        for k, v in sorted(self.plots.iteritems()):
            canvas = FigureCanvasAgg(v.figure)
            display(v.figure)

    def show(self):
        r"""This will send any existing plots to the IPython notebook.
        function name.

        If yt is being run from within an IPython session, and it is able to
        determine this, this function will send any existing plots to the
        notebook for display.

        If yt can't determine if it's inside an IPython session, it will raise
        YTNotInsideNotebook.

        Examples
        --------

        >>> slc = SlicePlot(pf, "x", ["Density", "VelocityMagnitude"])
        >>> slc.show()

        """
        if "__IPYTHON__" in dir(__builtin__):
            self._send_zmq()
        else:
            raise YTNotInsideNotebook

<<<<<<< HEAD
    def show_or_save(self, name=None):
        """Will attempt to show the plot in in an IPython notebook.  Failing that, the 
        plot will be saved to disk."""
        try:
            self.show()
        except YTNotInsideNotebook:
            self.save(name=name)
=======
    def display(self, name=None, mpl_kwargs=None):
        """Will attempt to show the plot in in an IPython notebook.  Failing that, the 
        plot will be saved to disk."""
        try:
            return self.show()
        except YTNotInsideNotebook:
            return self.save(name=name, mpl_kwargs=mpl_kwargs)
>>>>>>> 508053b2

class SlicePlot(PWViewerMPL):
    r"""Creates a slice plot from a parameter file

    Given a pf object, an axis to slice along, and a field name
    string, this will return a PWViewrMPL object containing
    the plot.

    The plot can be updated using one of the many helper functions
    defined in PlotWindow.

    Parameters
    ----------
    pf : `StaticOutput`
         This is the parameter file object corresponding to the
         simulation output to be plotted.
    axis : int or one of 'x', 'y', 'z'
         An int corresponding to the axis to slice along (0=x, 1=y, 2=z)
         or the axis name itself
    fields : string
         The name of the field(s) to be plotted.
    center : two or three-element vector of sequence floats, 'c', or 'center', or 'max'
         The coordinate of the center of the image.  If left blank,
         the image centers on the location of the maximum density
         cell.  If set to 'c' or 'center', the plot is centered on
         the middle of the domain.  If set to 'max', will be at the point
         of highest density.
    width : tuple or a float.
         Width can have four different formats to support windows with variable
         x and y widths.  They are:

         ==================================     =======================
         format                                 example
         ==================================     =======================
         (float, string)                        (10,'kpc')
         ((float, string), (float, string))     ((10,'kpc'),(15,'kpc'))
         float                                  0.2
         (float, float)                         (0.2, 0.3)
         ==================================     =======================

         For example, (10, 'kpc') requests a plot window that is 10 kiloparsecs
         wide in the x and y directions, ((10,'kpc'),(15,'kpc')) requests a window
         that is 10 kiloparsecs wide along the x axis and 15 kiloparsecs wide along
         the y axis.  In the other two examples, code units are assumed, for example
         (0.2, 0.3) requests a plot that has an x width of 0.2 and a y width of 0.3
         in code units.  If units are provided the resulting plot axis labels will
         use the supplied units.
    axes_unit : A string
         The name of the unit for the tick labels on the x and y axes.
         Defaults to None, which automatically picks an appropriate unit.
         If axes_unit is '1', 'u', or 'unitary', it will not display the
         units, and only show the axes name.
    origin : string or length 1, 2, or 3 sequence of strings
         The location of the origin of the plot coordinate system.  This is
         represented by '-' separated string or a tuple of strings.  In the
         first index the y-location is given by 'lower', 'upper', or 'center'.
         The second index is the x-location, given as 'left', 'right', or
         'center'.  Finally, the whether the origin is applied in 'domain' space,
         plot 'window' space or 'native' simulation coordinate system is given.
         For example, both 'upper-right-domain' and ['upper', 'right', 'domain']
         both place the origin in the upper right hand corner of domain space.
         If x or y are not given, a value is inffered.  For instance, 'left-domain'
         corresponds to the lower-left hand corner of the simulation domain,
         'center-domain' corresponds to the center of the simulation domain,
         or 'center-window' for the center of the plot window. Further examples:

         ==================================     ============================
         format                                 example
         ==================================     ============================
         '{space}'                              'domain'
         '{xloc}-{space}'                       'left-window'
         '{yloc}-{space}'                       'upper-domain'
         '{yloc}-{xloc}-{space}'                'lower-right-window'
         ('{space}',)                           ('window',)
         ('{xloc}', '{space}')                  ('right', 'domain')
         ('{yloc}', '{space}')                  ('lower', 'window')
         ('{yloc}', '{xloc}', '{space}')        ('lower', 'right', 'window')
         ==================================     ============================
    fontsize : integer
         The size of the fonts for the axis, colorbar, and tick labels.
    field_parameters : dictionary
         A dictionary of field parameters than can be accessed by derived fields.

    Examples
    --------

    This will save an image the the file 'sliceplot_Density

    >>> pf = load('galaxy0030/galaxy0030')
    >>> p = SlicePlot(pf,2,'Density','c',(20,'kpc'))
    >>> p.save('sliceplot')

    """
    _plot_type = 'Slice'
    _frb_generator = FixedResolutionBuffer

    def __init__(self, pf, axis, fields, center='c', width=None, axes_unit=None,
                 origin='center-window', fontsize=18, field_parameters=None):
        # this will handle time series data and controllers
        ts = self._initialize_dataset(pf)
        self.ts = ts
        pf = self.pf = ts[0]
        axis = fix_axis(axis)
        (bounds, center, units) = GetWindowParameters(axis, center, width, pf)
        if axes_unit is None and units != ('1', '1'):
            axes_unit = units
        if field_parameters is None: field_parameters = {}
        slc = pf.h.slice(axis, center[axis],
            field_parameters = field_parameters, center=center)
        slc.get_data(fields)
        PWViewerMPL.__init__(self, slc, bounds, origin=origin,
                             fontsize=fontsize)
        self.set_axes_unit(axes_unit)

class ProjectionPlot(PWViewerMPL):
    r"""Creates a projection plot from a parameter file

    Given a pf object, an axis to project along, and a field name
    string, this will return a PWViewrMPL object containing
    the plot.

    The plot can be updated using one of the many helper functions
    defined in PlotWindow.

    Parameters
    ----------
    pf : `StaticOutput`
        This is the parameter file object corresponding to the
        simulation output to be plotted.
    axis : int or one of 'x', 'y', 'z'
         An int corresponding to the axis to slice along (0=x, 1=y, 2=z)
         or the axis name itself
    fields : string
        The name of the field(s) to be plotted.
    center : two or three-element vector of sequence floats, 'c', or 'center', or 'max'
         The coordinate of the center of the image.  If left blank,
         the image centers on the location of the maximum density
         cell.  If set to 'c' or 'center', the plot is centered on
         the middle of the domain.  If set to 'max', will be at the point
         of highest density.
    width : tuple or a float.
         Width can have four different formats to support windows with variable
         x and y widths.  They are:

         ==================================     =======================
         format                                 example
         ==================================     =======================
         (float, string)                        (10,'kpc')
         ((float, string), (float, string))     ((10,'kpc'),(15,'kpc'))
         float                                  0.2
         (float, float)                         (0.2, 0.3)
         ==================================     =======================

         For example, (10, 'kpc') requests a plot window that is 10 kiloparsecs
         wide in the x and y directions, ((10,'kpc'),(15,'kpc')) requests a window
         that is 10 kiloparsecs wide along the x axis and 15 kiloparsecs wide along
         the y axis.  In the other two examples, code units are assumed, for example
         (0.2, 0.3) requests a plot that has an x width of 0.2 and a y width of 0.3
         in code units.  If units are provided the resulting plot axis labels will
         use the supplied units.
    axes_unit : A string
         The name of the unit for the tick labels on the x and y axes.
         Defaults to None, which automatically picks an appropriate unit.
         If axes_unit is '1', 'u', or 'unitary', it will not display the
         units, and only show the axes name.
    origin : string or length 1, 2, or 3 sequence of strings
         The location of the origin of the plot coordinate system.  This is
         represented by '-' separated string or a tuple of strings.  In the
         first index the y-location is given by 'lower', 'upper', or 'center'.
         The second index is the x-location, given as 'left', 'right', or
         'center'.  Finally, the whether the origin is applied in 'domain' space,
         plot 'window' space or 'native' simulation coordinate system is given.
         For example, both 'upper-right-domain' and ['upper', 'right', 'domain']
         both place the origin in the upper right hand corner of domain space.
         If x or y are not given, a value is inffered.  For instance, 'left-domain'
         corresponds to the lower-left hand corner of the simulation domain,
         'center-domain' corresponds to the center of the simulation domain,
         or 'center-window' for the center of the plot window. Further examples:

         ==================================     ============================
         format                                 example
         ==================================     ============================
         '{space}'                              'domain'
         '{xloc}-{space}'                       'left-window'
         '{yloc}-{space}'                       'upper-domain'
         '{yloc}-{xloc}-{space}'                'lower-right-window'
         ('{space}',)                           ('window',)
         ('{xloc}', '{space}')                  ('right', 'domain')
         ('{yloc}', '{space}')                  ('lower', 'window')
         ('{yloc}', '{xloc}', '{space}')        ('lower', 'right', 'window')
         ==================================     ============================

    data_source : AMR3DData Object
         Object to be used for data selection.  Defaults to a region covering the
         entire simulation.
    weight_field : string
         The name of the weighting field.  Set to None for no weight.
    max_level: int
         The maximum level to project to.
    fontsize : integer
         The size of the fonts for the axis, colorbar, and tick labels.
    field_parameters : dictionary
         A dictionary of field parameters than can be accessed by derived fields.

    Examples
    --------

    This is a very simple way of creating a projection plot.

    >>> pf = load('galaxy0030/galaxy0030')
    >>> p = ProjectionPlot(pf,2,'Density','c',(20,'kpc'))
    >>> p.save('sliceplot')

    """
    _plot_type = 'Projection'
    _frb_generator = FixedResolutionBuffer

    def __init__(self, pf, axis, fields, center='c', width=None, axes_unit=None,
                 weight_field=None, max_level=None, origin='center-window', fontsize=18,
                 field_parameters=None, data_source=None):
        ts = self._initialize_dataset(pf)
        self.ts = ts
        pf = self.pf = ts[0]
        axis = fix_axis(axis)
        (bounds, center, units) = GetWindowParameters(axis, center, width, pf)
        if axes_unit is None  and units != ('1', '1'):
            axes_unit = units
        if field_parameters is None: field_parameters = {}
<<<<<<< HEAD
        proj = pf.h.proj(fields, axis, weight_field=weight_field,
                         center=center, field_parameters = field_parameters)
        PWViewerMPL.__init__(self,proj,bounds,origin=origin,
                             fontsize=fontsize)
=======
        proj = pf.h.proj(axis, fields, weight_field=weight_field, max_level=max_level,
                         center=center, source=data_source, **field_parameters)
        PWViewerMPL.__init__(self, proj, bounds, origin=origin, fontsize=fontsize)
>>>>>>> 508053b2
        self.set_axes_unit(axes_unit)

class OffAxisSlicePlot(PWViewerMPL):
    r"""Creates an off axis slice plot from a parameter file

    Given a pf object, a normal vector defining a slicing plane, and
    a field name string, this will return a PWViewrMPL object
    containing the plot.

    The plot can be updated using one of the many helper functions
    defined in PlotWindow.

    Parameters
    ----------
    pf : :class:`yt.data_objects.api.StaticOutput`
        This is the parameter file object corresponding to the
        simulation output to be plotted.
    normal : a sequence of floats
        The vector normal to the slicing plane.
    fields : string
        The name of the field(s) to be plotted.
    center : A two or three-element vector of sequence floats, 'c', or 'center'
        The coordinate of the center of the image.  If left blank,
        the image centers on the location of the maximum density
        cell.  If set to 'c' or 'center', the plot is centered on
        the middle of the domain.
    width : A tuple or a float
        A tuple containing the width of image and the string key of
        the unit: (width, 'unit').  If set to a float, code units
        are assumed
    axes_unit : A string
        The name of the unit for the tick labels on the x and y axes.
        Defaults to None, which automatically picks an appropriate unit.
        If axes_unit is '1', 'u', or 'unitary', it will not display the
        units, and only show the axes name.
    north-vector : a sequence of floats
        A vector defining the 'up' direction in the plot.  This
        option sets the orientation of the slicing plane.  If not
        set, an arbitrary grid-aligned north-vector is chosen.
    fontsize : integer
         The size of the fonts for the axis, colorbar, and tick labels.
    field_parameters : dictionary
         A dictionary of field parameters than can be accessed by derived fields.
    """

    _plot_type = 'OffAxisSlice'
    _frb_generator = ObliqueFixedResolutionBuffer

    def __init__(self, pf, normal, fields, center='c', width=None,
                 axes_unit=None, north_vector=None, fontsize=18,
                 field_parameters=None):
        (bounds, center_rot, units) = GetObliqueWindowParameters(normal,center,width,pf)
        if axes_unit is None and units != ('1', '1'):
            axes_unit = units
        if field_parameters is None: field_parameters = {}
        cutting = pf.h.cutting(normal, center,
                              field_parameters = field_parameters)
        cutting.get_data(fields)
        # Hard-coding the origin keyword since the other two options
        # aren't well-defined for off-axis data objects
        PWViewerMPL.__init__(self,cutting,bounds,origin='center-window',periodic=False,oblique=True,
                             fontsize=fontsize)
        self.set_axes_unit(axes_unit)

class OffAxisProjectionDummyDataSource(object):
    _type_name = 'proj'
    proj_style = 'integrate'
    _key_fields = []
    def __init__(self, center, pf, normal_vector, width, fields,
                 interpolated, resolution = (800,800), weight=None,
                 volume=None, no_ghost=False, le=None, re=None,
                 north_vector=None):
        self.center = center
        self.pf = pf
        self.axis = 4 # always true for oblique data objects
        self.normal_vector = normal_vector
        self.width = width
        self.dd = pf.h.all_data()
        fields = self.dd._determine_fields(fields)
        self.fields = fields
        self.interpolated = interpolated
        self.resolution = resolution
        self.weight_field = weight
        self.volume = volume
        self.no_ghost = no_ghost
        self.le = le
        self.re = re
        self.north_vector = north_vector

    def _determine_fields(self, *args):
        return self.dd._determine_fields(*args)

class OffAxisProjectionPlot(PWViewerMPL):
    r"""Creates an off axis projection plot from a parameter file

    Given a pf object, a normal vector to project along, and
    a field name string, this will return a PWViewrMPL object
    containing the plot.

    The plot can be updated using one of the many helper functions
    defined in PlotWindow.

    Parameters
    ----------
    pf : :class:`yt.data_objects.api.StaticOutput`
        This is the parameter file object corresponding to the
        simulation output to be plotted.
    normal : a sequence of floats
        The vector normal to the slicing plane.
    fields : string
        The name of the field(s) to be plotted.
    center : A two or three-element vector of sequence floats, 'c', or 'center'
        The coordinate of the center of the image.  If left blank,
        the image centers on the location of the maximum density
        cell.  If set to 'c' or 'center', the plot is centered on
        the middle of the domain.
    width : tuple or a float.
         Width can have four different formats to support windows with variable
         x and y widths.  They are:

         ==================================     =======================
         format                                 example
         ==================================     =======================
         (float, string)                        (10,'kpc')
         ((float, string), (float, string))     ((10,'kpc'),(15,'kpc'))
         float                                  0.2
         (float, float)                         (0.2, 0.3)
         ==================================     =======================

         For example, (10, 'kpc') requests a plot window that is 10 kiloparsecs
         wide in the x and y directions, ((10,'kpc'),(15,'kpc')) requests a window
         that is 10 kiloparsecs wide along the x axis and 15 kiloparsecs wide along
         the y axis.  In the other two examples, code units are assumed, for example
         (0.2, 0.3) requests a plot that has an x width of 0.2 and a y width of 0.3
         in code units.  If units are provided the resulting plot axis labels will
         use the supplied units.
    depth : A tuple or a float
        A tuple containing the depth to project thourhg and the string
        key of the unit: (width, 'unit').  If set to a float, code units
        are assumed
    weight_field : string
        The name of the weighting field.  Set to None for no weight.
    max_level: int
        The maximum level to project to.
    axes_unit : A string
        The name of the unit for the tick labels on the x and y axes.
        Defaults to None, which automatically picks an appropriate unit.
        If axes_unit is '1', 'u', or 'unitary', it will not display the
        units, and only show the axes name.
    north-vector : a sequence of floats
        A vector defining the 'up' direction in the plot.  This
        option sets the orientation of the slicing plane.  If not
        set, an arbitrary grid-aligned north-vector is chosen.
    fontsize : integer
         The size of the fonts for the axis, colorbar, and tick labels.

    """
    _plot_type = 'OffAxisProjection'
    _frb_generator = OffAxisProjectionFixedResolutionBuffer

    def __init__(self, pf, normal, fields, center='c', width=None,
                 depth=(1, '1'), axes_unit=None, weight_field=None,
                 max_level=None, north_vector=None, volume=None, no_ghost=False,
                 le=None, re=None, interpolated=False, fontsize=18):
        (bounds, center_rot, units) = GetObliqueWindowParameters(normal,center,width,pf,depth=depth)
        if axes_unit is None and units != ('1', '1', '1'):
            axes_unit = units[:2]
        fields = ensure_list(fields)[:]
        width = np.array((bounds[1] - bounds[0], bounds[3] - bounds[2], bounds[5] - bounds[4]))
        OffAxisProj = OffAxisProjectionDummyDataSource(center_rot, pf, normal, width, fields, interpolated,
                                                       weight=weight_field,  volume=volume, no_ghost=no_ghost,
                                                       le=le, re=re, north_vector=north_vector)
        # Hard-coding the origin keyword since the other two options
        # aren't well-defined for off-axis data objects
        PWViewerMPL.__init__(self, OffAxisProj, bounds, origin='center-window', periodic=False,
                             oblique=True, fontsize=fontsize)
        self.set_axes_unit(axes_unit)

_metadata_template = """
%(pf)s<br>
<br>
Field of View:  %(x_width)0.3f %(axes_unit_names)s<br>
Minimum Value:  %(mi)0.3e %(colorbar_unit)s<br>
Maximum Value:  %(ma)0.3e %(colorbar_unit)s<br>
Central Point:  (data coords)<br>
&nbsp;&nbsp;&nbsp;%(xc)0.14f<br>
&nbsp;&nbsp;&nbsp;%(yc)0.14f<br>
&nbsp;&nbsp;&nbsp;%(zc)0.14f
"""

class PWViewerExtJS(PWViewer):
    """A viewer for the web interface.

    """
    _ext_widget_id = None
    _current_field = None
    _widget_name = "plot_window"
    _frb_generator = FixedResolutionBuffer

    def _setup_plots(self):
        from yt.gui.reason.bottle_mods import PayloadHandler
        ph = PayloadHandler()
        if self._current_field is not None \
           and self._ext_widget_id is not None:
            fields = [self._current_field]
            addl_keys = {'type': 'widget_payload',
                         'widget_id': self._ext_widget_id}
        else:
            fields = self._frb.data.keys()
            addl_keys = {}
        if self._colorbar_valid == False:
            addl_keys['colorbar_image'] = self._get_cbar_image()
            self._colorbar_valid = True
        min_zoom = 200*self.pf.h.get_smallest_dx() * self.pf['unitary']
        for field in fields:
            to_plot = apply_colormap(self._frb[field],
                func = self._field_transform[field],
                cmap_name = self._colormaps[field])
            pngs = self._apply_modifications(to_plot)
            img_data = base64.b64encode(pngs)
            # We scale the width between 200*min_dx and 1.0
            x_width = self.xlim[1] - self.xlim[0]
            zoom_fac = np.log10(x_width*self.pf['unitary'])/np.log10(min_zoom)
            zoom_fac = 100.0*max(0.0, zoom_fac)
            ticks = self.get_ticks(field)
            payload = {'type':'png_string',
                       'image_data':img_data,
                       'metadata_string': self.get_metadata(field),
                       'zoom': zoom_fac,
                       'ticks': ticks}
            payload.update(addl_keys)
            ph.add_payload(payload)

    def _apply_modifications(self, img):
        if self._contour_info is None and self._vector_info is None:
            return write_png_to_string(img)
        from matplotlib.figure import Figure

        vi, vj, vn = img.shape

        # Now we need to get our field values
        fig = Figure((vi/100.0, vj/100.0), dpi = 100)
        fig.figimage(img)
        # Add our contour
        ax = fig.add_axes([0.0, 0.0, 1.0, 1.0], frameon=False)
        ax.patch.set_alpha(0.0)

        # Now apply our modifications
        self._apply_contours(ax, vi, vj)
        self._apply_vectors(ax, vi, vj)

        canvas = FigureCanvasAgg(fig)
        f = cStringIO.StringIO()
        canvas.print_figure(f)
        f.seek(0)
        img = f.read()
        return img

    def _apply_contours(self, ax, vi, vj):
        if self._contour_info is None: return
        plot_args = {}
        field, number, colors, logit = self._contour_info
        if colors is not None: plot_args['colors'] = colors

        raw_data = self._frb.data_source
        b = self._frb.bounds
        xi, yi = np.mgrid[b[0]:b[1]:(vi / 8) * 1j,
                          b[2]:b[3]:(vj / 8) * 1j]
        x = raw_data['px']
        y = raw_data['py']
        z = raw_data[field]
        if logit: z = np.log10(z)
        fvals = triang(x,y).nn_interpolator(z)(xi,yi).transpose()[::-1,:]

        ax.contour(fvals, number, colors='w')

    def _apply_vectors(self, ax, vi, vj):
        if self._vector_info is None: return
        skip, scale = self._vector_info

        nx = self._frb.buff_size[0]/skip
        ny = self._frb.buff_size[1]/skip
        new_frb = FixedResolutionBuffer(self._frb.data_source,
                        self._frb.bounds, (nx,ny))

        axis = self._frb.data_source.axis
        fx = "%s-velocity" % (axis_names[x_dict[axis]])
        fy = "%s-velocity" % (axis_names[y_dict[axis]])
        px = new_frb[fx][::-1,:]
        py = new_frb[fy][::-1,:]
        x = np.mgrid[0:vi-1:ny*1j]
        y = np.mgrid[0:vj-1:nx*1j]
        # Always normalize, then we scale
        nn = ((px**2.0 + py**2.0)**0.5).max()
        px /= nn
        py /= nn
        print scale, px.min(), px.max(), py.min(), py.max()
        ax.quiver(x, y, px, py, scale=float(vi)/skip)

    def get_ticks(self, field, height = 400):
        # This will eventually change to work with non-logged fields
        ticks = []
        transform = self._field_transform[field]
        mi, ma = self._frb[field].min(), self._frb[field].max()
        tick_locs = transform.ticks(mi, ma)
        mi, ma = transform((mi, ma))
        for v1,v2 in zip(tick_locs, transform(tick_locs)):
            if v2 < mi or v2 > ma: continue
            p = height - height * (v2 - mi)/(ma - mi)
            ticks.append((p,v1,v2))
        return ticks

    def _get_cbar_image(self, height = 400, width = 40, field = None):
        if field is None: field = self._current_field
        cmap_name = self._colormaps[field]
        vals = np.mgrid[1:0:height * 1j] * np.ones(width)[:,None]
        vals = vals.transpose()
        to_plot = apply_colormap(vals, cmap_name = cmap_name)
        pngs = write_png_to_string(to_plot)
        img_data = base64.b64encode(pngs)
        return img_data

    # This calls an invalidation routine from within
    def scroll_zoom(self, value):
        # We accept value from 0..100, and assume it has been set from the
        # scroll bar.  In that case, we undo the logic for calcualting
        # 'zoom_fac' from above.
        min_val = 200*self.pf.h.get_smallest_dx()
        unit = self.pf['unitary']
        width = (min_val**(value/100.0))/unit
        self.set_width(width)

    def image_recenter(self, img_x, img_y, img_size_x, img_size_y):
        dx = (self.xlim[1] - self.xlim[0]) / img_size_x
        dy = (self.ylim[1] - self.ylim[0]) / img_size_y
        new_x = img_x * dx + self.xlim[0]
        new_y = img_y * dy + self.ylim[0]
        print img_x, img_y, dx, dy, new_x, new_y
        self.set_center((new_x, new_y))

    def get_field_units(self, field, strip_mathml = True):
        ds = self._frb.data_source
        pf = self.pf
        if ds._type_name in ("slice", "cutting"):
            units = pf.field_info[field].get_units()
        elif ds._type_name == "proj" and (ds.weight_field is not None or
                                        ds.proj_style == "mip"):
            units = pf.field_info[field].get_units()
        elif ds._type_name == "proj":
            units = pf.field_info[field].get_projected_units()
        else:
            units = ""
        if strip_mathml:
            units = units.replace(r"\rm{", "").replace("}","")
        return units

    def get_metadata(self, field, strip_mathml = True, return_string = True):
        fval = self._frb[field]
        mi = fval.min()
        ma = fval.max()
        x_width = self.xlim[1] - self.xlim[0]
        y_width = self.ylim[1] - self.ylim[0]
        if self._axes_unit_names is None:
            unit = get_smallest_appropriate_unit(x_width, self.pf)
            unit = (unit, unit)
        else:
            unit = self._axes_unit_names
        units = self.get_field_units(field, strip_mathml)
        center = getattr(self._frb.data_source, "center", None)
        if center is None or self._frb.axis == 4:
            xc, yc, zc = -999, -999, -999
        else:
            center[x_dict[self._frb.axis]] = 0.5 * (
                self.xlim[0] + self.xlim[1])
            center[y_dict[self._frb.axis]] = 0.5 * (
                self.ylim[0] + self.ylim[1])
            xc, yc, zc = center
        if return_string:
            md = _metadata_template % dict(
                pf = self.pf,
                x_width = x_width*self.pf[unit[0]],
                y_width = y_width*self.pf[unit[1]],
                axes_unit_names = unit[0], colorbar_unit = units,
                mi = mi, ma = ma, xc = xc, yc = yc, zc = zc)
        else:
            md = dict(pf = self.pf,
                      x_width = x_width*self.pf[unit[0]],
                      y_width = y_width*self.pf[unit[1]],
                      axes_unit_names = unit, colorbar_unit = units,
                      mi = mi, ma = ma, xc = xc, yc = yc, zc = zc)
        return md

    @invalidate_plot
    def set_contour_info(self, field_name, n_cont = 8, colors = None,
                         logit = True):
        if field_name == "None" or n_cont == 0:
            self._contour_info = None
            return
        self._contour_info = (field_name, n_cont, colors, logit)

    @invalidate_plot
    def set_vector_info(self, skip, scale = 1):
        self._vector_info = (skip, scale)

    @invalidate_data
    def set_current_field(self, field):
        field = self._check_field(field)
        self._current_field = field
        self._frb[field]
        finfo = self.data_source.pf._get_field_info(*field)
        if finfo.take_log:
            self._field_transform[field] = log_transform
        else:
            self._field_transform[field] = linear_transform

class WindowPlotMPL(ImagePlotMPL):
    def __init__(self, data, cbname, cmap, extent, aspect, zlim, size, fontsize):
        fsize, axrect, caxrect = self._get_best_layout(size, fontsize)
        if np.any(np.array(axrect) < 0):
            mylog.warning('The axis ratio of the requested plot is very narrow.  '
                          'There is a good chance the plot will not look very good, '
                          'consider making the plot manually using FixedResolutionBuffer '
                          'and matplotlib.')
            axrect  = (0.07, 0.10, 0.80, 0.80)
            caxrect = (0.87, 0.10, 0.04, 0.80)
        ImagePlotMPL.__init__(self, fsize, axrect, caxrect, zlim)
        self._init_image(data, cbname, cmap, extent, aspect)
        self.image.axes.ticklabel_format(scilimits=(-2,3))
        if cbname == 'linear':
            self.cb.formatter.set_scientific(True)
            self.cb.formatter.set_powerlimits((-2,3))
            self.cb.update_ticks()

    def _get_best_layout(self, size, fontsize=18):
        aspect = 1.0*size[0]/size[1]
        fontscale = fontsize / 18.0

        # add room for a colorbar
        cbar_inches = fontscale*0.7
        newsize = [size[0] + cbar_inches, size[1]]

        # add buffers for text, and a bit of whitespace on top
        text_buffx = fontscale * 1.0/(newsize[0])
        text_bottomy = fontscale * 0.7/size[1]
        text_topy = fontscale * 0.3/size[1]

        # calculate how much room the colorbar takes
        cbar_frac = cbar_inches/newsize[0]

        # Calculate y fraction, then use to make x fraction.
        yfrac = 1.0-text_bottomy-text_topy
        ysize = yfrac*size[1]
        xsize = aspect*ysize
        xfrac = xsize/newsize[0]

        # Now make sure it all fits!
        xbig = xfrac + text_buffx + 2.0*cbar_frac
        ybig = yfrac + text_bottomy + text_topy

        if xbig > 1:
            xsize /= xbig
            ysize /= xbig
        if ybig > 1:
            xsize /= ybig
            ysize /= ybig
        xfrac = xsize/newsize[0]
        yfrac = ysize/newsize[1]

        axrect = (text_buffx, text_bottomy, xfrac, yfrac )
        caxrect = (text_buffx+xfrac, text_bottomy, cbar_frac/4., yfrac )
        return newsize, axrect, caxrect<|MERGE_RESOLUTION|>--- conflicted
+++ resolved
@@ -7,7 +7,7 @@
 Affiliation: UCSC Astronomy
 Homepage: http://yt-project.org/
 License:
-  Copyright (C) 2010-2013 J. S. Oishi., Nathan Goldbaum  All Rights Reserved.
+  Copyright (C) 2010-2011 J. S. Oishi.  All Rights Reserved.
 
   This file is part of yt.
 
@@ -60,7 +60,8 @@
 from yt.utilities.definitions import \
     x_dict, x_names, \
     y_dict, y_names, \
-    axis_names, axis_labels, \
+    axis_names, \
+    axis_labels, \
     formatted_length_unit_names
 from yt.utilities.math_utils import \
     ortho_find
@@ -629,12 +630,8 @@
 
     @invalidate_plot
     def set_transform(self, field, name):
-<<<<<<< HEAD
         field = self._field_check(field)
         if name not in field_transforms: 
-=======
-        if name not in field_transforms:
->>>>>>> 508053b2
             raise KeyError(name)
         self._field_transform[field] = field_transforms[name]
 
@@ -767,61 +764,6 @@
                     raise YTUnitNotRecognized(un)
         self._axes_unit_names = unit_name
 
-<<<<<<< HEAD
-    def get_metadata(self, field, strip_mathml = True, return_string = True):
-        fval = self._frb[field]
-        mi = fval.min()
-        ma = fval.max()
-        x_width = self.xlim[1] - self.xlim[0]
-        y_width = self.ylim[1] - self.ylim[0]
-        if self._axes_unit_names is None:
-            unit = get_smallest_appropriate_unit(x_width, self.pf)
-            unit = (unit, unit)
-        else:
-            unit = self._axes_unit_names
-        units = self.get_field_units(field, strip_mathml)
-        center = getattr(self._frb.data_source, "center", None)
-        if center is None or self._frb.axis == 4:
-            xc, yc, zc = -999, -999, -999
-        else:
-            center[x_dict[self._frb.axis]] = 0.5 * (
-                self.xlim[0] + self.xlim[1])
-            center[y_dict[self._frb.axis]] = 0.5 * (
-                self.ylim[0] + self.ylim[1])
-            xc, yc, zc = center
-        if return_string:
-            md = _metadata_template % dict(
-                pf = self.pf,
-                x_width = x_width*self.pf[unit[0]],
-                y_width = y_width*self.pf[unit[1]],
-                axes_unit_names = unit[0], colorbar_unit = units, 
-                mi = mi, ma = ma, xc = xc, yc = yc, zc = zc)
-        else:
-            md = dict(pf = self.pf,
-                      x_width = x_width*self.pf[unit[0]],
-                      y_width = y_width*self.pf[unit[1]],
-                      axes_unit_names = unit, colorbar_unit = units, 
-                      mi = mi, ma = ma, xc = xc, yc = yc, zc = zc)
-        return md
-
-    def get_field_units(self, field, strip_mathml = True):
-        ds = self._frb.data_source
-        pf = self.pf
-        field = self._check_field(field)
-        finfo = self.data_source.pf._get_field_info(*field)
-        if ds._type_name in ("slice", "cutting"):
-            units = finfo.get_units()
-        elif ds._type_name == "proj" and (ds.weight_field is not None or 
-                                        ds.proj_style == "mip"):
-            units = finfo.get_units()
-        elif ds._type_name == "proj":
-            units = finfo.get_projected_units()
-        else:
-            units = ""
-        if strip_mathml:
-            units = units.replace(r"\rm{", "").replace("}","")
-        return units
-
     def _field_check(self, field):
         field = self.data_source._determine_fields(field)
         if isinstance(field, (list, tuple)):
@@ -829,8 +771,6 @@
         else:
             return field[0]
 
-=======
->>>>>>> 508053b2
 class PWViewerMPL(PWViewer):
     """Viewer using matplotlib as a backend via the WindowPlotMPL.
 
@@ -1187,15 +1127,6 @@
         else:
             raise YTNotInsideNotebook
 
-<<<<<<< HEAD
-    def show_or_save(self, name=None):
-        """Will attempt to show the plot in in an IPython notebook.  Failing that, the 
-        plot will be saved to disk."""
-        try:
-            self.show()
-        except YTNotInsideNotebook:
-            self.save(name=name)
-=======
     def display(self, name=None, mpl_kwargs=None):
         """Will attempt to show the plot in in an IPython notebook.  Failing that, the 
         plot will be saved to disk."""
@@ -1203,7 +1134,6 @@
             return self.show()
         except YTNotInsideNotebook:
             return self.save(name=name, mpl_kwargs=mpl_kwargs)
->>>>>>> 508053b2
 
 class SlicePlot(PWViewerMPL):
     r"""Creates a slice plot from a parameter file
@@ -1422,7 +1352,7 @@
     _frb_generator = FixedResolutionBuffer
 
     def __init__(self, pf, axis, fields, center='c', width=None, axes_unit=None,
-                 weight_field=None, max_level=None, origin='center-window', fontsize=18,
+                 weight_field=None, max_level=None, origin='center-window', fontsize=18, 
                  field_parameters=None, data_source=None):
         ts = self._initialize_dataset(pf)
         self.ts = ts
@@ -1432,16 +1362,10 @@
         if axes_unit is None  and units != ('1', '1'):
             axes_unit = units
         if field_parameters is None: field_parameters = {}
-<<<<<<< HEAD
         proj = pf.h.proj(fields, axis, weight_field=weight_field,
-                         center=center, field_parameters = field_parameters)
+                         center=center, data_source=data_source, field_parameters = field_parameters)
         PWViewerMPL.__init__(self,proj,bounds,origin=origin,
                              fontsize=fontsize)
-=======
-        proj = pf.h.proj(axis, fields, weight_field=weight_field, max_level=max_level,
-                         center=center, source=data_source, **field_parameters)
-        PWViewerMPL.__init__(self, proj, bounds, origin=origin, fontsize=fontsize)
->>>>>>> 508053b2
         self.set_axes_unit(axes_unit)
 
 class OffAxisSlicePlot(PWViewerMPL):
@@ -1785,13 +1709,15 @@
     def get_field_units(self, field, strip_mathml = True):
         ds = self._frb.data_source
         pf = self.pf
+        field = self._check_field(field)
+        finfo = self.data_source.pf._get_field_info(*field)
         if ds._type_name in ("slice", "cutting"):
-            units = pf.field_info[field].get_units()
-        elif ds._type_name == "proj" and (ds.weight_field is not None or
+            units = finfo.get_units()
+        elif ds._type_name == "proj" and (ds.weight_field is not None or 
                                         ds.proj_style == "mip"):
-            units = pf.field_info[field].get_units()
+            units = finfo.get_units()
         elif ds._type_name == "proj":
-            units = pf.field_info[field].get_projected_units()
+            units = finfo.get_projected_units()
         else:
             units = ""
         if strip_mathml:
