--- conflicted
+++ resolved
@@ -759,62 +759,6 @@
             self._plot_type = kwargs.pop("plot_type")
         PWViewer.__init__(self, *args, **kwargs)
 
-    def _setup_origin(self):
-        origin = self.origin
-        axis_index = self.data_source.axis
-        if isinstance(origin, basestring):
-            origin = tuple(origin.split('-'))[:3]
-        if 1 == len(origin):
-            origin = ('lower', 'left') + origin
-        elif 2 == len(origin) and origin[0] in set(['left','right','center']):
-            o0map = {'left': 'lower', 'right': 'upper', 'center': 'center'}
-            origin = (o0map[origin[0]],) + origin
-        elif 2 == len(origin) and origin[0] in set(['lower','upper','center']):
-            origin = (origin[0], 'center', origin[-1])
-        assert origin[-1] in ['window', 'domain']
-
-        if origin[2] == 'window':
-            xllim, xrlim = self.xlim
-            yllim, yrlim = self.ylim
-        elif origin[2] == 'domain':
-            xllim = self.pf.domain_left_edge[x_dict[axis_index]]
-            xrlim = self.pf.domain_right_edge[x_dict[axis_index]]
-            yllim = self.pf.domain_left_edge[y_dict[axis_index]]
-            yrlim = self.pf.domain_right_edge[y_dict[axis_index]]
-        else:
-            mylog.warn("origin = {0}".format(origin))
-            msg = ('origin keyword "{0}" not recognized, must declare "domain" '
-                   'or "center" as the last term in origin.').format(self.origin)
-            raise RuntimeError(msg)
-
-        if origin[0] == 'lower':
-            yc = yllim
-        elif origin[0] == 'upper':
-            yc = yrlim
-        elif origin[0] == 'center':
-            yc = (yllim + yrlim)/2.0
-        else:
-            mylog.warn("origin = {0}".format(origin))
-            msg = ('origin keyword "{0}" not recognized, must declare "lower" '
-                   '"upper" or "center" as the first term in origin.')
-            msg = msg.format(self.origin)
-            raise RuntimeError(msg)
-
-        if origin[1] == 'left':
-            xc = xllim
-        elif origin[1] == 'right':
-            xc = xrlim
-        elif origin[1] == 'center':
-            xc = (xllim + xrlim)/2.0
-        else:
-            mylog.warn("origin = {0}".format(origin))
-            msg = ('origin keyword "{0}" not recognized, must declare "left" '
-                   '"right" or "center" as the second term in origin.')
-            msg = msg.format(self.origin)
-            raise RuntimeError(msg)
-
-        return xc, yc
-
     def _setup_plots(self):
         if self._current_field is not None:
             fields = [self._current_field]
@@ -825,7 +769,20 @@
             md = self.get_metadata(f, strip_mathml = False, return_string = False)
             axis_index = self.data_source.axis
 
-            xc, yc = self._setup_origin()
+            if self.origin == 'center-window':
+                xc = (self.xlim[0]+self.xlim[1])/2
+                yc = (self.ylim[0]+self.ylim[1])/2
+            elif self.origin == 'center-domain':
+                xc = (self.pf.domain_left_edge[x_dict[axis_index]]+
+                      self.pf.domain_right_edge[x_dict[axis_index]])/2
+                yc = (self.pf.domain_left_edge[y_dict[axis_index]]+
+                      self.pf.domain_right_edge[y_dict[axis_index]])/2
+            elif self.origin == 'left-domain':
+                xc = self.pf.domain_left_edge[x_dict[axis_index]]
+                yc = self.pf.domain_left_edge[y_dict[axis_index]]
+            else:
+                raise RuntimeError(
+                    'origin keyword: \"%(k)s\" not recognized' % {'k': self.origin})
 
             (unit_x, unit_y) = md['axes_unit_names']
 
@@ -875,7 +832,6 @@
             self.plots[f].axes.set_ylabel(labels[1],fontsize=self.fontsize)
 
             self.plots[f].axes.tick_params(labelsize=self.fontsize)
-
             ftype, fname = f
             field_name = self.data_source.pf._get_field_info(ftype, fname).display_name
 
@@ -890,11 +846,7 @@
             except ParseFatalException, err:
                 raise YTCannotParseFieldDisplayName(fname,field_name,str(err))
 
-<<<<<<< HEAD
-            if md['units'] is None or md['units'] == '':
-=======
             if md['colorbar_unit'] is None or md['colorbar_unit'] == '':
->>>>>>> abc38f8d
                 label = field_name
             else:
                 try:
@@ -1089,38 +1041,6 @@
              in code units.  If units are provided the resulting plot axis labels will
              use the supplied units.
         axes_unit : A string
-<<<<<<< HEAD
-            The name of the unit for the tick labels on the x and y axes.  
-            Defaults to None, which automatically picks an appropriate unit.
-            If axes_unit is '1', 'u', or 'unitary', it will not display the 
-            units, and only show the axes name.
-        origin : string or length 1, 2, or 3 sequence of strings
-             The location of the origin of the plot coordinate system.  This is 
-             represented by '-' separated string or a tuple of strings.  In the
-             first index the y-location is given by 'lower', 'upper', or 'center'.
-             The second index is the x-location, given as 'left', 'right', or 
-             'center'.  Finally, the whether the origin is applied in 'domain' space
-             or plot 'window' space is given. For example, both 'upper-right-domain'
-             and ['upper', 'right', 'domain'] both place the origin in the upper
-             right hand corner of domain space. If x or y are not given, a value is 
-             inffered.  For instance, 'left-domain' corresponds to the lower-left 
-             hand corner of the simulation domain, 'center-domain' corresponds to the 
-             center of the simulation domain, or 'center-window' for the center of 
-             the plot window.  Further examples:
-
-             ==================================     ============================
-             format                                 example                
-             ==================================     ============================
-             '{space}'                              'domain'
-             '{xloc}-{space}'                       'left-window'
-             '{yloc}-{space}'                       'upper-domain'
-             '{yloc}-{xloc}-{space}'                'lower-right-window'
-             ('{space}',)                           ('window',)
-             ('{xloc}', '{space}')                  ('right', 'domain')
-             ('{yloc}', '{space}')                  ('lower', 'window')
-             ('{yloc}', '{xloc}', '{space}')        ('lower', 'right', 'window')
-             ==================================     ============================
-=======
              The name of the unit for the tick labels on the x and y axes.  
              Defaults to None, which automatically picks an appropriate unit.
              If axes_unit is '1', 'u', or 'unitary', it will not display the 
@@ -1133,7 +1053,6 @@
              the center of the plot window.
         fontsize : integer
              The size of the fonts for the axis, colorbar, and tick labels.
->>>>>>> abc38f8d
              
         Examples
         --------
@@ -1150,16 +1069,11 @@
         self.ts = ts
         pf = self.pf = ts[0]
         axis = fix_axis(axis)
-<<<<<<< HEAD
-        (bounds, center) = GetBoundsAndCenter(axis, center, width, pf)
-        slc = pf.h.slice(axis, center[axis])
-        slc.get_data(fields)
-=======
         (bounds, center, units) = GetWindowParameters(axis, center, width, pf)
         if axes_unit is None and units != ('1', '1'):
             axes_unit = units
-        slc = pf.h.slice(axis, center[axis], fields=fields)
->>>>>>> abc38f8d
+        slc = pf.h.slice(axis, center[axis])
+        slc.get_data(fields)
         PWViewerMPL.__init__(self, slc, bounds, origin=origin)
         self.set_axes_unit(axes_unit)
 
@@ -1215,39 +1129,6 @@
              in code units.  If units are provided the resulting plot axis labels will 
              use the supplied units.
         axes_unit : A string
-<<<<<<< HEAD
-            The name of the unit for the tick labels on the x and y axes.  
-            Defaults to None, which automatically picks an appropriate unit.
-            If axes_unit is '1', 'u', or 'unitary', it will not display the 
-            units, and only show the axes name.
-        origin : string or length 1, 2, or 3 sequence of strings
-             The location of the origin of the plot coordinate system.  This is 
-             represented by '-' separated string or a tuple of strings.  In the
-             first index the y-location is given by 'lower', 'upper', or 'center'.
-             The second index is the x-location, given as 'left', 'right', or 
-             'center'.  Finally, the whether the origin is applied in 'domain' space
-             or plot 'window' space is given. For example, both 'upper-right-domain'
-             and ['upper', 'right', 'domain'] both place the origin in the upper
-             right hand corner of domain space. If x or y are not given, a value is 
-             inffered.  For instance, 'left-domain' corresponds to the lower-left 
-             hand corner of the simulation domain, 'center-domain' corresponds to the 
-             center of the simulation domain, or 'center-window' for the center of 
-             the plot window.Further examples:
-
-             ==================================     ============================
-             format                                 example
-             ==================================     ============================ 
-             '{space}'                              'domain'
-             '{xloc}-{space}'                       'left-window'
-             '{yloc}-{space}'                       'upper-domain'
-             '{yloc}-{xloc}-{space}'                'lower-right-window'
-             ('{space}',)                           ('window',)
-             ('{xloc}', '{space}')                  ('right', 'domain')
-             ('{yloc}', '{space}')                  ('lower', 'window')
-             ('{yloc}', '{xloc}', '{space}')        ('lower', 'right', 'window')
-             ==================================     ============================
-             
-=======
              The name of the unit for the tick labels on the x and y axes.  
              Defaults to None, which automatically picks an appropriate unit.
              If axes_unit is '1', 'u', or 'unitary', it will not display the 
@@ -1258,7 +1139,6 @@
              to the bottom-left hand corner of the simulation domain, 'center-domain',
              corresponding the center of the simulation domain, or 'center-window' for 
              the center of the plot window.
->>>>>>> abc38f8d
         weight_field : string
              The name of the weighting field.  Set to None for no weight.
         max_level: int
@@ -1280,15 +1160,10 @@
         self.ts = ts
         pf = self.pf = ts[0]
         axis = fix_axis(axis)
-<<<<<<< HEAD
-        (bounds, center) = GetBoundsAndCenter(axis, center, width, pf)
-        proj = pf.h.proj(fields, axis, weight_field=weight_field, center=center)
-=======
         (bounds, center, units) = GetWindowParameters(axis, center, width, pf)
         if axes_unit is None  and units != ('1', '1'):
             axes_unit = units
-        proj = pf.h.proj(axis,fields,weight_field=weight_field,max_level=max_level,center=center)
->>>>>>> abc38f8d
+        proj = pf.h.proj(fields, axis, weight_field=weight_field,max_level=max_level,center=center)
         PWViewerMPL.__init__(self,proj,bounds,origin=origin)
         self.set_axes_unit(axes_unit)
 
@@ -1340,7 +1215,8 @@
         (bounds, center_rot, units) = GetObliqueWindowParameters(normal,center,width,pf)
         if axes_unit is None and units != ('1', '1'):
             axes_unit = units
-        cutting = pf.h.cutting(normal, center, fields=fields, north_vector=north_vector)
+        cutting = pf.h.cutting(normal, center)
+        cutting.get_data(fields)
         # Hard-coding the origin keyword since the other two options
         # aren't well-defined for off-axis data objects
         PWViewerMPL.__init__(self,cutting,bounds,origin='center-window',periodic=False,oblique=True)
@@ -1373,8 +1249,8 @@
     _plot_type = 'OffAxisProjection'
     _frb_generator = OffAxisProjectionFixedResolutionBuffer
 
-    def __init__(self, pf, normal, fields, center='c', width=None, 
-                 depth=(1, '1'), axes_unit=None, weight_field=None, 
+    def __init__(self, pf, normal, fields, center='c', width=(1,'unitary'), 
+                 depth=(1,'1'), axes_unit=None, weight_field=None, 
                  max_level=None, north_vector=None, volume=None, no_ghost=False, 
                  le=None, re=None, interpolated=False, fontsize=15):
         r"""Creates an off axis projection plot from a parameter file
@@ -1711,14 +1587,7 @@
             norm = matplotlib.colors.LogNorm()
         elif (field_transform.name == 'linear'):
             norm = matplotlib.colors.Normalize()
-<<<<<<< HEAD
-        self.image = self.axes.imshow(data, origin='lower', extent = extent,
-                                      norm = norm, vmin = self.zmin, 
-                                      vmax = self.zmax, cmap = cmap)
-        self.image.axes.ticklabel_format(scilimits=(-4,3))
-=======
         self.image = self.axes.imshow(data, origin='lower', extent=extent,
                                       norm=norm, vmin=self.zmin, aspect=aspect, 
                                       vmax=self.zmax, cmap=cmap)
-        self.image.axes.ticklabel_format(scilimits=(-2,3))
->>>>>>> abc38f8d
+        self.image.axes.ticklabel_format(scilimits=(-2,3))