<<<<<<< HEAD
from yt.mods import *
from yt.testing import \
    fake_random_ds
from yt.visualization.volume_rendering.scene import Scene
from yt.visualization.volume_rendering.camera import Camera
from yt.visualization.volume_rendering.zbuffer_array import ZBuffer
from yt.visualization.volume_rendering.render_source import VolumeSource,\
    OpaqueSource, LineSource
from yt.utilities.lib.misc_utilities import \
    lines
np.random.seed(0)

ds = fake_random_ds(64)
dd = ds.h.sphere(ds.domain_center, ds.domain_width[0] / 3.)
ds.field_info[ds.field_list[0]].take_log=False

sc = Scene()
cam = Camera(ds)
sc.set_default_camera(cam)
vr = VolumeSource(dd, field=ds.field_list[0])
vr.transfer_function.clear()
vr.transfer_function.grey_opacity=True
vr.transfer_function.map_to_colormap(0.0, 1.0, scale=3.0, colormap="Reds")
sc.add_source(vr)

cam.set_width( ds.domain_width )
cam.lens.setup_box_properties(cam)

# DRAW SOME LINES
npoints = 100
vertices = 0.5 * np.random.random([npoints, 3])
colors = np.random.random([npoints, 4])

line_source = LineSource(vertices, colors)
sc.add_source(line_source)
im = sc.composite()
im = ImageArray(im.d)
im.write_png("composite.png")
#write_bitmap(zbuff.rgba[:, :, :3], 'composite.png')
=======
"""
Test for Composite VR.
"""

#-----------------------------------------------------------------------------
# Copyright (c) 2013, yt Development Team.
#
# Distributed under the terms of the Modified BSD License.
#
# The full license is in the file COPYING.txt, distributed with this software.
#-----------------------------------------------------------------------------

import yt
from yt.testing import fake_random_ds
from yt.visualization.volume_rendering.api import Scene, Camera, ZBuffer, \
    VolumeSource, OpaqueSource
from yt.utilities.lib.misc_utilities import lines
from yt.data_objects.api import ImageArray
import numpy as np
np.random.seed(0)

def test_composite_vr():
    ds = fake_random_ds(64)
    dd = ds.sphere(ds.domain_center, ds.domain_width[0] / 3.)
    ds.field_info[ds.field_list[0]].take_log=False

    sc = Scene()
    cam = Camera(ds)
    sc.set_default_camera(cam)
    vr = VolumeSource(dd, field=ds.field_list[0])
    vr.transfer_function.clear()
    vr.transfer_function.grey_opacity=True
    vr.transfer_function.map_to_colormap(0.0, 1.0, scale=3.0, colormap="Reds")
    sc.add_source(vr)

    op = OpaqueSource()
    empty = 0.0 * sc.default_camera.lens.new_image(cam)
    z = np.ones(empty.shape[:2]) * np.inf
    
    zbuff = ZBuffer(empty, z)
    op.set_zbuffer(zbuff)
    
    sc.add_source(op)
    cam.set_width( ds.domain_width )
    
    # DRAW SOME LINES
    npoints = 100
    vertices = 0.5 * np.random.random([npoints, 3])
    cam.lens.setup_box_properties(cam)
    px, py, dz = cam.lens.project_to_plane(cam, vertices)
    colors = np.random.random([npoints, 4])
    colors[:,3] = 1.0 
    lines(empty, px, py, colors, 24)
    dummy = -np.ones_like(empty)
    lines(dummy, px, py, np.vstack([dz, dz]), 24)
    z[:,:] = dummy[:,:,3]
    z[z==-1] = np.inf
    
    im = sc.composite()
    im = ImageArray(im.d)
    im.write_png("composite.png")
>>>>>>> 175fb8cd
<|MERGE_RESOLUTION|>--- conflicted
+++ resolved
@@ -1,44 +1,3 @@
-<<<<<<< HEAD
-from yt.mods import *
-from yt.testing import \
-    fake_random_ds
-from yt.visualization.volume_rendering.scene import Scene
-from yt.visualization.volume_rendering.camera import Camera
-from yt.visualization.volume_rendering.zbuffer_array import ZBuffer
-from yt.visualization.volume_rendering.render_source import VolumeSource,\
-    OpaqueSource, LineSource
-from yt.utilities.lib.misc_utilities import \
-    lines
-np.random.seed(0)
-
-ds = fake_random_ds(64)
-dd = ds.h.sphere(ds.domain_center, ds.domain_width[0] / 3.)
-ds.field_info[ds.field_list[0]].take_log=False
-
-sc = Scene()
-cam = Camera(ds)
-sc.set_default_camera(cam)
-vr = VolumeSource(dd, field=ds.field_list[0])
-vr.transfer_function.clear()
-vr.transfer_function.grey_opacity=True
-vr.transfer_function.map_to_colormap(0.0, 1.0, scale=3.0, colormap="Reds")
-sc.add_source(vr)
-
-cam.set_width( ds.domain_width )
-cam.lens.setup_box_properties(cam)
-
-# DRAW SOME LINES
-npoints = 100
-vertices = 0.5 * np.random.random([npoints, 3])
-colors = np.random.random([npoints, 4])
-
-line_source = LineSource(vertices, colors)
-sc.add_source(line_source)
-im = sc.composite()
-im = ImageArray(im.d)
-im.write_png("composite.png")
-#write_bitmap(zbuff.rgba[:, :, :3], 'composite.png')
-=======
 """
 Test for Composite VR.
 """
@@ -74,30 +33,16 @@
     vr.transfer_function.map_to_colormap(0.0, 1.0, scale=3.0, colormap="Reds")
     sc.add_source(vr)
 
-    op = OpaqueSource()
-    empty = 0.0 * sc.default_camera.lens.new_image(cam)
-    z = np.ones(empty.shape[:2]) * np.inf
-    
-    zbuff = ZBuffer(empty, z)
-    op.set_zbuffer(zbuff)
-    
-    sc.add_source(op)
     cam.set_width( ds.domain_width )
-    
+    cam.lens.setup_box_properties(cam)
+
     # DRAW SOME LINES
     npoints = 100
     vertices = 0.5 * np.random.random([npoints, 3])
-    cam.lens.setup_box_properties(cam)
-    px, py, dz = cam.lens.project_to_plane(cam, vertices)
     colors = np.random.random([npoints, 4])
-    colors[:,3] = 1.0 
-    lines(empty, px, py, colors, 24)
-    dummy = -np.ones_like(empty)
-    lines(dummy, px, py, np.vstack([dz, dz]), 24)
-    z[:,:] = dummy[:,:,3]
-    z[z==-1] = np.inf
-    
+
+    line_source = LineSource(vertices, colors)
+    sc.add_source(line_source)
     im = sc.composite()
     im = ImageArray(im.d)
-    im.write_png("composite.png")
->>>>>>> 175fb8cd
+    im.write_png("composite.png")