import numpy as np

from yt.data_objects.selection_objects.data_selection_objects import (
    YTSelectionContainer3D,
)
from yt.data_objects.static_output import Dataset
from yt.utilities.lib import bounding_volume_hierarchy
<<<<<<< HEAD
from yt.utilities.lib.image_samplers import \
    VolumeRenderSampler, InterpolatedProjectionSampler, ProjectionSampler, LightSourceRenderSampler

=======
from yt.utilities.lib.image_samplers import (
    InterpolatedProjectionSampler,
    ProjectionSampler,
    VolumeRenderSampler,
)
>>>>>>> e96dc68d
from yt.utilities.on_demand_imports import NotAModule

try:
    from yt.utilities.lib.embree_mesh import mesh_traversal  # type: ignore
# Catch ValueError in case size of objects in Cython change
except (ImportError, ValueError):
    mesh_traversal = NotAModule("pyembree")


def data_source_or_all(data_source):
    if isinstance(data_source, Dataset):
        data_source = data_source.all_data()
    if not isinstance(data_source, (YTSelectionContainer3D, type(None))):
        raise RuntimeError(
            "The data_source is not a valid 3D data container.\n"
            "Expected an object of type YTSelectionContainer3D but received "
            "an object of type %s." % type(data_source)
        )
    return data_source


def new_mesh_sampler(camera, render_source, engine):
    params = ensure_code_unit_params(camera._get_sampler_params(render_source))
    args = (
        np.atleast_3d(params["vp_pos"]),
        np.atleast_3d(params["vp_dir"]),
        params["center"],
        params["bounds"],
        np.atleast_3d(params["image"]).astype("float64"),
        params["x_vec"],
        params["y_vec"],
        params["width"],
        render_source.volume_method,
    )
    kwargs = {"lens_type": params["lens_type"]}
    if engine == "embree":
        sampler = mesh_traversal.EmbreeMeshSampler(*args, **kwargs)
    elif engine == "yt":
        sampler = bounding_volume_hierarchy.BVHMeshSampler(*args, **kwargs)
    return sampler


def new_volume_render_sampler(camera, render_source):
    params = ensure_code_unit_params(camera._get_sampler_params(render_source))
    params.update(transfer_function=render_source.transfer_function)
    params.update(transfer_function=render_source.transfer_function)
    params.update(num_samples=render_source.num_samples)
    args = (
        np.atleast_3d(params["vp_pos"]),
        np.atleast_3d(params["vp_dir"]),
        params["center"],
        params["bounds"],
        params["image"],
        params["x_vec"],
        params["y_vec"],
        params["width"],
        render_source.volume_method,
        params["transfer_function"],
        params["num_samples"],
    )
    kwargs = {
        "lens_type": params["lens_type"],
    }
    if "camera_data" in params:
        kwargs["camera_data"] = params["camera_data"]
    if render_source.zbuffer is not None:
        kwargs["zbuffer"] = render_source.zbuffer.z
        args[4][:] = np.reshape(
            render_source.zbuffer.rgba[:],
            (camera.resolution[0], camera.resolution[1], 4),
        )
    else:
        kwargs["zbuffer"] = np.ones(params["image"].shape[:2], "float64")
    sampler = VolumeRenderSampler(*args, **kwargs)
    return sampler

def new_light_render_sampler(camera, render_source):
    params = ensure_code_unit_params(camera._get_sampler_params(render_source))
    params.update(transfer_function=render_source.transfer_function)
    params.update(transfer_function=render_source.transfer_function)
    params.update(num_samples=render_source.num_samples)
    args = (
        np.atleast_3d(params['vp_pos']),
        np.atleast_3d(params['vp_dir']),
        params['center'],
        params['bounds'],
        params['image'],
        params['x_vec'],
        params['y_vec'],
        params['width'],
        params['transfer_function'],
        params['num_samples'],
    )
    kwargs = {'lens_type': params['lens_type']}
    if "camera_data" in params:
        kwargs['camera_data'] = params['camera_data']
    if render_source.zbuffer is not None:
        kwargs['zbuffer'] = render_source.zbuffer.z
        args[4][:] = np.reshape(render_source.zbuffer.rgba[:], \
            (camera.resolution[0], camera.resolution[1], 4))
    else:
        kwargs['zbuffer'] = np.ones(params['image'].shape[:2], "float64")

    sampler = LightSourceRenderSampler(*args, **kwargs, light_dir=[-1, 1, 1])
    return sampler


def new_interpolated_projection_sampler(camera, render_source):
    params = ensure_code_unit_params(camera._get_sampler_params(render_source))
    params.update(transfer_function=render_source.transfer_function)
    params.update(num_samples=render_source.num_samples)
    args = (
        np.atleast_3d(params["vp_pos"]),
        np.atleast_3d(params["vp_dir"]),
        params["center"],
        params["bounds"],
        params["image"],
        params["x_vec"],
        params["y_vec"],
        params["width"],
        render_source.volume_method,
        params["num_samples"],
    )
    kwargs = {"lens_type": params["lens_type"]}
    if render_source.zbuffer is not None:
        kwargs["zbuffer"] = render_source.zbuffer.z
    else:
        kwargs["zbuffer"] = np.ones(params["image"].shape[:2], "float64")
    sampler = InterpolatedProjectionSampler(*args, **kwargs)
    return sampler


def new_projection_sampler(camera, render_source):
    params = ensure_code_unit_params(camera._get_sampler_params(render_source))
    params.update(transfer_function=render_source.transfer_function)
    params.update(num_samples=render_source.num_samples)
    args = (
        np.atleast_3d(params["vp_pos"]),
        np.atleast_3d(params["vp_dir"]),
        params["center"],
        params["bounds"],
        params["image"],
        params["x_vec"],
        params["y_vec"],
        params["width"],
        render_source.volume_method,
        params["num_samples"],
    )
    kwargs = {
        "lens_type": params["lens_type"],
    }
    if render_source.zbuffer is not None:
        kwargs["zbuffer"] = render_source.zbuffer.z
    else:
        kwargs["zbuffer"] = np.ones(params["image"].shape[:2], "float64")
    sampler = ProjectionSampler(*args, **kwargs)
    return sampler


def get_corners(le, re):
    return np.array(
        [
            [le[0], le[1], le[2]],
            [re[0], le[1], le[2]],
            [re[0], re[1], le[2]],
            [le[0], re[1], le[2]],
            [le[0], le[1], re[2]],
            [re[0], le[1], re[2]],
            [re[0], re[1], re[2]],
            [le[0], re[1], re[2]],
        ],
        dtype="float64",
    )


def ensure_code_unit_params(params):
    for param_name in ["center", "vp_pos", "vp_dir", "width"]:
        param = params[param_name]
        if hasattr(param, "in_units"):
            params[param_name] = param.in_units("code_length")
    bounds = params["bounds"]
    if hasattr(bounds[0], "units"):
        params["bounds"] = tuple(b.in_units("code_length").d for b in bounds)
    return params<|MERGE_RESOLUTION|>--- conflicted
+++ resolved
@@ -5,17 +5,14 @@
 )
 from yt.data_objects.static_output import Dataset
 from yt.utilities.lib import bounding_volume_hierarchy
-<<<<<<< HEAD
 from yt.utilities.lib.image_samplers import \
     VolumeRenderSampler, InterpolatedProjectionSampler, ProjectionSampler, LightSourceRenderSampler
 
-=======
 from yt.utilities.lib.image_samplers import (
     InterpolatedProjectionSampler,
     ProjectionSampler,
     VolumeRenderSampler,
 )
->>>>>>> e96dc68d
 from yt.utilities.on_demand_imports import NotAModule
 
 try:
