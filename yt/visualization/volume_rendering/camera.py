--- conflicted
+++ resolved
@@ -747,12 +747,8 @@
             ax = fig.add_subplot(1,1,1,projection='hammer')
             implot = ax.imshow(img, extent=(-pi,pi,-pi/2,pi/2), clip_on=False, aspect=0.5)
             cb = fig.colorbar(implot, orientation='horizontal')
-<<<<<<< HEAD
             cb.set_label(r"$\mathrm{Column}\/\mathrm{Density}\/[\mathrm{g}/\mathrm{cm}^2]$")
-=======
-            cb.set_label(r"$\mathrm{log}\/\mathrm{Column}\/\mathrm{Density}\/[\mathrm{g}/\mathrm{cm}^2]$")
             if clim is not None: cb.set_clim(*clim)
->>>>>>> e0453d8d
             ax.xaxis.set_ticks(())
             ax.yaxis.set_ticks(())
             canvas = matplotlib.backends.backend_agg.FigureCanvasAgg(fig)
