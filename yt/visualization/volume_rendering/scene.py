--- conflicted
+++ resolved
@@ -1,11 +1,8 @@
 import builtins
 import functools
 from collections import OrderedDict
-<<<<<<< HEAD
 from typing import List, Optional, Union
-=======
 from typing import Optional
->>>>>>> a96b5527
 
 import numpy as np
 
@@ -372,13 +369,9 @@
         dpi: int = 100,
         sigma_clip: Optional[float] = None,
         render: bool = True,
-<<<<<<< HEAD
-        tf_rect: Optional[List[float]] = None,
+        tf_rect: Optional[list[float]] = None,
         *,
         label_fontsize: Union[float, str] = 10,
-=======
-        tf_rect: Optional[list[float]] = None,
->>>>>>> a96b5527
     ):
         r"""Saves the most recently rendered image of the Scene to disk,
         including an image of the transfer function and and user-defined
