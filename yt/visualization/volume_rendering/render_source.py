import abc
from functools import wraps
from types import ModuleType
from typing import Optional, Union

import numpy as np

from yt.config import ytcfg
from yt.data_objects.image_array import ImageArray
from yt.funcs import ensure_numpy_array, is_sequence, mylog
from yt.geometry.grid_geometry_handler import GridIndex
from yt.geometry.oct_geometry_handler import OctreeIndex
from yt.utilities.amr_kdtree.api import AMRKDTree
<<<<<<< HEAD
from .transfer_function_helper import TransferFunctionHelper
from .transfer_functions import TransferFunction, \
    ProjectionTransferFunction, ColorTransferFunction
from .utils import new_volume_render_sampler, data_source_or_all, \
    get_corners, new_projection_sampler, new_mesh_sampler, \
    new_interpolated_projection_sampler, new_light_render_sampler
=======
from yt.utilities.configure import YTConfig, configuration_callbacks
>>>>>>> e96dc68d
from yt.utilities.lib.bounding_volume_hierarchy import BVH
from yt.utilities.lib.misc_utilities import zlines, zpoints
from yt.utilities.lib.octree_raytracing import OctreeRayTracing
from yt.utilities.lib.partitioned_grid import PartitionedGrid
from yt.utilities.on_demand_imports import NotAModule
from yt.utilities.parallel_tools.parallel_analysis_interface import (
    ParallelAnalysisInterface,
)
from yt.visualization.image_writer import apply_colormap

from .transfer_function_helper import TransferFunctionHelper
from .transfer_functions import (
    ColorTransferFunction,
    ProjectionTransferFunction,
    TransferFunction,
)
from .utils import (
    data_source_or_all,
    get_corners,
    new_interpolated_projection_sampler,
    new_mesh_sampler,
    new_projection_sampler,
    new_volume_render_sampler,
)
from .zbuffer_array import ZBuffer

OptionalModule = Union[ModuleType, NotAModule]
mesh_traversal: OptionalModule = NotAModule("pyembree")
mesh_construction: OptionalModule = NotAModule("pyembree")


def _setup_raytracing_engine(ytcfg: YTConfig) -> None:
    global mesh_traversal, mesh_construction
    try:
        from yt.utilities.lib.embree_mesh import mesh_traversal  # type: ignore
    except (ImportError, ValueError):
        # Catch ValueError in case size of objects in Cython change
        ytcfg["yt", "ray_tracing_engine"] = "yt"
    try:
        from yt.utilities.lib.embree_mesh import mesh_construction  # type: ignore
    except (ImportError, ValueError):
        # Catch ValueError in case size of objects in Cython change
        ytcfg["yt", "ray_tracing_engine"] = "yt"


configuration_callbacks.append(_setup_raytracing_engine)


def invalidate_volume(f):
    @wraps(f)
    def wrapper(*args, **kwargs):
        ret = f(*args, **kwargs)
        obj = args[0]
        if isinstance(obj._transfer_function, ProjectionTransferFunction):
            obj.sampler_type = "projection"
            obj._log_field = False
            obj._use_ghost_zones = False
        del obj.volume
        obj._volume_valid = False
        return ret

    return wrapper


def validate_volume(f):
    @wraps(f)
    def wrapper(*args, **kwargs):
        obj = args[0]
        fields = [obj.field]
        log_fields = [obj.log_field]
        if obj.weight_field is not None:
            fields.append(obj.weight_field)
            log_fields.append(obj.log_field)
        if not obj._volume_valid:
            obj.volume.set_fields(
                fields, log_fields, no_ghost=(not obj.use_ghost_zones)
            )
        obj._volume_valid = True
        return f(*args, **kwargs)

    return wrapper


class RenderSource(ParallelAnalysisInterface, abc.ABC):
    """Base Class for Render Sources.

    Will be inherited for volumes, streamlines, etc.

    """

    volume_method: Optional[str] = None

    def __init__(self):
        super().__init__()
        self.opaque = False
        self.zbuffer = None

    @abc.abstractmethod
    def render(self, camera, zbuffer=None):
        pass

    @abc.abstractmethod
    def _validate(self):
        pass


class OpaqueSource(RenderSource):
    """A base class for opaque render sources.

    Will be inherited from for LineSources, BoxSources, etc.

    """

    def __init__(self):
        super().__init__()
        self.opaque = True

    def set_zbuffer(self, zbuffer):
        self.zbuffer = zbuffer


def create_volume_source(data_source, field):
    data_source = data_source_or_all(data_source)
    ds = data_source.ds
    index_class = ds.index.__class__
    if issubclass(index_class, GridIndex):
        return KDTreeVolumeSource(data_source, field)
    elif issubclass(index_class, OctreeIndex):
        return OctreeVolumeSource(data_source, field)
    else:
        raise NotImplementedError


class VolumeSource(RenderSource, abc.ABC):
    """A class for rendering data from a volumetric data source

    Examples of such sources include a sphere, cylinder, or the
    entire computational domain.

    A :class:`VolumeSource` provides the framework to decompose an arbitrary
    yt data source into bricks that can be traversed and volume rendered.

    Parameters
    ----------
    data_source: :class:`AMR3DData` or :class:`Dataset`, optional
        This is the source to be rendered, which can be any arbitrary yt
        data object or dataset.
    field : string
        The name of the field to be rendered.

    Examples
    --------

    The easiest way to make a VolumeSource is to use the volume_render
    function, so that the VolumeSource gets created automatically. This
    example shows how to do this and then access the resulting source:

    >>> import yt
    >>> ds = yt.load("IsolatedGalaxy/galaxy0030/galaxy0030")
    >>> im, sc = yt.volume_render(ds)
    >>> volume_source = sc.get_source(0)

    You can also create VolumeSource instances by hand and add them to Scenes.
    This example manually creates a VolumeSource, adds it to a scene, sets the
    camera, and renders an image.

    >>> import yt
    >>> from yt.visualization.volume_rendering.api import (
    ...     Camera, Scene, create_volume_source)
    >>> ds = yt.load("IsolatedGalaxy/galaxy0030/galaxy0030")
    >>> sc = Scene()
    >>> source = create_volume_source(ds.all_data(), "density")
    >>> sc.add_source(source)
    >>> sc.add_camera()
    >>> im = sc.render()

    """

    _image = None
    data_source = None

    def __init__(self, data_source, field):
        r"""Initialize a new volumetric source for rendering."""
        super().__init__()
        self.data_source = data_source_or_all(data_source)
        field = self.data_source._determine_fields(field)[0]
        self.current_image = None
        self.check_nans = False
        self.num_threads = 0
        self.num_samples = 10
        self.sampler_type = "volume-render"

        self._volume_valid = False

        # these are caches for properties, defined below
        self._volume = None
        self._transfer_function = None
        self._field = field
        self._log_field = self.data_source.ds.field_info[field].take_log
        self._use_ghost_zones = False
        self._weight_field = None

        self.tfh = TransferFunctionHelper(self.data_source.pf)
        self.tfh.set_field(self.field)

    @property
    def transfer_function(self):
        """The transfer function associated with this VolumeSource"""
        if self._transfer_function is not None:
            return self._transfer_function

        if self.tfh.tf is not None:
            self._transfer_function = self.tfh.tf
            return self._transfer_function

        mylog.info("Creating transfer function")
        self.tfh.set_field(self.field)
        self.tfh.set_log(self.log_field)
        self.tfh.build_transfer_function()
        self.tfh.setup_default()
        self._transfer_function = self.tfh.tf

        return self._transfer_function

    @transfer_function.setter
    def transfer_function(self, value):
        self.tfh.tf = None
        valid_types = (
            TransferFunction,
            ColorTransferFunction,
            ProjectionTransferFunction,
            type(None),
        )
        if not isinstance(value, valid_types):
            raise RuntimeError(
                "transfer_function not a valid type, "
                "received object of type %s" % type(value)
            )
        if isinstance(value, ProjectionTransferFunction):
            self.sampler_type = "projection"
            if self._volume is not None:
                fields = [self.field]
                if self.weight_field is not None:
                    fields.append(self.weight_field)
                self._volume_valid = False
        self._transfer_function = value

    @property
    def volume(self):
        """The abstract volume associated with this VolumeSource

        This object does the heavy lifting to access data in an efficient manner
        using a KDTree
        """
        return self._get_volume()

    @volume.setter
    def volume(self, value):
        assert isinstance(value, AMRKDTree)
        del self._volume
        self._field = value.fields
        self._log_field = value.log_fields
        self._volume = value
        assert self._volume_valid

    @volume.deleter
    def volume(self):
        del self._volume
        self._volume = None

    @property
    def field(self):
        """The field to be rendered"""
        return self._field

    @field.setter  # type: ignore
    @invalidate_volume
    def field(self, value):
        field = self.data_source._determine_fields(value)
        if len(field) > 1:
            raise RuntimeError(
                "VolumeSource.field can only be a single field but received "
                "multiple fields: %s"
            ) % field
        field = field[0]
        if self._field != field:
            log_field = self.data_source.ds.field_info[field].take_log
            self.tfh.bounds = None
        else:
            log_field = self._log_field
        self._log_field = log_field
        self._field = value
        self.transfer_function = None
        self.tfh.set_field(value)
        self.tfh.set_log(log_field)

    @property
    def log_field(self):
        """Whether or not the field rendering is computed in log space"""
        return self._log_field

    @log_field.setter  # type: ignore
    @invalidate_volume
    def log_field(self, value):
        self.transfer_function = None
        self.tfh.set_log(value)
        self._log_field = value

    @property
    def use_ghost_zones(self):
        """Whether or not ghost zones are used to estimate vertex-centered data
        values at grid boundaries"""
        return self._use_ghost_zones

    @use_ghost_zones.setter  # type: ignore
    @invalidate_volume
    def use_ghost_zones(self, value):
        self._use_ghost_zones = value

    @property
    def weight_field(self):
        """The weight field for the rendering

        Currently this is only used for off-axis projections.
        """
        return self._weight_field

    @weight_field.setter  # type: ignore
    @invalidate_volume
    def weight_field(self, value):
        self._weight_field = value

    def set_transfer_function(self, transfer_function):
        """Set transfer function for this source"""
        self.transfer_function = transfer_function
        return self

    def _validate(self):
        """Make sure that all dependencies have been met"""
        if self.data_source is None:
            raise RuntimeError("Data source not initialized")

    def set_volume(self, volume):
        """Associates an AMRKDTree with the VolumeSource"""
        self.volume = volume
        return self

    def set_field(self, field):
        """Set the source's field to render

        Parameters
        ----------

        field: field name
            The field to render
        """
        self.field = field
        return self

    def set_log(self, log_field):
        """Set whether the rendering of the source's field is done in log space

        Generally volume renderings of data whose values span a large dynamic
        range should be done on log space and volume renderings of data with
        small dynamic range should be done in linear space.

        Parameters
        ----------

        log_field: boolean
            If True, the volume rendering will be done in log space, and if False
            will be done in linear space.
        """
        self.log_field = log_field
        return self

    def set_weight_field(self, weight_field):
        """Set the source's weight field

        .. note::

          This is currently only used for renderings using the
          ProjectionTransferFunction

        Parameters
        ----------

        weight_field: field name
            The weight field to use in the rendering
        """
        self.weight_field = weight_field
        return self

    def set_use_ghost_zones(self, use_ghost_zones):
        """Set whether or not interpolation at grid edges uses ghost zones

        Parameters
        ----------

        use_ghost_zones: boolean
            If True, the AMRKDTree estimates vertex centered data using ghost
            zones, which can eliminate seams in the resulting volume rendering.
            Defaults to False for performance reasons.

        """
        self.use_ghost_zones = use_ghost_zones
        return self

    def set_sampler(self, camera, interpolated=True):
        """Sets a volume render sampler

        The type of sampler is determined based on the ``sampler_type`` attribute
        of the VolumeSource. Currently the ``volume_render`` and ``projection``
        sampler types are supported.

        The 'interpolated' argument is only meaningful for projections. If True,
        the data is first interpolated to the cell vertices, and then
        tri-linearly interpolated to the ray sampling positions. If False, then
        the cell-centered data is simply accumulated along the
        ray. Interpolation is always performed for volume renderings.

        """
        if self.sampler_type == "volume-render":
            sampler = new_volume_render_sampler(camera, self)
<<<<<<< HEAD
        elif self.sampler_type == 'light-render':
            sampler = new_light_render_sampler(camera, self)
        elif self.sampler_type == 'projection' and interpolated:
=======
        elif self.sampler_type == "projection" and interpolated:
>>>>>>> e96dc68d
            sampler = new_interpolated_projection_sampler(camera, self)
        elif self.sampler_type == "projection":
            sampler = new_projection_sampler(camera, self)
        else:
            NotImplementedError(f"{self.sampler_type} not implemented yet")
        self.sampler = sampler
        assert self.sampler is not None

    @abc.abstractmethod
    def _get_volume(self):
        """The abstract volume associated with this VolumeSource

        This object does the heavy lifting to access data in an efficient manner
        using a KDTree
        """
        pass

    @abc.abstractmethod
    @validate_volume
    def render(self, camera, zbuffer=None):
        """Renders an image using the provided camera

        Parameters
        ----------
        camera: :class:`yt.visualization.volume_rendering.camera.Camera` instance
            A volume rendering camera. Can be any type of camera.
        zbuffer: :class:`yt.visualization.volume_rendering.zbuffer_array.Zbuffer` instance  # noqa: E501
            A zbuffer array. This is used for opaque sources to determine the
            z position of the source relative to other sources. Only useful if
            you are manually calling render on multiple sources. Scene.render
            uses this internally.

        Returns
        -------
        A :class:`yt.data_objects.image_array.ImageArray` instance containing
        the rendered image.

        """
        pass

    def finalize_image(self, camera, image):
        """Parallel reduce the image.

        Parameters
        ----------
        camera: :class:`yt.visualization.volume_rendering.camera.Camera` instance
            The camera used to produce the volume rendering image.
        image: :class:`yt.data_objects.image_array.ImageArray` instance
            A reference to an image to fill
        """
        image.shape = camera.resolution[0], camera.resolution[1], 4
        # If the call is from VR, the image is rotated by 180 to get correct
        # up direction
        if not self.transfer_function.grey_opacity:
            image[:, :, 3] = 1
        return image

    def __repr__(self):
        disp = f"<Volume Source>:{str(self.data_source)} "
        disp += f"transfer_function:{str(self._transfer_function)}"
        return disp


class KDTreeVolumeSource(VolumeSource):
    volume_method = "KDTree"

    def _get_volume(self):
        """The abstract volume associated with this VolumeSource

        This object does the heavy lifting to access data in an efficient manner
        using a KDTree
        """

        if self._volume is None:
            mylog.info("Creating volume")
            volume = AMRKDTree(self.data_source.ds, data_source=self.data_source)
            self._volume = volume

        return self._volume

    @validate_volume
    def render(self, camera, zbuffer=None):
        """Renders an image using the provided camera

        Parameters
        ----------
        camera: :class:`yt.visualization.volume_rendering.camera.Camera`
            A volume rendering camera. Can be any type of camera.
        zbuffer: :class:`yt.visualization.volume_rendering.zbuffer_array.Zbuffer`
            A zbuffer array. This is used for opaque sources to determine the
            z position of the source relative to other sources. Only useful if
            you are manually calling render on multiple sources. Scene.render
            uses this internally.

        Returns
        -------
        A :class:`yt.data_objects.image_array.ImageArray` containing
        the rendered image.

        """
        self.zbuffer = zbuffer
        self.set_sampler(camera)
        assert self.sampler is not None

        mylog.debug("Casting rays")
        total_cells = 0
        if self.check_nans:
            for brick in self.volume.bricks:
                for data in brick.my_data:
                    if np.any(np.isnan(data)):
                        raise RuntimeError

        for brick in self.volume.traverse(camera.lens.viewpoint):
            mylog.debug("Using sampler %s", self.sampler)
            self.sampler(brick, num_threads=self.num_threads)
            total_cells += np.prod(brick.my_data[0].shape)
        mylog.debug("Done casting rays")
        self.current_image = self.finalize_image(camera, self.sampler.aimage)

        if zbuffer is None:
            self.zbuffer = ZBuffer(
                self.current_image, np.full(self.current_image.shape[:2], np.inf)
            )

        return self.current_image

    def finalize_image(self, camera, image):
        if self._volume is not None:
            image = self.volume.reduce_tree_images(image, camera.lens.viewpoint)

        return super().finalize_image(camera, image)


class OctreeVolumeSource(VolumeSource):
    volume_method = "Octree"

    def __init__(self, *args, **kwa):
        super().__init__(*args, **kwa)
        self.set_use_ghost_zones(True)

    def _get_volume(self):
        """The abstract volume associated with this VolumeSource

        This object does the heavy lifting to access data in an efficient manner
        using an octree.
        """

        if self._volume is None:
            mylog.info("Creating volume")
            volume = OctreeRayTracing(self.data_source)
            self._volume = volume

        return self._volume

    @validate_volume
    def render(self, camera, zbuffer=None):
        """Renders an image using the provided camera

        Parameters
        ----------
        camera: :class:`yt.visualization.volume_rendering.camera.Camera` instance
            A volume rendering camera. Can be any type of camera.
        zbuffer: :class:`yt.visualization.volume_rendering.zbuffer_array.Zbuffer` instance  # noqa: E501
            A zbuffer array. This is used for opaque sources to determine the
            z position of the source relative to other sources. Only useful if
            you are manually calling render on multiple sources. Scene.render
            uses this internally.

        Returns
        -------
        A :class:`yt.data_objects.image_array.ImageArray` instance containing
        the rendered image.

        """
        self.zbuffer = zbuffer
        self.set_sampler(camera)
        if self.sampler is None:
            raise RuntimeError(
                "No sampler set. This is likely a bug as it should never happen."
            )

        data = self.data_source

        dx = data["dx"].to("unitary").value[:, None]
        xyz = np.stack([data[_].to("unitary").value for _ in "x y z".split()], axis=-1)
        LE = xyz - dx / 2
        RE = xyz + dx / 2

        mylog.debug("Gathering data")
        dt = np.stack(list(self.volume.data) + [*LE.T, *RE.T], axis=-1).reshape(
            1, len(dx), 14, 1
        )
        mask = np.full(dt.shape[1:], 1, dtype=np.uint8)
        dims = np.array([1, 1, 1], dtype="int64")
        pg = PartitionedGrid(0, dt, mask, LE.flatten(), RE.flatten(), dims, n_fields=1)

        mylog.debug("Casting rays")
        self.sampler(pg, oct=self.volume.octree)
        mylog.debug("Done casting rays")

        self.current_image = self.finalize_image(camera, self.sampler.aimage)

        if zbuffer is None:
            self.zbuffer = ZBuffer(
                self.current_image, np.full(self.current_image.shape[:2], np.inf)
            )

        return self.current_image


class MeshSource(OpaqueSource):
    """A source for unstructured mesh data.

    This functionality requires the embree ray-tracing engine and the
    associated pyembree python bindings to be installed in order to
    function.

    A :class:`MeshSource` provides the framework to volume render
    unstructured mesh data.

    Parameters
    ----------
    data_source: :class:`AMR3DData` or :class:`Dataset`, optional
        This is the source to be rendered, which can be any arbitrary yt
        data object or dataset.
    field : string
        The name of the field to be rendered.

    Examples
    --------
    >>> source = MeshSource(ds, ("connect1", "convected"))
    """

    _image = None
    data_source = None

    def __init__(self, data_source, field):
        r"""Initialize a new unstructured mesh source for rendering."""
        super().__init__()
        self.data_source = data_source_or_all(data_source)
        field = self.data_source._determine_fields(field)[0]
        self.field = field
        self.volume = None
        self.current_image = None
        self.engine = ytcfg.get("yt", "ray_tracing_engine")

        # default color map
        self._cmap = ytcfg.get("yt", "default_colormap")
        self._color_bounds = None

        # default mesh annotation options
        self._annotate_mesh = False
        self._mesh_line_color = None
        self._mesh_line_alpha = 1.0

        # Error checking
        assert self.field is not None
        assert self.data_source is not None
        if self.field[0] == "all":
            raise NotImplementedError(
                "Mesh unions are not implemented for 3D rendering"
            )

        if self.engine == "embree":
            self.volume = mesh_traversal.YTEmbreeScene()
            self.build_volume_embree()
        elif self.engine == "yt":
            self.build_volume_bvh()
        else:
            raise NotImplementedError(
                "Invalid ray-tracing engine selected. Choices are 'embree' and 'yt'."
            )

    @property
    def cmap(self):
        """
        This is the name of the colormap that will be used when rendering
        this MeshSource object. Should be a string, like 'cmyt.arbre', or 'cmyt.dusk'.

        """
        return self._cmap

    @cmap.setter
    def cmap(self, cmap_name):
        self._cmap = cmap_name
        if hasattr(self, "data"):
            self.current_image = self.apply_colormap()

    @property
    def color_bounds(self):
        """
        These are the bounds that will be used with the colormap to the display
        the rendered image. Should be a (vmin, vmax) tuple, like (0.0, 2.0). If
        None, the bounds will be automatically inferred from the max and min of
        the rendered data.

        """
        return self._color_bounds

    @color_bounds.setter
    def color_bounds(self, bounds):
        self._color_bounds = bounds
        if hasattr(self, "data"):
            self.current_image = self.apply_colormap()

    def _validate(self):
        """Make sure that all dependencies have been met"""
        if self.data_source is None:
            raise RuntimeError("Data source not initialized.")

        if self.volume is None:
            raise RuntimeError("Volume not initialized.")

    def build_volume_embree(self):
        """

        This constructs the mesh that will be ray-traced by pyembree.

        """
        ftype, fname = self.field
        mesh_id = int(ftype[-1]) - 1
        index = self.data_source.ds.index
        offset = index.meshes[mesh_id]._index_offset
        field_data = self.data_source[self.field].d  # strip units

        vertices = index.meshes[mesh_id].connectivity_coords
        indices = index.meshes[mesh_id].connectivity_indices - offset

        # if this is an element field, promote to 2D here
        if len(field_data.shape) == 1:
            field_data = np.expand_dims(field_data, 1)

        # Here, we decide whether to render based on high-order or
        # low-order geometry. Right now, high-order geometry is only
        # implemented for 20-point hexes.
        if indices.shape[1] == 20 or indices.shape[1] == 10:
            self.mesh = mesh_construction.QuadraticElementMesh(
                self.volume, vertices, indices, field_data
            )
        else:
            # if this is another type of higher-order element, we demote
            # to 1st order here, for now.
            if indices.shape[1] == 27:
                # hexahedral
                mylog.warning("27-node hexes not yet supported, dropping to 1st order.")
                field_data = field_data[:, 0:8]
                indices = indices[:, 0:8]

            self.mesh = mesh_construction.LinearElementMesh(
                self.volume, vertices, indices, field_data
            )

    def build_volume_bvh(self):
        """

        This constructs the mesh that will be ray-traced.

        """
        ftype, fname = self.field
        mesh_id = int(ftype[-1]) - 1
        index = self.data_source.ds.index
        offset = index.meshes[mesh_id]._index_offset
        field_data = self.data_source[self.field].d  # strip units

        vertices = index.meshes[mesh_id].connectivity_coords
        indices = index.meshes[mesh_id].connectivity_indices - offset

        # if this is an element field, promote to 2D here
        if len(field_data.shape) == 1:
            field_data = np.expand_dims(field_data, 1)

        # Here, we decide whether to render based on high-order or
        # low-order geometry.
        if indices.shape[1] == 27:
            # hexahedral
            mylog.warning("27-node hexes not yet supported, dropping to 1st order.")
            field_data = field_data[:, 0:8]
            indices = indices[:, 0:8]

        self.volume = BVH(vertices, indices, field_data)

    def render(self, camera, zbuffer=None):
        """Renders an image using the provided camera

        Parameters
        ----------
        camera: :class:`yt.visualization.volume_rendering.camera.Camera`
            A volume rendering camera. Can be any type of camera.
        zbuffer: :class:`yt.visualization.volume_rendering.zbuffer_array.Zbuffer`
            A zbuffer array. This is used for opaque sources to determine the
            z position of the source relative to other sources. Only useful if
            you are manually calling render on multiple sources. Scene.render
            uses this internally.

        Returns
        -------
        A :class:`yt.data_objects.image_array.ImageArray` containing
        the rendered image.

        """

        shape = (camera.resolution[0], camera.resolution[1], 4)
        if zbuffer is None:
            empty = np.empty(shape, dtype="float64")
            z = np.empty(empty.shape[:2], dtype="float64")
            empty[:] = 0.0
            z[:] = np.inf
            zbuffer = ZBuffer(empty, z)
        elif zbuffer.rgba.shape != shape:
            zbuffer = ZBuffer(zbuffer.rgba.reshape(shape), zbuffer.z.reshape(shape[:2]))
        self.zbuffer = zbuffer

        self.sampler = new_mesh_sampler(camera, self, engine=self.engine)

        mylog.debug("Casting rays")
        self.sampler(self.volume)
        mylog.debug("Done casting rays")

        self.finalize_image(camera)
        self.current_image = self.apply_colormap()

        zbuffer += ZBuffer(self.current_image.astype("float64"), self.sampler.azbuffer)
        zbuffer.rgba = ImageArray(zbuffer.rgba)
        self.zbuffer = zbuffer
        self.current_image = self.zbuffer.rgba

        if self._annotate_mesh:
            self.current_image = self.annotate_mesh_lines(
                self._mesh_line_color, self._mesh_line_alpha
            )

        return self.current_image

    def finalize_image(self, camera):
        sam = self.sampler

        # reshape data
        Nx = camera.resolution[0]
        Ny = camera.resolution[1]
        self.data = sam.aimage[:, :, 0].reshape(Nx, Ny)

    def annotate_mesh_lines(self, color=None, alpha=1.0):
        r"""

        Modifies this MeshSource by drawing the mesh lines.
        This modifies the current image by drawing the element
        boundaries and returns the modified image.

        Parameters
        ----------
        color: array_like of shape (4,), optional
            The RGBA value to use to draw the mesh lines.
            Default is black.
        alpha : float, optional
            The opacity of the mesh lines. Default is 255 (solid).

        """

        self.annotate_mesh = True
        self._mesh_line_color = color
        self._mesh_line_alpha = alpha

        if color is None:
            color = np.array([0, 0, 0, alpha])

        locs = (self.sampler.amesh_lines == 1,)

        self.current_image[:, :, 0][locs] = color[0]
        self.current_image[:, :, 1][locs] = color[1]
        self.current_image[:, :, 2][locs] = color[2]
        self.current_image[:, :, 3][locs] = color[3]

        return self.current_image

    def apply_colormap(self):
        """

        Applies a colormap to the current image without re-rendering.

        Returns
        -------
        current_image : A new image with the specified color scale applied to
            the underlying data.


        """

        image = (
            apply_colormap(
                self.data, color_bounds=self._color_bounds, cmap_name=self._cmap
            )
            / 255.0
        )
        alpha = image[:, :, 3]
        alpha[self.sampler.aimage_used == -1] = 0.0
        image[:, :, 3] = alpha
        return image

    def __repr__(self):
        disp = f"<Mesh Source>:{str(self.data_source)} "
        return disp


class PointSource(OpaqueSource):
    r"""A rendering source of opaque points in the scene.

    This class provides a mechanism for adding points to a scene; these
    points will be opaque, and can also be colored.

    Parameters
    ----------
    positions: array_like of shape (N, 3)
        The positions of points to be added to the scene. If specified with no
        units, the positions will be assumed to be in code units.
    colors : array_like of shape (N, 4), optional
        The colors of the points, including an alpha channel, in floating
        point running from 0..1.
    color_stride : int, optional
        The stride with which to access the colors when putting them on the
        scene.
    radii : array_like of shape (N), optional
        The radii of the points in the final image, in pixels (int)

    Examples
    --------

    This example creates a volume rendering and adds 1000 random points to
    the image:

    >>> import yt
    >>> import numpy as np
    >>> from yt.visualization.volume_rendering.api import PointSource
    >>> from yt.units import kpc
    >>> ds = yt.load("IsolatedGalaxy/galaxy0030/galaxy0030")

    >>> im, sc = yt.volume_render(ds)

    >>> npoints = 1000
    >>> vertices = np.random.random([npoints, 3]) * 1000 * kpc
    >>> colors = np.random.random([npoints, 4])
    >>> colors[:, 3] = 1.0

    >>> points = PointSource(vertices, colors=colors)
    >>> sc.add_source(points)

    >>> im = sc.render()

    """

    _image = None
    data_source = None

    def __init__(self, positions, colors=None, color_stride=1, radii=None):
        assert positions.ndim == 2 and positions.shape[1] == 3
        if colors is not None:
            assert colors.ndim == 2 and colors.shape[1] == 4
            assert colors.shape[0] == positions.shape[0]
        if not is_sequence(radii):
            if radii is not None:  # broadcast the value
                radii = radii * np.ones(positions.shape[0], dtype="int64")
            else:  # default radii to 0 pixels (i.e. point is 1 pixel wide)
                radii = np.zeros(positions.shape[0], dtype="int64")
        else:
            assert radii.ndim == 1
            assert radii.shape[0] == positions.shape[0]
        self.positions = positions
        # If colors aren't individually set, make black with full opacity
        if colors is None:
            colors = np.ones((len(positions), 4))
        self.colors = colors
        self.color_stride = color_stride
        self.radii = radii

    def _validate(self):
        pass

    def render(self, camera, zbuffer=None):
        """Renders an image using the provided camera

        Parameters
        ----------
        camera: :class:`yt.visualization.volume_rendering.camera.Camera`
            A volume rendering camera. Can be any type of camera.
        zbuffer: :class:`yt.visualization.volume_rendering.zbuffer_array.Zbuffer`
            A zbuffer array. This is used for opaque sources to determine the
            z position of the source relative to other sources. Only useful if
            you are manually calling render on multiple sources. Scene.render
            uses this internally.

        Returns
        -------
        A :class:`yt.data_objects.image_array.ImageArray` containing
        the rendered image.

        """
        vertices = self.positions
        if zbuffer is None:
            empty = camera.lens.new_image(camera)
            z = np.empty(empty.shape[:2], dtype="float64")
            empty[:] = 0.0
            z[:] = np.inf
            zbuffer = ZBuffer(empty, z)
        else:
            empty = zbuffer.rgba
            z = zbuffer.z

        # DRAW SOME POINTS
        camera.lens.setup_box_properties(camera)
        px, py, dz = camera.lens.project_to_plane(camera, vertices)

        zpoints(empty, z, px, py, dz, self.colors, self.radii, self.color_stride)

        self.zbuffer = zbuffer
        return zbuffer

    def __repr__(self):
        disp = "<Point Source>"
        return disp


class LineSource(OpaqueSource):
    r"""A render source for a sequence of opaque line segments.

    This class provides a mechanism for adding lines to a scene; these
    points will be opaque, and can also be colored.

    .. note::

        If adding a LineSource to your rendering causes the image to appear
        blank or fades a VolumeSource, try lowering the values specified in
        the alpha channel of the ``colors`` array.

    Parameters
    ----------
    positions: array_like of shape (N, 2, 3)
        The positions of the starting and stopping points for each line.
        For example,positions[0][0] and positions[0][1] would give the (x, y, z)
        coordinates of the beginning and end points of the first line,
        respectively. If specified with no units, assumed to be in code units.
    colors : array_like of shape (N, 4), optional
        The colors of the points, including an alpha channel, in floating
        point running from 0..1.  The four channels correspond to r, g, b, and
        alpha values. Note that they correspond to the line segment succeeding
        each point; this means that strictly speaking they need only be (N-1)
        in length.
    color_stride : int, optional
        The stride with which to access the colors when putting them on the
        scene.

    Examples
    --------

    This example creates a volume rendering and then adds some random lines
    to the image:

    >>> import yt
    >>> import numpy as np
    >>> from yt.visualization.volume_rendering.api import LineSource
    >>> from yt.units import kpc
    >>> ds = yt.load("IsolatedGalaxy/galaxy0030/galaxy0030")

    >>> im, sc = yt.volume_render(ds)

    >>> nlines = 4
    >>> vertices = np.random.random([nlines, 2, 3]) * 600 * kpc
    >>> colors = np.random.random([nlines, 4])
    >>> colors[:, 3] = 1.0

    >>> lines = LineSource(vertices, colors)
    >>> sc.add_source(lines)

    >>> im = sc.render()

    """

    _image = None
    data_source = None

    def __init__(self, positions, colors=None, color_stride=1):
        super().__init__()

        assert positions.ndim == 3
        assert positions.shape[1] == 2
        assert positions.shape[2] == 3
        if colors is not None:
            assert colors.ndim == 2
            assert colors.shape[1] == 4

        # convert the positions to the shape expected by zlines, below
        N = positions.shape[0]
        self.positions = positions.reshape((2 * N, 3))

        # If colors aren't individually set, make black with full opacity
        if colors is None:
            colors = np.ones((len(positions), 4))
        self.colors = colors
        self.color_stride = color_stride

    def _validate(self):
        pass

    def render(self, camera, zbuffer=None):
        """Renders an image using the provided camera

        Parameters
        ----------
        camera: :class:`yt.visualization.volume_rendering.camera.Camera`
            A volume rendering camera. Can be any type of camera.
        zbuffer: :class:`yt.visualization.volume_rendering.zbuffer_array.Zbuffer`
            z position of the source relative to other sources. Only useful if
            you are manually calling render on multiple sources. Scene.render
            uses this internally.

        Returns
        -------
        A :class:`yt.data_objects.image_array.ImageArray` containing
        the rendered image.

        """
        vertices = self.positions
        if zbuffer is None:
            empty = camera.lens.new_image(camera)
            z = np.empty(empty.shape[:2], dtype="float64")
            empty[:] = 0.0
            z[:] = np.inf
            zbuffer = ZBuffer(empty, z)
        else:
            empty = zbuffer.rgba
            z = zbuffer.z

        # DRAW SOME LINES
        camera.lens.setup_box_properties(camera)
        px, py, dz = camera.lens.project_to_plane(camera, vertices)

        px = px.astype("int64")
        py = py.astype("int64")

        if len(px.shape) == 1:
            zlines(
                empty, z, px, py, dz, self.colors.astype("float64"), self.color_stride
            )
        else:
            # For stereo-lens, two sets of pos for each eye are contained
            # in px...pz
            zlines(
                empty,
                z,
                px[0, :],
                py[0, :],
                dz[0, :],
                self.colors.astype("float64"),
                self.color_stride,
            )
            zlines(
                empty,
                z,
                px[1, :],
                py[1, :],
                dz[1, :],
                self.colors.astype("float64"),
                self.color_stride,
            )

        self.zbuffer = zbuffer
        return zbuffer

    def __repr__(self):
        disp = "<Line Source>"
        return disp


class BoxSource(LineSource):
    r"""A render source for a box drawn with line segments.
    This render source will draw a box, with transparent faces, in data
    space coordinates.  This is useful for annotations.

    Parameters
    ----------
    left_edge: array-like of shape (3,), float
        The left edge coordinates of the box.
    right_edge : array-like of shape (3,), float
        The right edge coordinates of the box.
    color : array-like of shape (4,), float, optional
        The colors (including alpha) to use for the lines.
        Default is black with an alpha of 1.0.

    Examples
    --------

    This example shows how to use BoxSource to add an outline of the
    domain boundaries to a volume rendering.

    >>> import yt
    >>> from yt.visualization.volume_rendering.api import BoxSource
    >>> ds = yt.load("IsolatedGalaxy/galaxy0030/galaxy0030")

    >>> im, sc = yt.volume_render(ds)

    >>> box_source = BoxSource(
    ...     ds.domain_left_edge, ds.domain_right_edge, [1.0, 1.0, 1.0, 1.0]
    ... )
    >>> sc.add_source(box_source)

    >>> im = sc.render()

    """

    def __init__(self, left_edge, right_edge, color=None):

        assert left_edge.shape == (3,)
        assert right_edge.shape == (3,)

        if color is None:
            color = np.array([1.0, 1.0, 1.0, 1.0])

        color = ensure_numpy_array(color)
        color.shape = (1, 4)
        corners = get_corners(left_edge.copy(), right_edge.copy())
        order = [0, 1, 1, 2, 2, 3, 3, 0]
        order += [4, 5, 5, 6, 6, 7, 7, 4]
        order += [0, 4, 1, 5, 2, 6, 3, 7]
        vertices = np.empty([24, 3])
        for i in range(3):
            vertices[:, i] = corners[order, i, ...].ravel(order="F")
        vertices = vertices.reshape((12, 2, 3))

        super().__init__(vertices, color, color_stride=24)

    def _validate(self):
        pass


class GridSource(LineSource):
    r"""A render source for drawing grids in a scene.

    This render source will draw blocks that are within a given data
    source, by default coloring them by their level of resolution.

    Parameters
    ----------
    data_source: :class:`~yt.data_objects.api.DataContainer`
        The data container that will be used to identify grids to draw.
    alpha : float
        The opacity of the grids to draw.
    cmap : color map name
        The color map to use to map resolution levels to color.
    min_level : int, optional
        Minimum level to draw
    max_level : int, optional
        Maximum level to draw

    Examples
    --------

    This example makes a volume rendering and adds outlines of all the
    AMR grids in the simulation:

    >>> import yt
    >>> from yt.visualization.volume_rendering.api import GridSource
    >>> ds = yt.load("IsolatedGalaxy/galaxy0030/galaxy0030")

    >>> im, sc = yt.volume_render(ds)

    >>> grid_source = GridSource(ds.all_data(), alpha=1.0)

    >>> sc.add_source(grid_source)

    >>> im = sc.render()

    This example does the same thing, except it only draws the grids
    that are inside a sphere of radius (0.1, "unitary") located at the
    domain center:

    >>> import yt
    >>> from yt.visualization.volume_rendering.api import GridSource
    >>> ds = yt.load("IsolatedGalaxy/galaxy0030/galaxy0030")

    >>> im, sc = yt.volume_render(ds)

    >>> dd = ds.sphere("c", (0.1, "unitary"))
    >>> grid_source = GridSource(dd, alpha=1.0)

    >>> sc.add_source(grid_source)

    >>> im = sc.render()

    """

    def __init__(
        self, data_source, alpha=0.3, cmap=None, min_level=None, max_level=None
    ):
        self.data_source = data_source_or_all(data_source)
        corners = []
        levels = []
        for block, _mask in self.data_source.blocks:
            block_corners = np.array(
                [
                    [block.LeftEdge[0], block.LeftEdge[1], block.LeftEdge[2]],
                    [block.RightEdge[0], block.LeftEdge[1], block.LeftEdge[2]],
                    [block.RightEdge[0], block.RightEdge[1], block.LeftEdge[2]],
                    [block.LeftEdge[0], block.RightEdge[1], block.LeftEdge[2]],
                    [block.LeftEdge[0], block.LeftEdge[1], block.RightEdge[2]],
                    [block.RightEdge[0], block.LeftEdge[1], block.RightEdge[2]],
                    [block.RightEdge[0], block.RightEdge[1], block.RightEdge[2]],
                    [block.LeftEdge[0], block.RightEdge[1], block.RightEdge[2]],
                ],
                dtype="float64",
            )
            corners.append(block_corners)
            levels.append(block.Level)
        corners = np.dstack(corners)
        levels = np.array(levels)
        if cmap is None:
            cmap = ytcfg.get("yt", "default_colormap")

        if max_level is not None:
            subset = levels <= max_level
            levels = levels[subset]
            corners = corners[:, :, subset]
        if min_level is not None:
            subset = levels >= min_level
            levels = levels[subset]
            corners = corners[:, :, subset]

        colors = (
            apply_colormap(
                levels * 1.0,
                color_bounds=[0, self.data_source.ds.index.max_level],
                cmap_name=cmap,
            )[0, :, :]
            / 255.0
        )
        colors[:, 3] = alpha

        order = [0, 1, 1, 2, 2, 3, 3, 0]
        order += [4, 5, 5, 6, 6, 7, 7, 4]
        order += [0, 4, 1, 5, 2, 6, 3, 7]

        vertices = np.empty([corners.shape[2] * 2 * 12, 3])
        for i in range(3):
            vertices[:, i] = corners[order, i, ...].ravel(order="F")
        vertices = vertices.reshape((corners.shape[2] * 12, 2, 3))

        super().__init__(vertices, colors, color_stride=24)


class CoordinateVectorSource(OpaqueSource):
    r"""Draw coordinate vectors on the scene.

    This will draw a set of coordinate vectors on the camera image.  They
    will appear in the lower right of the image.

    Parameters
    ----------
    colors: array-like of shape (3,4), optional
        The RGBA values to use to draw the x, y, and z vectors. The default is
        [[1, 0, 0, alpha], [0, 1, 0, alpha], [0, 0, 1, alpha]]  where ``alpha``
        is set by the parameter below. If ``colors`` is set then ``alpha`` is
        ignored.
    alpha : float, optional
        The opacity of the vectors.

    Examples
    --------

    >>> import yt
    >>> from yt.visualization.volume_rendering.api import \
    ...     CoordinateVectorSource
    >>> ds = yt.load("IsolatedGalaxy/galaxy0030/galaxy0030")

    >>> im, sc = yt.volume_render(ds)

    >>> coord_source = CoordinateVectorSource()

    >>> sc.add_source(coord_source)

    >>> im = sc.render()

    """

    def __init__(self, colors=None, alpha=1.0):
        super().__init__()
        # If colors aren't individually set, make black with full opacity
        if colors is None:
            colors = np.zeros((3, 4))
            colors[0, 0] = 1.0  # x is red
            colors[1, 1] = 1.0  # y is green
            colors[2, 2] = 1.0  # z is blue
            colors[:, 3] = alpha
        self.colors = colors

    def _validate(self):
        pass

    def render(self, camera, zbuffer=None):
        """Renders an image using the provided camera

        Parameters
        ----------
        camera: :class:`yt.visualization.volume_rendering.camera.Camera`
            A volume rendering camera. Can be any type of camera.
        zbuffer: :class:`yt.visualization.volume_rendering.zbuffer_array.Zbuffer`
            A zbuffer array. This is used for opaque sources to determine the
            z position of the source relative to other sources. Only useful if
            you are manually calling render on multiple sources. Scene.render
            uses this internally.

        Returns
        -------
        A :class:`yt.data_objects.image_array.ImageArray` containing
        the rendered image.

        """
        camera.lens.setup_box_properties(camera)
        center = camera.focus
        # Get positions at the focus
        positions = np.zeros([6, 3])
        positions[:] = center

        # Create vectors in the x,y,z directions
        for i in range(3):
            positions[2 * i + 1, i] += camera.width.in_units("code_length").d[i] / 16.0

        # Project to the image plane
        px, py, dz = camera.lens.project_to_plane(camera, positions)

        if len(px.shape) == 1:
            dpx = px[1::2] - px[::2]
            dpy = py[1::2] - py[::2]

            # Set the center of the coordinates to be in the lower left of the image
            lpx = camera.resolution[0] / 8
            lpy = camera.resolution[1] - camera.resolution[1] / 8  # Upside-downsies

            # Offset the pixels according to the projections above
            px[::2] = lpx
            px[1::2] = lpx + dpx
            py[::2] = lpy
            py[1::2] = lpy + dpy
            dz[:] = 0.0
        else:
            # For stereo-lens, two sets of pos for each eye are contained in px...pz
            dpx = px[:, 1::2] - px[:, ::2]
            dpy = py[:, 1::2] - py[:, ::2]

            lpx = camera.resolution[0] / 16
            lpy = camera.resolution[1] - camera.resolution[1] / 8  # Upside-downsies

            # Offset the pixels according to the projections above
            px[:, ::2] = lpx
            px[:, 1::2] = lpx + dpx
            px[1, :] += camera.resolution[0] / 2
            py[:, ::2] = lpy
            py[:, 1::2] = lpy + dpy
            dz[:, :] = 0.0

        # Create a zbuffer if needed
        if zbuffer is None:
            empty = camera.lens.new_image(camera)
            z = np.empty(empty.shape[:2], dtype="float64")
            empty[:] = 0.0
            z[:] = np.inf
            zbuffer = ZBuffer(empty, z)
        else:
            empty = zbuffer.rgba
            z = zbuffer.z

        # Draw the vectors

        px = px.astype("int64")
        py = py.astype("int64")

        if len(px.shape) == 1:
            zlines(empty, z, px, py, dz, self.colors.astype("float64"))
        else:
            # For stereo-lens, two sets of pos for each eye are contained
            # in px...pz
            zlines(
                empty, z, px[0, :], py[0, :], dz[0, :], self.colors.astype("float64")
            )
            zlines(
                empty, z, px[1, :], py[1, :], dz[1, :], self.colors.astype("float64")
            )

        # Set the new zbuffer
        self.zbuffer = zbuffer
        return zbuffer

    def __repr__(self):
        disp = "<Coordinates Source>"
        return disp<|MERGE_RESOLUTION|>--- conflicted
+++ resolved
@@ -11,16 +11,13 @@
 from yt.geometry.grid_geometry_handler import GridIndex
 from yt.geometry.oct_geometry_handler import OctreeIndex
 from yt.utilities.amr_kdtree.api import AMRKDTree
-<<<<<<< HEAD
 from .transfer_function_helper import TransferFunctionHelper
 from .transfer_functions import TransferFunction, \
     ProjectionTransferFunction, ColorTransferFunction
 from .utils import new_volume_render_sampler, data_source_or_all, \
     get_corners, new_projection_sampler, new_mesh_sampler, \
     new_interpolated_projection_sampler, new_light_render_sampler
-=======
 from yt.utilities.configure import YTConfig, configuration_callbacks
->>>>>>> e96dc68d
 from yt.utilities.lib.bounding_volume_hierarchy import BVH
 from yt.utilities.lib.misc_utilities import zlines, zpoints
 from yt.utilities.lib.octree_raytracing import OctreeRayTracing
@@ -445,13 +442,9 @@
         """
         if self.sampler_type == "volume-render":
             sampler = new_volume_render_sampler(camera, self)
-<<<<<<< HEAD
         elif self.sampler_type == 'light-render':
             sampler = new_light_render_sampler(camera, self)
-        elif self.sampler_type == 'projection' and interpolated:
-=======
         elif self.sampler_type == "projection" and interpolated:
->>>>>>> e96dc68d
             sampler = new_interpolated_projection_sampler(camera, self)
         elif self.sampler_type == "projection":
             sampler = new_projection_sampler(camera, self)
