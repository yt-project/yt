--- conflicted
+++ resolved
@@ -16,19 +16,11 @@
 from libc.math cimport sqrt, fabs
 cimport cython
 cimport numpy as np
-cimport cython
 
-<<<<<<< HEAD
-@cython.boundscheck(False)
-@cython.wraparound(False)
-@cython.cdivision(True)
-@cython.initializedcheck(False)
-=======
 @cython.initializedcheck(False)
 @cython.boundscheck(False)
 @cython.wraparound(False)
 @cython.cdivision(True)
->>>>>>> 47e92c1d
 cdef inline np.float64_t offset_interpolate(np.float64_t dp[3],
                 np.float64_t[:,:,:] data, int i, int j, int k) nogil:
     cdef np.float64_t dv, vz[4]
@@ -48,17 +40,10 @@
 
     return vz[0]
 
-<<<<<<< HEAD
-@cython.boundscheck(False)
-@cython.wraparound(False)
-@cython.cdivision(True)
-@cython.initializedcheck(False)
-=======
 @cython.initializedcheck(False)
 @cython.boundscheck(False)
 @cython.wraparound(False)
 @cython.cdivision(True)
->>>>>>> 47e92c1d
 cdef inline void eval_gradient(np.float64_t dp[3],
                 np.float64_t[:,:,:] data, np.float64_t grad[3],
                 int i, int j, int k) nogil:
@@ -95,28 +80,6 @@
     else:
       grad[0] = grad[1] = grad[2] = 0.0
 
-<<<<<<< HEAD
-@cython.boundscheck(False)
-@cython.wraparound(False)
-@cython.cdivision(True)
-@cython.initializedcheck(False)
-cdef inline void offset_fill(np.float64_t[:,:,:] inval,
-                             np.float64_t[:] outval,
-                             int i, int j, int k) nogil:
-    outval[0] = inval[i+0,j+0,k+0]
-    outval[1] = inval[i+1,j+0,k+0]
-    outval[2] = inval[i+1,j+1,k+0]
-    outval[3] = inval[i+0,j+1,k+0]
-    outval[4] = inval[i+0,j+0,k+1]
-    outval[5] = inval[i+1,j+0,k+1]
-    outval[6] = inval[i+1,j+1,k+1]
-    outval[7] = inval[i+0,j+1,k+1]
-
-@cython.boundscheck(False)
-@cython.wraparound(False)
-@cython.cdivision(True)
-@cython.initializedcheck(False)
-=======
 @cython.initializedcheck(False)
 @cython.boundscheck(False)
 @cython.wraparound(False)
@@ -138,7 +101,6 @@
 @cython.boundscheck(False)
 @cython.wraparound(False)
 @cython.cdivision(True)
->>>>>>> 47e92c1d
 cdef inline void vertex_interp(np.float64_t v1, np.float64_t v2,
             np.float64_t isovalue, np.float64_t vl[3], np.float64_t dds[3],
             np.float64_t x, np.float64_t y, np.float64_t z,
