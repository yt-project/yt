--- conflicted
+++ resolved
@@ -92,17 +92,10 @@
     cdef np.uint8_t final_bitmask
     cdef public object ibuf
 
-<<<<<<< HEAD
     cdef void _set_value(self, np.uint64_t ind, np.uint8_t val) noexcept nogil
     cdef np.uint8_t _query_value(self, np.uint64_t ind) noexcept nogil
-    #cdef void set_range(self, np.uint64_t ind, np.uint64_t count, int val)
-    #cdef int query_range(self, np.uint64_t ind, np.uint64_t count, int *val)
-=======
-    cdef void _set_value(self, np.uint64_t ind, np.uint8_t val)
-    cdef np.uint8_t _query_value(self, np.uint64_t ind)
     cdef void _set_range(self, np.uint64_t start, np.uint64_t stop, np.uint8_t val)
     cdef np.uint64_t _count(self)
     cdef bitarray _logical_and(self, bitarray other, bitarray result = *)
     cdef bitarray _logical_or(self, bitarray other, bitarray result = *)
-    cdef bitarray _logical_xor(self, bitarray other, bitarray result = *)
->>>>>>> 28a963eb
+    cdef bitarray _logical_xor(self, bitarray other, bitarray result = *)