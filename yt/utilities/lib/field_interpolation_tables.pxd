# distutils: language = c++
# distutils: extra_compile_args = CPP14_FLAG
# distutils: extra_link_args = CPP14_FLAG
"""
Field Interpolation Tables



"""


cimport cython
cimport numpy as np
<<<<<<< HEAD
from yt.utilities.lib.fp_utils cimport imax, fmax, imin, fmin, iclip, fclip, fabs
from libc.stdlib cimport malloc
cdef extern from "<cmath>" namespace "std":
    bint isnormal(double x) nogil
=======
from libc.math cimport isnormal
from libc.stdlib cimport malloc

from yt.utilities.lib.fp_utils cimport fabs, fclip, fmax, fmin, iclip, imax, imin

>>>>>>> 9112a673

cdef struct FieldInterpolationTable:
    # Note that we make an assumption about retaining a reference to values
    # externally.
    np.float64_t *values
    np.float64_t bounds[2]
    np.float64_t dbin
    np.float64_t idbin
    np.float64_t *d0
    np.float64_t *dy
    int field_id
    int weight_field_id
    int weight_table_id
    int nbins

@cython.boundscheck(False)
@cython.wraparound(False)
@cython.cdivision(True)
cdef inline void FIT_initialize_table(FieldInterpolationTable *fit, int nbins,
              np.float64_t *values, np.float64_t bounds1, np.float64_t bounds2,
              int field_id, int weight_field_id, int weight_table_id) nogil:
    cdef int i
    fit.bounds[0] = bounds1; fit.bounds[1] = bounds2
    fit.nbins = nbins
    fit.dbin = (fit.bounds[1] - fit.bounds[0])/(fit.nbins-1)
    fit.idbin = 1.0/fit.dbin
    # Better not pull this out from under us, yo
    fit.values = values
    fit.d0 = <np.float64_t *> malloc(sizeof(np.float64_t) * nbins)
    fit.dy = <np.float64_t *> malloc(sizeof(np.float64_t) * nbins)
    for i in range(nbins-1):
        fit.d0[i] = fit.bounds[0] + i * fit.dbin
        fit.dy[i] = (fit.values[i + 1] - fit.values[i]) * fit.idbin
    fit.field_id = field_id
    fit.weight_field_id = weight_field_id
    fit.weight_table_id = weight_table_id

@cython.boundscheck(False)
@cython.wraparound(False)
@cython.cdivision(True)
cdef inline np.float64_t FIT_get_value(const FieldInterpolationTable *fit,
                                       np.float64_t dvs[6]) nogil:
    cdef np.float64_t dd, dout
    cdef int bin_id
    if dvs[fit.field_id] >= fit.bounds[1] or dvs[fit.field_id] <= fit.bounds[0]: return 0.0
    if not isnormal(dvs[fit.field_id]): return 0.0
    bin_id = <int> ((dvs[fit.field_id] - fit.bounds[0]) * fit.idbin)
    bin_id = iclip(bin_id, 0, fit.nbins-2)

    dd = dvs[fit.field_id] - fit.d0[bin_id] # x - x0
    dout = fit.values[bin_id] + dd * fit.dy[bin_id]
    cdef int wfi = fit.weight_field_id
    if wfi != -1:
        dout *= dvs[wfi]
    return dout 

@cython.boundscheck(False)
@cython.wraparound(False)
@cython.cdivision(True)
cdef inline void FIT_eval_transfer(
        const np.float64_t dt, np.float64_t *dvs,
        np.float64_t *rgba, const int n_fits,
        const FieldInterpolationTable fits[6],
        const int field_table_ids[6], const int grey_opacity) nogil:
    cdef int i, fid
    cdef np.float64_t ta
    cdef np.float64_t istorage[6]
    cdef np.float64_t trgba[6]
    for i in range(n_fits):
        istorage[i] = FIT_get_value(&fits[i], dvs)
    for i in range(n_fits):
        fid = fits[i].weight_table_id
        if fid != -1:
            istorage[i] *= istorage[fid]
    for i in range(6):
        trgba[i] = istorage[field_table_ids[i]]

    if grey_opacity == 1:
        ta = fmax(1.0 - dt*trgba[3], 0.0)
        for i in range(4):
            rgba[i] = dt*trgba[i] + ta*rgba[i]
    else:
        for i in range(3):
            ta = fmax(1.0-dt*trgba[i], 0.0)
            rgba[i] = dt*trgba[i] + ta*rgba[i]

@cython.boundscheck(False)
@cython.wraparound(False)
@cython.cdivision(True)
cdef inline void FIT_eval_transfer_with_light(np.float64_t dt, np.float64_t *dvs,
        np.float64_t *grad, np.float64_t *l_dir, np.float64_t *l_rgba,
        np.float64_t *rgba, int n_fits,
        FieldInterpolationTable fits[6],
        int field_table_ids[6], int grey_opacity) nogil:
    cdef int i, fid
    cdef np.float64_t ta, dot_prod
    cdef np.float64_t istorage[6]
    cdef np.float64_t trgba[6]
    dot_prod = 0.0
    for i in range(3):
        dot_prod += l_dir[i]*grad[i]
    #dot_prod = fmax(0.0, dot_prod)
    for i in range(6): istorage[i] = 0.0
    for i in range(n_fits):
        istorage[i] = FIT_get_value(&fits[i], dvs)
    for i in range(n_fits):
        fid = fits[i].weight_table_id
        if fid != -1: istorage[i] *= istorage[fid]
    for i in range(6):
        trgba[i] = istorage[field_table_ids[i]]
    if grey_opacity == 1:
        ta = fmax(1.0-dt*(trgba[0] + trgba[1] + trgba[2]), 0.0)
        for i in range(3):
            rgba[i] = (1.-ta)*trgba[i]*(1. + dot_prod*l_rgba[i]) + ta * rgba[i]
    else:
        for i in range(3):
            ta = fmax(1.0-dt*trgba[i], 0.0)
            rgba[i] = (1.-ta)*trgba[i]*(1. + dot_prod*l_rgba[i]) + ta * rgba[i]
<|MERGE_RESOLUTION|>--- conflicted
+++ resolved
@@ -11,18 +11,11 @@
 
 cimport cython
 cimport numpy as np
-<<<<<<< HEAD
-from yt.utilities.lib.fp_utils cimport imax, fmax, imin, fmin, iclip, fclip, fabs
-from libc.stdlib cimport malloc
-cdef extern from "<cmath>" namespace "std":
-    bint isnormal(double x) nogil
-=======
+
 from libc.math cimport isnormal
 from libc.stdlib cimport malloc
 
 from yt.utilities.lib.fp_utils cimport fabs, fclip, fmax, fmin, iclip, imax, imin
-
->>>>>>> 9112a673
 
 cdef struct FieldInterpolationTable:
     # Note that we make an assumption about retaining a reference to values
