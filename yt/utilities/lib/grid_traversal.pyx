--- conflicted
+++ resolved
@@ -31,886 +31,10 @@
 from cython.parallel import prange, parallel, threadid
 from cpython.exc cimport PyErr_CheckSignals
 
-<<<<<<< HEAD
-DEF Nch = 4
-
-cdef class PartitionedGrid:
-
-    @cython.boundscheck(False)
-    @cython.wraparound(False)
-    @cython.cdivision(True)
-    def __cinit__(self,
-                  int parent_grid_id, data,
-                  np.uint8_t[:,:,:] mask,
-                  np.ndarray[np.float64_t, ndim=1] left_edge,
-                  np.ndarray[np.float64_t, ndim=1] right_edge,
-                  np.ndarray[np.int64_t, ndim=1] dims,
-		  star_kdtree_container star_tree = None):
-        # The data is likely brought in via a slice, so we copy it
-        cdef np.ndarray[np.float64_t, ndim=3] tdata
-        self.container = NULL
-        self.parent_grid_id = parent_grid_id
-        self.LeftEdge = left_edge
-        self.RightEdge = right_edge
-        self.container = <VolumeContainer *> \
-            malloc(sizeof(VolumeContainer))
-        memset(self.container, 0, sizeof(VolumeContainer))
-        cdef VolumeContainer *c = self.container # convenience
-        cdef int n_fields = len(data)
-        c.n_fields = n_fields
-        for i in range(3):
-            c.left_edge[i] = left_edge[i]
-            c.right_edge[i] = right_edge[i]
-            c.dims[i] = dims[i]
-            c.dds[i] = (c.right_edge[i] - c.left_edge[i])/dims[i]
-            c.idds[i] = 1.0/c.dds[i]
-        self.my_data = data
-        self.source_mask = mask
-        c.data = OnceIndirect(data, want_writable=False, allow_indirect=True)
-        c.mask = mask
-        if star_tree is None:
-            self.star_list = NULL
-        else:
-            self.set_star_tree(star_tree)
-
-    def set_star_tree(self, star_kdtree_container star_tree):
-        self.star_list = star_tree.tree
-        self.star_sigma_num = 2.0*star_tree.sigma**2.0
-        self.star_er = 2.326 * star_tree.sigma
-        self.star_coeff = star_tree.coeff
-
-    def __dealloc__(self):
-        # The data fields are not owned by the container, they are owned by us!
-        # So we don't need to deallocate them.
-        if self.container == NULL: return
-        free(self.container)
-
-    @cython.boundscheck(False)
-    @cython.wraparound(False)
-    @cython.cdivision(True)
-    def integrate_streamline(self, pos, np.float64_t h, mag):
-        cdef np.float64_t cmag[1]
-        cdef np.float64_t k1[3]
-        cdef np.float64_t k2[3]
-        cdef np.float64_t k3[3]
-        cdef np.float64_t k4[3]
-        cdef np.float64_t newpos[3]
-        cdef np.float64_t oldpos[3]
-        for i in range(3):
-            newpos[i] = oldpos[i] = pos[i]
-        self.get_vector_field(newpos, k1, cmag)
-        for i in range(3):
-            newpos[i] = oldpos[i] + 0.5*k1[i]*h
-
-        if not (self.LeftEdge[0] < newpos[0] and newpos[0] < self.RightEdge[0] and \
-                self.LeftEdge[1] < newpos[1] and newpos[1] < self.RightEdge[1] and \
-                self.LeftEdge[2] < newpos[2] and newpos[2] < self.RightEdge[2]):
-            if mag is not None:
-                mag[0] = cmag[0]
-            for i in range(3):
-                pos[i] = newpos[i]
-            return
-
-        self.get_vector_field(newpos, k2, cmag)
-        for i in range(3):
-            newpos[i] = oldpos[i] + 0.5*k2[i]*h
-
-        if not (self.LeftEdge[0] <= newpos[0] and newpos[0] <= self.RightEdge[0] and \
-                self.LeftEdge[1] <= newpos[1] and newpos[1] <= self.RightEdge[1] and \
-                self.LeftEdge[2] <= newpos[2] and newpos[2] <= self.RightEdge[2]):
-            if mag is not None:
-                mag[0] = cmag[0]
-            for i in range(3):
-                pos[i] = newpos[i]
-            return
-
-        self.get_vector_field(newpos, k3, cmag)
-        for i in range(3):
-            newpos[i] = oldpos[i] + k3[i]*h
-
-        if not (self.LeftEdge[0] <= newpos[0] and newpos[0] <= self.RightEdge[0] and \
-                self.LeftEdge[1] <= newpos[1] and newpos[1] <= self.RightEdge[1] and \
-                self.LeftEdge[2] <= newpos[2] and newpos[2] <= self.RightEdge[2]):
-            if mag is not None:
-                mag[0] = cmag[0]
-            for i in range(3):
-                pos[i] = newpos[i]
-            return
-
-        self.get_vector_field(newpos, k4, cmag)
-
-        for i in range(3):
-            pos[i] = oldpos[i] + h*(k1[i]/6.0 + k2[i]/3.0 + k3[i]/3.0 + k4[i]/6.0)
-
-        if mag is not None:
-            for i in range(3):
-                newpos[i] = pos[i]
-            self.get_vector_field(newpos, k4, cmag)
-            mag[0] = cmag[0]
-
-    @cython.boundscheck(False)
-    @cython.wraparound(False)
-    @cython.cdivision(True)
-    cdef void get_vector_field(self, np.float64_t pos[3],
-                               np.float64_t *vel, np.float64_t *vel_mag):
-        cdef np.float64_t dp[3]
-        cdef int ci[3]
-        cdef VolumeContainer *c = self.container # convenience
-
-        for i in range(3):
-            ci[i] = (int)((pos[i]-self.LeftEdge[i])/c.dds[i])
-            dp[i] = (pos[i] - ci[i]*c.dds[i] - self.LeftEdge[i])/c.dds[i]
-
-        vel_mag[0] = 0.0
-        for i in range(3):
-            vel[i] = fix_i.offset_interpolate(dp, c.data[i],
-                            ci[0], ci[1], ci[2])
-            vel_mag[0] += vel[i]*vel[i]
-        vel_mag[0] = np.sqrt(vel_mag[0])
-        if vel_mag[0] != 0.0:
-            for i in range(3):
-                vel[i] /= vel_mag[0]
-
-@cython.boundscheck(False)
-@cython.wraparound(False)
-cdef void calculate_extent_plane_parallel(ImageContainer *image,
-            VolumeContainer *vc, np.int64_t rv[4]) nogil:
-    # We do this for all eight corners
-    cdef np.float64_t temp
-    cdef np.float64_t *edges[2]
-    cdef np.float64_t cx, cy
-    cdef np.float64_t extrema[4]
-    cdef int i, j, k
-    edges[0] = vc.left_edge
-    edges[1] = vc.right_edge
-    extrema[0] = extrema[2] = 1e300; extrema[1] = extrema[3] = -1e300
-    for i in range(2):
-        for j in range(2):
-            for k in range(2):
-                # This should rotate it into the vector plane
-                temp  = edges[i][0] * image.x_vec[0]
-                temp += edges[j][1] * image.x_vec[1]
-                temp += edges[k][2] * image.x_vec[2]
-                if temp < extrema[0]: extrema[0] = temp
-                if temp > extrema[1]: extrema[1] = temp
-                temp  = edges[i][0] * image.y_vec[0]
-                temp += edges[j][1] * image.y_vec[1]
-                temp += edges[k][2] * image.y_vec[2]
-                if temp < extrema[2]: extrema[2] = temp
-                if temp > extrema[3]: extrema[3] = temp
-    cx = cy = 0.0
-    for i in range(3):
-        cx += image.center[i] * image.x_vec[i]
-        cy += image.center[i] * image.y_vec[i]
-    rv[0] = lrint((extrema[0] - cx - image.bounds[0])/image.pdx)
-    rv[1] = rv[0] + lrint((extrema[1] - extrema[0])/image.pdx)
-    rv[2] = lrint((extrema[2] - cy - image.bounds[2])/image.pdy)
-    rv[3] = rv[2] + lrint((extrema[3] - extrema[2])/image.pdy)
-
-@cython.boundscheck(False)
-@cython.wraparound(False)
-cdef void calculate_extent_perspective(ImageContainer *image,
-            VolumeContainer *vc, np.int64_t rv[4]) nogil:
-
-    cdef np.float64_t cam_pos[3]
-    cdef np.float64_t cam_width[3]
-    cdef np.float64_t north_vector[3]
-    cdef np.float64_t east_vector[3]
-    cdef np.float64_t normal_vector[3]
-    cdef np.float64_t vertex[3]
-    cdef np.float64_t pos1[3]
-    cdef np.float64_t sight_vector[3]
-    cdef np.float64_t sight_center[3]
-    cdef np.float64_t corners[3][8]
-    cdef float sight_vector_norm, sight_angle_cos, sight_length, dx, dy
-    cdef int i, iv, px, py
-    cdef int min_px, min_py, max_px, max_py
-
-    min_px = SHRT_MAX
-    min_py = SHRT_MAX
-    max_px = -SHRT_MAX
-    max_py = -SHRT_MAX
-
-    # calculate vertices for 8 corners of vc
-    corners[0][0] = vc.left_edge[0]
-    corners[0][1] = vc.right_edge[0]
-    corners[0][2] = vc.right_edge[0]
-    corners[0][3] = vc.left_edge[0]
-    corners[0][4] = vc.left_edge[0]
-    corners[0][5] = vc.right_edge[0]
-    corners[0][6] = vc.right_edge[0]
-    corners[0][7] = vc.left_edge[0]
-
-    corners[1][0] = vc.left_edge[1]
-    corners[1][1] = vc.left_edge[1]
-    corners[1][2] = vc.right_edge[1]
-    corners[1][3] = vc.right_edge[1]
-    corners[1][4] = vc.left_edge[1]
-    corners[1][5] = vc.left_edge[1]
-    corners[1][6] = vc.right_edge[1]
-    corners[1][7] = vc.right_edge[1]
-
-    corners[2][0] = vc.left_edge[2]
-    corners[2][1] = vc.left_edge[2]
-    corners[2][2] = vc.left_edge[2]
-    corners[2][3] = vc.left_edge[2]
-    corners[2][4] = vc.right_edge[2]
-    corners[2][5] = vc.right_edge[2]
-    corners[2][6] = vc.right_edge[2]
-    corners[2][7] = vc.right_edge[2]
-
-    # This code was ported from
-    #   yt.visualization.volume_rendering.lens.PerspectiveLens.project_to_plane()
-    for i in range(3):
-        cam_pos[i] = image.camera_data[0, i]
-        cam_width[i] = image.camera_data[1, i]
-        east_vector[i] = image.camera_data[2, i]
-        north_vector[i] = image.camera_data[3, i]
-        normal_vector[i] = image.camera_data[4, i]
-
-    for iv in range(8):
-        vertex[0] = corners[0][iv]
-        vertex[1] = corners[1][iv]
-        vertex[2] = corners[2][iv]
-
-        cam_width[1] = cam_width[0] * image.nv[1] / image.nv[0]
-
-        subtract(vertex, cam_pos, sight_vector)
-        fma(cam_width[2], normal_vector, cam_pos, sight_center)
-
-        sight_vector_norm = L2_norm(sight_vector)
-       
-        if sight_vector_norm != 0:
-            for i in range(3):
-                sight_vector[i] /= sight_vector_norm
-
-        sight_angle_cos = dot(sight_vector, normal_vector)
-        sight_angle_cos = fclip(sight_angle_cos, -1.0, 1.0)
-
-        if acos(sight_angle_cos) < 0.5 * M_PI and sight_angle_cos != 0.0:
-            sight_length = cam_width[2] / sight_angle_cos
-        else:
-            sight_length = sqrt(cam_width[0]**2 + cam_width[1]**2)
-            sight_length = sight_length / sqrt(1.0 - sight_angle_cos**2)
-
-        fma(sight_length, sight_vector, cam_pos, pos1)
-        subtract(pos1, sight_center, pos1)
-        dx = dot(pos1, east_vector)
-        dy = dot(pos1, north_vector)
-
-        px = int(image.nv[0] * 0.5 + image.nv[0] / cam_width[0] * dx)
-        py = int(image.nv[1] * 0.5 + image.nv[1] / cam_width[1] * dy)
-        min_px = min(min_px, px)
-        max_px = max(max_px, px)
-        min_py = min(min_py, py)
-        max_py = max(max_py, py)
-
-    rv[0] = max(min_px, 0)
-    rv[1] = min(max_px, image.nv[0])
-    rv[2] = max(min_py, 0)
-    rv[3] = min(max_py, image.nv[1])
-
-
-# We do this for a bunch of lenses.  Fallback is to grab them from the vector
-# info supplied.
-
-@cython.boundscheck(False)
-@cython.wraparound(False)
-cdef void calculate_extent_null(ImageContainer *image,
-            VolumeContainer *vc, np.int64_t rv[4]) nogil:
-    rv[0] = 0
-    rv[1] = image.nv[0]
-    rv[2] = 0
-    rv[3] = image.nv[1]
-
-@cython.boundscheck(False)
-@cython.wraparound(False)
-cdef void generate_vector_info_plane_parallel(ImageContainer *im,
-            np.int64_t vi, np.int64_t vj,
-            np.float64_t width[2],
-            # Now outbound
-            np.float64_t v_dir[3], np.float64_t v_pos[3]) nogil:
-    cdef int i
-    cdef np.float64_t px, py
-    px = width[0] * (<np.float64_t>vi)/(<np.float64_t>im.nv[0]-1) - width[0]/2.0
-    py = width[1] * (<np.float64_t>vj)/(<np.float64_t>im.nv[1]-1) - width[1]/2.0
-    # atleast_3d will add to beginning and end
-    v_pos[0] = im.vp_pos[0,0,0]*px + im.vp_pos[0,3,0]*py + im.vp_pos[0,9,0]
-    v_pos[1] = im.vp_pos[0,1,0]*px + im.vp_pos[0,4,0]*py + im.vp_pos[0,10,0]
-    v_pos[2] = im.vp_pos[0,2,0]*px + im.vp_pos[0,5,0]*py + im.vp_pos[0,11,0]
-    for i in range(3): v_dir[i] = im.vp_dir[0,i,0]
-
-@cython.boundscheck(False)
-@cython.wraparound(False)
-cdef void generate_vector_info_null(ImageContainer *im,
-            np.int64_t vi, np.int64_t vj,
-            np.float64_t width[2],
-            # Now outbound
-            np.float64_t v_dir[3], np.float64_t v_pos[3]) nogil:
-    cdef int i
-    for i in range(3):
-        # Here's a funny thing: we use vi here because our *image* will be
-        # flattened.  That means that im.nv will be a better one-d offset,
-        # since vp_pos has funny strides.
-        v_pos[i] = im.vp_pos[vi, vj, i]
-        v_dir[i] = im.vp_dir[vi, vj, i]
-
-cdef struct ImageAccumulator:
-    np.float64_t rgba[Nch]
-    void *supp_data
-
-cdef class ImageSampler:
-    def __init__(self,
-                  np.float64_t[:,:,:] vp_pos,
-                  np.float64_t[:,:,:] vp_dir,
-                  np.ndarray[np.float64_t, ndim=1] center,
-                  bounds,
-                  np.ndarray[np.float64_t, ndim=3] image,
-                  np.ndarray[np.float64_t, ndim=1] x_vec,
-                  np.ndarray[np.float64_t, ndim=1] y_vec,
-                  np.ndarray[np.float64_t, ndim=1] width,
-                  *args, **kwargs):
-        self.image = <ImageContainer *> calloc(sizeof(ImageContainer), 1)
-        cdef np.float64_t[:,:] zbuffer
-        cdef np.int64_t[:,:] image_used
-        cdef np.int64_t[:,:] mesh_lines
-        cdef np.float64_t[:,:] camera_data
-        cdef int i
-
-        camera_data = kwargs.pop("camera_data", None)
-        if camera_data is not None:
-            self.image.camera_data = camera_data
-
-        zbuffer = kwargs.pop("zbuffer", None)
-        if zbuffer is None:
-            zbuffer = np.ones((image.shape[0], image.shape[1]), "float64")
-
-        image_used = np.zeros((image.shape[0], image.shape[1]), "int64")
-        mesh_lines = np.zeros((image.shape[0], image.shape[1]), "int64")
-
-        self.lens_type = kwargs.pop("lens_type", None)
-        if self.lens_type == "plane-parallel":
-            self.extent_function = calculate_extent_plane_parallel
-            self.vector_function = generate_vector_info_plane_parallel
-        else:
-            if not (vp_pos.shape[0] == vp_dir.shape[0] == image.shape[0]) or \
-               not (vp_pos.shape[1] == vp_dir.shape[1] == image.shape[1]):
-                msg = "Bad lens shape / direction for %s\n" % (self.lens_type)
-                msg += "Shapes: (%s - %s - %s) and (%s - %s - %s)" % (
-                    vp_pos.shape[0], vp_dir.shape[0], image.shape[0],
-                    vp_pos.shape[1], vp_dir.shape[1], image.shape[1])
-                raise RuntimeError(msg)
-
-            if camera_data is not None and self.lens_type == 'perspective':
-                self.extent_function = calculate_extent_perspective
-            else:
-                self.extent_function = calculate_extent_null
-            self.vector_function = generate_vector_info_null
-
-        self.sampler = NULL
-        # These assignments are so we can track the objects and prevent their
-        # de-allocation from reference counts.  Note that we do this to the
-        # "atleast_3d" versions.  Also, note that we re-assign the input
-        # arguments.
-        self.image.vp_pos = vp_pos
-        self.image.vp_dir = vp_dir
-        self.image.image = self.aimage = image
-        self.acenter = center
-        self.image.center = <np.float64_t *> center.data
-        self.ax_vec = x_vec
-        self.image.x_vec = <np.float64_t *> x_vec.data
-        self.ay_vec = y_vec
-        self.image.y_vec = <np.float64_t *> y_vec.data
-        self.image.zbuffer = self.azbuffer = zbuffer
-        self.image.image_used = self.aimage_used = image_used
-        self.image.mesh_lines = self.amesh_lines = mesh_lines
-        self.image.nv[0] = image.shape[0]
-        self.image.nv[1] = image.shape[1]
-        for i in range(4): self.image.bounds[i] = bounds[i]
-        self.image.pdx = (bounds[1] - bounds[0])/self.image.nv[0]
-        self.image.pdy = (bounds[3] - bounds[2])/self.image.nv[1]
-        for i in range(3):
-            self.width[i] = width[i]
-
-    @cython.boundscheck(False)
-    @cython.wraparound(False)
-    @cython.cdivision(True)
-    def __call__(self, PartitionedGrid pg, int num_threads = 0):
-        # This routine will iterate over all of the vectors and cast each in
-        # turn.  Might benefit from a more sophisticated intersection check,
-        # like http://courses.csusm.edu/cs697exz/ray_box.htm
-        cdef int vi, vj, hit, i, j
-        cdef np.int64_t iter[4]
-        cdef VolumeContainer *vc = pg.container
-        cdef ImageContainer *im = self.image
-        self.setup(pg)
-        if self.sampler == NULL: raise RuntimeError
-        cdef np.float64_t *v_pos
-        cdef np.float64_t *v_dir
-        cdef np.float64_t max_t
-        hit = 0
-        cdef np.int64_t nx, ny, size
-        self.extent_function(self.image, vc, iter)
-        iter[0] = i64clip(iter[0]-1, 0, im.nv[0])
-        iter[1] = i64clip(iter[1]+1, 0, im.nv[0])
-        iter[2] = i64clip(iter[2]-1, 0, im.nv[1])
-        iter[3] = i64clip(iter[3]+1, 0, im.nv[1])
-        nx = (iter[1] - iter[0])
-        ny = (iter[3] - iter[2])
-        size = nx * ny
-        cdef ImageAccumulator *idata
-        cdef np.float64_t width[3]
-        cdef int chunksize = 100
-        for i in range(3):
-            width[i] = self.width[i]
-        with nogil, parallel(num_threads = num_threads):
-            idata = <ImageAccumulator *> malloc(sizeof(ImageAccumulator))
-            idata.supp_data = self.supp_data
-            v_pos = <np.float64_t *> malloc(3 * sizeof(np.float64_t))
-            v_dir = <np.float64_t *> malloc(3 * sizeof(np.float64_t))
-            for j in prange(size, schedule="static", chunksize=chunksize):
-                vj = j % ny
-                vi = (j - vj) / ny + iter[0]
-                vj = vj + iter[2]
-                # Dynamically calculate the position
-                self.vector_function(im, vi, vj, width, v_dir, v_pos)
-                for i in range(Nch):
-                    idata.rgba[i] = im.image[vi, vj, i]
-                max_t = fclip(im.zbuffer[vi, vj], 0.0, 1.0)
-                walk_volume(vc, v_pos, v_dir, self.sampler,
-                            (<void *> idata), NULL, max_t)
-                if (j % (10*chunksize)) == 0:
-                    with gil:
-                        PyErr_CheckSignals()
-                for i in range(Nch):
-                    im.image[vi, vj, i] = idata.rgba[i]
-            free(idata)
-            free(v_pos)
-            free(v_dir)
-        return hit
-
-    cdef void setup(self, PartitionedGrid pg):
-        return
-
-    def __dealloc__(self):
-        self.image.image = None
-        self.image.vp_pos = None
-        self.image.vp_dir = None
-        self.image.zbuffer = None
-        self.image.camera_data = None
-        self.image.image_used = None
-        free(self.image)
-
-
-cdef void projection_sampler(
-                 VolumeContainer *vc,
-                 np.float64_t v_pos[3],
-                 np.float64_t v_dir[3],
-                 np.float64_t enter_t,
-                 np.float64_t exit_t,
-                 int index[3],
-                 void *data) nogil:
-    cdef ImageAccumulator *im = <ImageAccumulator *> data
-    cdef int i
-    cdef np.float64_t dl = (exit_t - enter_t)
-    for i in range(imin(4, vc.n_fields)):
-        im.rgba[i] += vc.data[i, index[0], index[1], index[2]] * dl
-
-cdef struct VolumeRenderAccumulator:
-    int n_fits
-    int n_samples
-    FieldInterpolationTable *fits
-    int field_table_ids[6]
-    np.float64_t star_coeff
-    np.float64_t star_er
-    np.float64_t star_sigma_num
-    kdtree_utils.kdtree *star_list
-    np.float64_t *light_dir
-    np.float64_t *light_rgba
-    int grey_opacity
-
-
-cdef class ProjectionSampler(ImageSampler):
-    cdef void setup(self, PartitionedGrid pg):
-        self.sampler = projection_sampler
-
-@cython.boundscheck(False)
-@cython.wraparound(False)
-@cython.cdivision(True)
-cdef void interpolated_projection_sampler(
-                 VolumeContainer *vc,
-                 np.float64_t v_pos[3],
-                 np.float64_t v_dir[3],
-                 np.float64_t enter_t,
-                 np.float64_t exit_t,
-                 int index[3],
-                 void *data) nogil:
-    cdef ImageAccumulator *im = <ImageAccumulator *> data
-    cdef VolumeRenderAccumulator *vri = <VolumeRenderAccumulator *> \
-            im.supp_data
-    # we assume this has vertex-centered data.
-    cdef np.float64_t dp[3]
-    cdef np.float64_t ds[3]
-    cdef np.float64_t dt = (exit_t - enter_t) / vri.n_samples
-    cdef np.float64_t dvs[6]
-    for i in range(3):
-        dp[i] = (enter_t + 0.5 * dt) * v_dir[i] + v_pos[i]
-        dp[i] -= index[i] * vc.dds[i] + vc.left_edge[i]
-        dp[i] *= vc.idds[i]
-        ds[i] = v_dir[i] * vc.idds[i] * dt
-    for i in range(vri.n_samples):
-        for j in range(vc.n_fields):
-            dvs[j] = fix_i.offset_interpolate(dp,
-                    vc.data[j], index[0], index[1], index[2])
-        for j in range(imin(3, vc.n_fields)):
-            im.rgba[j] += dvs[j] * dt
-        for j in range(3):
-            dp[j] += ds[j]
-
-cdef class InterpolatedProjectionSampler(ImageSampler):
-    cdef VolumeRenderAccumulator *vra
-    cdef public object tf_obj
-    cdef public object my_field_tables
-    def __cinit__(self,
-                  np.ndarray vp_pos,
-                  np.ndarray vp_dir,
-                  np.ndarray[np.float64_t, ndim=1] center,
-                  bounds,
-                  np.ndarray[np.float64_t, ndim=3] image,
-                  np.ndarray[np.float64_t, ndim=1] x_vec,
-                  np.ndarray[np.float64_t, ndim=1] y_vec,
-                  np.ndarray[np.float64_t, ndim=1] width,
-                  n_samples = 10, **kwargs):
-        ImageSampler.__init__(self, vp_pos, vp_dir, center, bounds, image,
-                               x_vec, y_vec, width, **kwargs)
-        # Now we handle tf_obj
-        self.vra = <VolumeRenderAccumulator *> \
-            malloc(sizeof(VolumeRenderAccumulator))
-        self.vra.n_samples = n_samples
-        self.supp_data = <void *> self.vra
-
-    cdef void setup(self, PartitionedGrid pg):
-        self.sampler = interpolated_projection_sampler
-
-@cython.boundscheck(False)
-@cython.wraparound(False)
-@cython.cdivision(True)
-cdef void volume_render_sampler(
-                 VolumeContainer *vc,
-                 np.float64_t v_pos[3],
-                 np.float64_t v_dir[3],
-                 np.float64_t enter_t,
-                 np.float64_t exit_t,
-                 int index[3],
-                 void *data) nogil:
-    cdef ImageAccumulator *im = <ImageAccumulator *> data
-    cdef VolumeRenderAccumulator *vri = <VolumeRenderAccumulator *> \
-            im.supp_data
-    # we assume this has vertex-centered data.
-    if vc.mask[index[0], index[1], index[2]] != 1:
-        return
-    cdef np.float64_t dp[3]
-    cdef np.float64_t ds[3]
-    cdef np.float64_t dt = (exit_t - enter_t) / vri.n_samples
-    cdef np.float64_t dvs[6]
-    for i in range(3):
-        dp[i] = (enter_t + 0.5 * dt) * v_dir[i] + v_pos[i]
-        dp[i] -= index[i] * vc.dds[i] + vc.left_edge[i]
-        dp[i] *= vc.idds[i]
-        ds[i] = v_dir[i] * vc.idds[i] * dt
-    for i in range(vri.n_samples):
-        for j in range(vc.n_fields):
-            dvs[j] = fix_i.offset_interpolate(dp, vc.data[j],
-                    index[0], index[1], index[2])
-        FIT_eval_transfer(dt, dvs, im.rgba, vri.n_fits,
-                vri.fits, vri.field_table_ids, vri.grey_opacity)
-        for j in range(3):
-            dp[j] += ds[j]
-
-
-@cython.boundscheck(False)
-@cython.wraparound(False)
-@cython.cdivision(True)
-cdef void volume_render_gradient_sampler(
-                 VolumeContainer *vc,
-                 np.float64_t v_pos[3],
-                 np.float64_t v_dir[3],
-                 np.float64_t enter_t,
-                 np.float64_t exit_t,
-                 int index[3],
-                 void *data) nogil:
-    cdef ImageAccumulator *im = <ImageAccumulator *> data
-    cdef VolumeRenderAccumulator *vri = <VolumeRenderAccumulator *> \
-            im.supp_data
-    # we assume this has vertex-centered data.
-    cdef np.float64_t dp[3]
-    cdef np.float64_t ds[3]
-    cdef np.float64_t dt = (exit_t - enter_t) / vri.n_samples
-    cdef np.float64_t dvs[6]
-    cdef np.float64_t *grad
-    grad = <np.float64_t *> malloc(3 * sizeof(np.float64_t))
-    for i in range(3):
-        dp[i] = (enter_t + 0.5 * dt) * v_dir[i] + v_pos[i]
-        dp[i] -= index[i] * vc.dds[i] + vc.left_edge[i]
-        dp[i] *= vc.idds[i]
-        ds[i] = v_dir[i] * vc.idds[i] * dt
-    for i in range(vri.n_samples):
-        for j in range(vc.n_fields):
-            dvs[j] = fix_i.offset_interpolate(dp,
-                    vc.data[j], index[0], index[1], index[2])
-        fix_i.eval_gradient(dp, vc.data[0], grad, index[0],
-                    index[1], index[2])
-        FIT_eval_transfer_with_light(dt, dvs, grad,
-                vri.light_dir, vri.light_rgba,
-                im.rgba, vri.n_fits,
-                vri.fits, vri.field_table_ids, vri.grey_opacity)
-        for j in range(3):
-            dp[j] += ds[j]
-    free(grad)
-
-cdef class star_kdtree_container:
-    cdef kdtree_utils.kdtree *tree
-    cdef public np.float64_t sigma
-    cdef public np.float64_t coeff
-
-    def __init__(self):
-        self.tree = kdtree_utils.kd_create(3)
-
-    def add_points(self,
-                   np.ndarray[np.float64_t, ndim=1] pos_x,
-                   np.ndarray[np.float64_t, ndim=1] pos_y,
-                   np.ndarray[np.float64_t, ndim=1] pos_z,
-                   np.ndarray[np.float64_t, ndim=2] star_colors):
-        cdef int i
-        cdef np.float64_t *pointer = <np.float64_t *> star_colors.data
-        for i in range(pos_x.shape[0]):
-            kdtree_utils.kd_insert3(self.tree,
-                pos_x[i], pos_y[i], pos_z[i], <void *> (pointer + i*3))
-
-    def __dealloc__(self):
-        kdtree_utils.kd_free(self.tree)
-
-@cython.boundscheck(False)
-@cython.wraparound(False)
-@cython.cdivision(True)
-cdef void volume_render_stars_sampler(
-                 VolumeContainer *vc,
-                 np.float64_t v_pos[3],
-                 np.float64_t v_dir[3],
-                 np.float64_t enter_t,
-                 np.float64_t exit_t,
-                 int index[3],
-                 void *data) nogil:
-    cdef ImageAccumulator *im = <ImageAccumulator *> data
-    cdef VolumeRenderAccumulator *vri = <VolumeRenderAccumulator *> \
-            im.supp_data
-    cdef kdtree_utils.kdres *ballq = NULL
-    # we assume this has vertex-centered data.
-    cdef np.float64_t slopes[6]
-    cdef np.float64_t dp[3]
-    cdef np.float64_t ds[3]
-    cdef np.float64_t dt = (exit_t - enter_t) / vri.n_samples
-    cdef np.float64_t dvs[6]
-    cdef np.float64_t cell_left[3]
-    cdef np.float64_t local_dds[3]
-    cdef np.float64_t pos[3]
-    cdef int nstars, i, j
-    cdef np.float64_t *colors = NULL
-    cdef np.float64_t gexp, gaussian, px, py, pz
-    px = py = pz = -1
-    for i in range(3):
-        dp[i] = (enter_t + 0.5 * dt) * v_dir[i] + v_pos[i]
-        dp[i] -= index[i] * vc.dds[i] + vc.left_edge[i]
-        dp[i] *= vc.idds[i]
-        ds[i] = v_dir[i] * vc.idds[i] * dt
-    for i in range(vc.n_fields):
-        slopes[i] = fix_i.offset_interpolate(dp,
-                        vc.data[i], index[0], index[1], index[2])
-    cdef np.float64_t temp
-    # Now we get the ball-tree result for the stars near our cell center.
-    for i in range(3):
-        cell_left[i] = index[i] * vc.dds[i] + vc.left_edge[i]
-        pos[i] = (enter_t + 0.5 * dt) * v_dir[i] + v_pos[i]
-        local_dds[i] = v_dir[i] * dt
-    ballq = kdtree_utils.kd_nearest_range3(
-        vri.star_list, cell_left[0] + vc.dds[0]*0.5,
-                        cell_left[1] + vc.dds[1]*0.5,
-                        cell_left[2] + vc.dds[2]*0.5,
-                        vri.star_er + 0.9*vc.dds[0])
-                                    # ~0.866 + a bit
-
-    nstars = kdtree_utils.kd_res_size(ballq)
-    for i in range(vc.n_fields):
-        temp = slopes[i]
-        slopes[i] -= fix_i.offset_interpolate(dp, vc.data[i],
-                         index[0], index[1], index[2])
-        slopes[i] *= -1.0/vri.n_samples
-        dvs[i] = temp
-    for _ in range(vri.n_samples):
-        # Now we add the contribution from stars
-        kdtree_utils.kd_res_rewind(ballq)
-        for i in range(nstars):
-            kdtree_utils.kd_res_item3(ballq, &px, &py, &pz)
-            colors = <np.float64_t *> kdtree_utils.kd_res_item_data(ballq)
-            kdtree_utils.kd_res_next(ballq)
-            gexp = (px - pos[0])*(px - pos[0]) \
-                 + (py - pos[1])*(py - pos[1]) \
-                 + (pz - pos[2])*(pz - pos[2])
-            gaussian = vri.star_coeff * exp(-gexp/vri.star_sigma_num)
-            for j in range(3): im.rgba[j] += gaussian*dt*colors[j]
-        for i in range(3):
-            pos[i] += local_dds[i]
-        FIT_eval_transfer(dt, dvs, im.rgba, vri.n_fits, vri.fits,
-                          vri.field_table_ids, vri.grey_opacity)
-        for i in range(vc.n_fields):
-            dvs[i] += slopes[i]
-    kdtree_utils.kd_res_free(ballq)
-
-cdef class VolumeRenderSampler(ImageSampler):
-    cdef VolumeRenderAccumulator *vra
-    cdef public object tf_obj
-    cdef public object my_field_tables
-    cdef kdtree_utils.kdtree **trees
-    cdef object tree_containers
-    def __cinit__(self,
-                  np.ndarray vp_pos,
-                  np.ndarray vp_dir,
-                  np.ndarray[np.float64_t, ndim=1] center,
-                  bounds,
-                  np.ndarray[np.float64_t, ndim=3] image,
-                  np.ndarray[np.float64_t, ndim=1] x_vec,
-                  np.ndarray[np.float64_t, ndim=1] y_vec,
-                  np.ndarray[np.float64_t, ndim=1] width,
-                  tf_obj, n_samples = 10,
-                  star_list = None, **kwargs):
-        ImageSampler.__init__(self, vp_pos, vp_dir, center, bounds, image,
-                               x_vec, y_vec, width, **kwargs)
-        cdef int i
-        cdef np.ndarray[np.float64_t, ndim=1] temp
-        # Now we handle tf_obj
-        self.vra = <VolumeRenderAccumulator *> \
-            malloc(sizeof(VolumeRenderAccumulator))
-        self.vra.fits = <FieldInterpolationTable *> \
-            malloc(sizeof(FieldInterpolationTable) * 6)
-        self.vra.n_fits = tf_obj.n_field_tables
-        assert(self.vra.n_fits <= 6)
-        self.vra.grey_opacity = getattr(tf_obj, "grey_opacity", 0)
-        self.vra.n_samples = n_samples
-        self.my_field_tables = []
-        for i in range(self.vra.n_fits):
-            temp = tf_obj.tables[i].y
-            FIT_initialize_table(&self.vra.fits[i],
-                      temp.shape[0],
-                      <np.float64_t *> temp.data,
-                      tf_obj.tables[i].x_bounds[0],
-                      tf_obj.tables[i].x_bounds[1],
-                      tf_obj.field_ids[i], tf_obj.weight_field_ids[i],
-                      tf_obj.weight_table_ids[i])
-            self.my_field_tables.append((tf_obj.tables[i],
-                                         tf_obj.tables[i].y))
-        for i in range(6):
-            self.vra.field_table_ids[i] = tf_obj.field_table_ids[i]
-        self.supp_data = <void *> self.vra
-        cdef star_kdtree_container skdc
-        self.tree_containers = star_list
-        if star_list is None:
-            self.trees = NULL
-        else:
-            self.trees = <kdtree_utils.kdtree **> malloc(
-                sizeof(kdtree_utils.kdtree*) * len(star_list))
-            for i in range(len(star_list)):
-                skdc = star_list[i]
-                self.trees[i] = skdc.tree
-
-    cdef void setup(self, PartitionedGrid pg):
-        cdef star_kdtree_container star_tree
-        if self.trees == NULL:
-            self.sampler = volume_render_sampler
-        else:
-            star_tree = self.tree_containers[pg.parent_grid_id]
-            self.vra.star_list = self.trees[pg.parent_grid_id]
-            self.vra.star_sigma_num = 2.0*star_tree.sigma**2.0
-            self.vra.star_er = 2.326 * star_tree.sigma
-            self.vra.star_coeff = star_tree.coeff
-            self.sampler = volume_render_stars_sampler
-
-    def __dealloc__(self):
-        for i in range(self.vra.n_fits):
-            free(self.vra.fits[i].d0)
-            free(self.vra.fits[i].dy)
-        free(self.vra.fits)
-        free(self.vra)
-
-cdef class LightSourceRenderSampler(ImageSampler):
-    cdef VolumeRenderAccumulator *vra
-    cdef public object tf_obj
-    cdef public object my_field_tables
-    def __cinit__(self,
-                  np.ndarray vp_pos,
-                  np.ndarray vp_dir,
-                  np.ndarray[np.float64_t, ndim=1] center,
-                  bounds,
-                  np.ndarray[np.float64_t, ndim=3] image,
-                  np.ndarray[np.float64_t, ndim=1] x_vec,
-                  np.ndarray[np.float64_t, ndim=1] y_vec,
-                  np.ndarray[np.float64_t, ndim=1] width,
-                  tf_obj, n_samples = 10,
-                  light_dir=[1.,1.,1.],
-                  light_rgba=[1.,1.,1.,1.],
-                  **kwargs):
-        ImageSampler.__init__(self, vp_pos, vp_dir, center, bounds, image,
-                               x_vec, y_vec, width, **kwargs)
-        cdef int i
-        cdef np.ndarray[np.float64_t, ndim=1] temp
-        # Now we handle tf_obj
-        self.vra = <VolumeRenderAccumulator *> \
-            malloc(sizeof(VolumeRenderAccumulator))
-        self.vra.fits = <FieldInterpolationTable *> \
-            malloc(sizeof(FieldInterpolationTable) * 6)
-        self.vra.n_fits = tf_obj.n_field_tables
-        assert(self.vra.n_fits <= 6)
-        self.vra.grey_opacity = getattr(tf_obj, "grey_opacity", 0)
-        self.vra.n_samples = n_samples
-        self.vra.light_dir = <np.float64_t *> malloc(sizeof(np.float64_t) * 3)
-        self.vra.light_rgba = <np.float64_t *> malloc(sizeof(np.float64_t) * 4)
-        light_dir /= np.sqrt(light_dir[0]**2 + light_dir[1]**2 + light_dir[2]**2)
-        for i in range(3):
-            self.vra.light_dir[i] = light_dir[i]
-        for i in range(4):
-            self.vra.light_rgba[i] = light_rgba[i]
-        self.my_field_tables = []
-        for i in range(self.vra.n_fits):
-            temp = tf_obj.tables[i].y
-            FIT_initialize_table(&self.vra.fits[i],
-                      temp.shape[0],
-                      <np.float64_t *> temp.data,
-                      tf_obj.tables[i].x_bounds[0],
-                      tf_obj.tables[i].x_bounds[1],
-                      tf_obj.field_ids[i], tf_obj.weight_field_ids[i],
-                      tf_obj.weight_table_ids[i])
-            self.my_field_tables.append((tf_obj.tables[i],
-                                         tf_obj.tables[i].y))
-        for i in range(6):
-            self.vra.field_table_ids[i] = tf_obj.field_table_ids[i]
-        self.supp_data = <void *> self.vra
-
-    cdef void setup(self, PartitionedGrid pg):
-        self.sampler = volume_render_gradient_sampler
-
-    def __dealloc__(self):
-        for i in range(self.vra.n_fits):
-            free(self.vra.fits[i].d0)
-            free(self.vra.fits[i].dy)
-        free(self.vra.light_dir)
-        free(self.vra.light_rgba)
-        free(self.vra.fits)
-        free(self.vra)
-=======
 from .image_samplers cimport \
     ImageSampler, \
     ImageContainer, \
     VolumeRenderAccumulator
->>>>>>> e0ce613e
 
 DEF Nch = 4
 
