--- conflicted
+++ resolved
@@ -24,11 +24,7 @@
     @cython.wraparound(False)
     @cython.cdivision(True)
     def __cinit__(self, np.int64_t size = -1, 
-<<<<<<< HEAD
-                  np.ndarray[np.uint8_t, ndim=1] arr = None):
-=======
                   np.ndarray[np.uint8_t, ndim=1, cast=True] arr = None):
->>>>>>> 23e1ee28
         r"""This is a bitarray, which flips individual bits to on/off inside a
         uint8 container array.
 
@@ -80,11 +76,7 @@
     @cython.boundscheck(False)
     @cython.wraparound(False)
     @cython.cdivision(True)
-<<<<<<< HEAD
-    def set_from_array(self, np.uint8_t[::1] arr not None):
-=======
     def set_from_array(self, np.ndarray[np.uint8_t, cast=True] arr not None):
->>>>>>> 23e1ee28
         r"""Given an array that is either uint8_t or boolean, set the values of
         this array to match it.
 
