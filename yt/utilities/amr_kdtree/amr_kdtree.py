"""
AMR kD-Tree Framework

Authors: Samuel Skillman <samskillman@gmail.com>
Affiliation: University of Colorado at Boulder

Homepage: http://yt-project.org/
License:
  Copyright (C) 2010-2011 Samuel Skillman.  All Rights Reserved.

  This file is part of yt.

  yt is free software; you can redistribute it and/or modify
  it under the terms of the GNU General Public License as published by
  the Free Software Foundation; either version 3 of the License, or
  (at your option) any later version.

  This program is distributed in the hope that it will be useful,
  but WITHOUT ANY WARRANTY; without even the implied warranty of
  MERCHANTABILITY or FITNESS FOR A PARTICULAR PURPOSE.  See the
  GNU General Public License for more details.

  You should have received a copy of the GNU General Public License
  along with this program.  If not, see <http://www.gnu.org/licenses/>.
"""
from yt.funcs import *
import numpy as na
from amr_kdtools import Node, kd_is_leaf, kd_sum_volume, kd_node_check, \
        depth_traverse, viewpoint_traverse, add_grids, \
        receive_and_reduce, send_to_parent, scatter_image 
from yt.utilities.parallel_tools.parallel_analysis_interface \
    import ParallelAnalysisInterface
from yt.visualization.volume_rendering.grid_partitioner import HomogenizedVolume
from yt.utilities.lib.grid_traversal import PartitionedGrid
import pdb

def my_break():
    my_debug = False
    if my_debug: pdb.set_trace()

class Tree(object):
    trunk = None
    pf = None
    _id_offset = None
    min_level = None
    max_level = None
    comm_rank = 0
    comm_size = 1
    def __init__(self, pf, comm_rank, comm_size, left=None, right=None, 
            min_level=None, max_level=None):

        self.pf = pf
        self._id_offset = self.pf.h.grids[0]._id_offset
        if left is None:
            left = na.array([-na.inf]*3)
        if right is None:
            right = na.array([na.inf]*3)

        if min_level is None: min_level = 0
        if max_level is None: max_level = pf.h.max_level
        self.min_level = min_level
        self.max_level = max_level
        self.comm_rank = comm_rank
        self.comm_size = comm_size
        self.trunk = Node(None, None, None,
                left, right, None, 1)
        self.build()

    def add_grids(self, grids):
        lvl_range = range(self.min_level, self.max_level)
        if grids is None:
            level_iter = self.pf.hierarchy.get_levels()
            while True:
                try:
                    grids = level_iter.next()
                except:
                    break
                if grids[0].Level not in lvl_range: continue
                gles = na.array([g.LeftEdge for g in grids])
                gres = na.array([g.RightEdge for g in grids])
                gids = na.array([g.id for g in grids])

                add_grids(self.trunk, gles, gres, gids, self.comm_rank, self.comm_size)
                del gles, gres, gids, grids
        else:
            gles = na.array([g.LeftEdge for g in grids])
            gres = na.array([g.RightEdge for g in grids])
            gids = na.array([g.id for g in grids])

            add_grids(self.trunk, gles, gres, gids, self.comm_rank, self.comm_size)
            del gles, gres, gids, grids


    def build(self, grids = None):
        self.add_grids(grids)

    def check_tree(self):
        for node in depth_traverse(self):
            if node.grid is None:
                continue
            grid = self.pf.h.grids[node.grid - self._id_offset]
            dds = grid.dds
            gle = grid.LeftEdge
            gre = grid.RightEdge
            li = na.rint((node.left_edge-gle)/dds).astype('int32')
            ri = na.rint((node.right_edge-gle)/dds).astype('int32')
            dims = (ri - li).astype('int32')
            assert(na.all(grid.LeftEdge <= node.left_edge))
            assert(na.all(grid.RightEdge >= node.right_edge))
            # print grid, dims, li, ri

        # Calculate the Volume
        vol = kd_sum_volume(self.trunk)
        mylog.debug('AMRKDTree volume = %e' % vol)
        kd_node_check(self.trunk)


class AMRKDTree(HomogenizedVolume):
    current_vcds = []
    tree = None
    no_ghost = True
    fields = ['Density']
    log_fields = [True]
    _id_offset = None
    current_saved_grids = []
    pf = None
    bricks = []
    brick_dimensions = [] 
    _initialized = False
    def __init__(self, pf,  l_max=None, le=None, re=None,
                 fields=None, no_ghost=False, min_level=None, max_level=None,
                 tree_type='domain',log_fields=None, merge_trees=False):

        ParallelAnalysisInterface.__init__(self)

        self.pf = pf
        self.l_max = l_max
        if fields is None: fields = ["Density"]
        self.fields = ensure_list(fields)

        self.no_ghost = no_ghost
        if log_fields is not None:
            log_fields = ensure_list(log_fields)
        else:
            log_fields = [self.pf.field_info[field].take_log
                         for field in self.fields]

        self.log_fields = log_fields
        self._id_offset = pf.h.grids[0]._id_offset

        if le is None:
            self.le = pf.domain_left_edge
        else:
            self.le = na.array(le)
        if re is None:
            self.re = pf.domain_right_edge
        else:
            self.re = na.array(re)

        mylog.debug('Building AMRKDTree')
        self.tree = Tree(pf, self.comm.rank, self.comm.size, 
                         self.le, self.re, min_level=min_level,
                         max_level=max_level)

    def initialize_source(self):
        if self._initialized : return
        bricks = []
        for b in self.traverse():
            bricks.append(b)
        self.bricks = na.array(bricks)
        self.brick_dimensions = na.array(self.brick_dimensions)
        self._initialized = True

    def traverse(self, viewpoint=None):
        if viewpoint is None:
            for node in depth_traverse(self.tree):
                if kd_is_leaf(node) and node.grid is not None:
                    yield self.get_brick_data(node)
        else:
            for node in viewpoint_traverse(self.tree, viewpoint):
                if kd_is_leaf(node) and node.grid is not None:
                    yield self.get_brick_data(node)

    def get_node(self, nodeid):
        path = na.binary_repr(nodeid)
        depth = 1
        temp = self.tree.trunk
        for depth in range(1,len(path)):
            if path[depth] == '0':
                temp = temp.left
            else:
                temp = temp.right
        assert(temp is not None)
        return temp

    def get_reduce_owners(self):
        owners = {}
        for bottom_id in range(self.comm.size, 2*self.comm.size):
            temp = self.get_node(bottom_id)
            owners[temp.id] = temp.id - self.comm.size
            while temp is not None:
                if temp.parent is None: break
                if temp == temp.parent.right:
                    break
                temp = temp.parent
                owners[temp.id] = owners[temp.left.id]
        return owners                

    def reduce_tree_images(self, image, viewpoint):
        if self.comm.size <= 1: return image
        myrank = self.comm.rank
        nprocs = self.comm.size
        owners = self.get_reduce_owners()
        node = self.get_node(nprocs + myrank)

        while True:
            if owners[node.parent.id] == myrank:
                split = node.parent.split
                left_in_front = viewpoint[split.dim] < node.parent.split.pos
                add_to_front = left_in_front == (node == node.parent.right)
                image = receive_and_reduce(self.comm, owners[node.parent.right.id], 
                                  image, add_to_front)
                if node.parent.id == 1: break
                else: node = node.parent
            else:
                send_to_parent(self.comm, owners[node.parent.id], image)
                break
        image = scatter_image(self.comm, owners[1], image)
        return image

    def get_brick_data(self, node):
        if node.data is not None: return node.data
        grid = self.pf.h.grids[node.grid - self._id_offset]
        dds = grid.dds
        gle = grid.LeftEdge
        gre = grid.RightEdge
        li = na.rint((node.left_edge-gle)/dds).astype('int32')
        ri = na.rint((node.right_edge-gle)/dds).astype('int32')
        dims = (ri - li).astype('int32')
        assert(na.all(grid.LeftEdge <= node.left_edge))
        assert(na.all(grid.RightEdge >= node.right_edge))

        if grid in self.current_saved_grids:
            dds = self.current_vcds[self.current_saved_grids.index(grid)]
        else:
            dds = []
            for i,field in enumerate(self.fields):
                vcd = grid.get_vertex_centered_data(field,smoothed=True,no_ghost=self.no_ghost).astype('float64')
                if self.log_fields[i]: vcd = na.log10(vcd)
                dds.append(vcd)
                self.current_saved_grids.append(grid)
                self.current_vcds.append(dds)

        data = [d[li[0]:ri[0]+1,
                  li[1]:ri[1]+1,
                  li[2]:ri[2]+1].copy() for d in dds]

        brick = PartitionedGrid(grid.id, data,
                                node.left_edge.copy(),
                                node.right_edge.copy(),
                                dims.astype('int64'))
        node.data = brick
        if not self._initialized: self.brick_dimensions.append(dims)
        return brick


if __name__ == "__main__":
    from yt.mods import *
    from time import time
    pf = load('/Users/skillman/simulations/DD1717/DD1717')
    pf.h

    t1 = time()
    hv = AMRKDTree(pf)
    t2 = time()

    print kd_sum_volume(hv.tree.trunk)
    print kd_node_check(hv.tree.trunk)
    print 'Time: %e seconds' % (t2-t1)

<<<<<<< HEAD
        head_node = self.tree
        previous_node = None
        current_node = self.tree
        current_node.grids = grids
        current_node.l_corner = l_corner
        current_node.r_corner = r_corner
        # current_node.owner = self.comm.rank
        current_node.id = 0
        par_tree_depth = int(na.log2(self.comm.size))
        anprocs = 2**par_tree_depth

        volume_partitioned = 0.0
        pbar = get_pbar("Building kd-Tree",
                na.prod(self.domain_right_edge-self.domain_left_edge))

        while current_node is not None:
            pbar.update(volume_partitioned)

            # If we don't have any grids, that means we are revisiting
            # a dividing node, and there is nothing to be done.
            try: ngrids = current_node.grids
            except:
                current_node, previous_node = self.step_depth(current_node, previous_node)
                continue

            # This is where all the domain decomposition occurs.  
            if ((current_node.id + 1)>>par_tree_depth) == 1:
                # There are anprocs nodes that meet this criteria
                if (current_node.id+1-anprocs) == self.comm.rank:
                    # I own this shared node
                    self.my_l_corner = current_node.l_corner
                    self.my_r_corner = current_node.r_corner
                else:
                    # This node belongs to someone else, move along
                    current_node, previous_node = self.step_depth(current_node, previous_node)
                    continue

            # If we are down to one grid, we are either in it or the parent grid
            if len(current_node.grids) == 1:
                thisgrid = current_node.grids[0]
                # If we are completely contained by that grid
                if (thisgrid.LeftEdge[0] <= current_node.l_corner[0]) and (thisgrid.RightEdge[0] >= current_node.r_corner[0]) and \
                   (thisgrid.LeftEdge[1] <= current_node.l_corner[1]) and (thisgrid.RightEdge[1] >= current_node.r_corner[1]) and \
                   (thisgrid.LeftEdge[2] <= current_node.l_corner[2]) and (thisgrid.RightEdge[2] >= current_node.r_corner[2]):
                    # Check if we have children and have not exceeded l_max
                    if len(thisgrid.Children) > 0 and thisgrid.Level < self.l_max:
                        # Get the children that are actually in the current volume
                        children = [child.id - self._id_offset for child in thisgrid.Children  
                                    if na.all(child.LeftEdge < current_node.r_corner) & 
                                    na.all(child.RightEdge > current_node.l_corner)]

                        # If we have children, get all the new grids, and keep building the tree
                        if len(children) > 0:
                            current_node.grids = self.pf.hierarchy.grids[na.array(children,copy=False)]
                            current_node.parent_grid = thisgrid
                            #print 'My single grid covers the rest of the volume, and I have children, about to iterate on them'
                            del children
                            continue

                    # Else make a leaf node (brick container)
                    #print 'My single grid covers the rest of the volume, and I have no children', thisgrid
                    set_leaf(current_node, thisgrid, current_node.l_corner, current_node.r_corner)
                    volume_partitioned += na.prod(current_node.r_corner-current_node.l_corner)
                    # print 'My single grid covers the rest of the volume, and I have no children'
                    current_node, previous_node = self.step_depth(current_node, previous_node)
                    continue

            # If we don't have any grids, this volume belongs to the parent        
            if len(current_node.grids) == 0:
                #print 'This volume does not have a child grid, so it belongs to my parent!'
                set_leaf(current_node, current_node.parent_grid, current_node.l_corner, current_node.r_corner)
                current_node, previous_node = self.step_depth(current_node, previous_node)
                continue

            # If we've made it this far, time to build a dividing node
            # print 'Building dividing node'
            # Continue if building failed
            if self._build_dividing_node(current_node): continue

            # Step to the nest node in a depth-first traversal.
            current_node, previous_node = self.step_depth(current_node, previous_node)
        
        pbar.finish()


    def _get_choices(self, current_node):
        '''
        Given a node, finds all the choices for the next dividing plane.  
        '''
        # For some reason doing dim 0 separately is slightly faster.
        # This could be rewritten to all be in the loop below.

        data = na.array([(child.LeftEdge, child.RightEdge) for child in current_node.grids],copy=False)
        best_dim, split, less_ids, greater_ids = \
            kdtree_get_choices(data, current_node.l_corner, current_node.r_corner)
        return data[:,:,best_dim], best_dim, split, less_ids, greater_ids

    def _build_dividing_node(self, current_node):
        '''
        Makes the current node a dividing node, and initializes the
        left and right children.
        '''

        data = na.array([(child.LeftEdge, child.RightEdge) for child in current_node.grids],copy=False)
        best_dim, split, less_ids, greater_ids = \
            kdtree_get_choices(data, current_node.l_corner, current_node.r_corner)

        del data

        # Here we break out if no unique grids were found. In this case, there
        # are likely overlapping grids, and we assume that the first grid takes
        # precedence.  This is fragile.
        if best_dim == -1:
            current_node.grids = [current_node.grids[0]]
            return 1

        current_node.split_ax = best_dim
        current_node.split_pos = split
        #less_ids0 = (data[:,0] < split)
        #greater_ids0 = (split < data[:,1])
        #assert(na.all(less_ids0 == less_ids))
        #assert(na.all(greater_ids0 == greater_ids))

        current_node.left_child = MasterNode(my_id=_lchild_id(current_node.id),
                                             parent=current_node,
                                             parent_grid=current_node.parent_grid,
                                             grids=current_node.grids[less_ids],
                                             l_corner=current_node.l_corner,
                                             r_corner=corner_bounds(best_dim, split, current_right=current_node.r_corner))

        current_node.right_child = MasterNode(my_id=_rchild_id(current_node.id),
                                              parent=current_node,
                                              parent_grid=current_node.parent_grid,
                                              grids=current_node.grids[greater_ids],
                                              l_corner=corner_bounds(best_dim, split, current_left=current_node.l_corner),
                                              r_corner=current_node.r_corner)

        # You have to at least delete the .grids object for the kd
        # build to work.  The other deletions are just to save memory.
        del current_node.grids, current_node.parent_grid, current_node.brick,\
            current_node.li, current_node.ri, current_node.dims

        return 0

    def traverse(self, back_center, front_center, image):
        r"""Traverses the kd-Tree, casting the partitioned grids from back to
            front.

        Given the back and front centers, and the image, ray-cast
        using the kd-Tree structure.

        Parameters
        ----------
        back_center: array_like
            Position of the back center from which to start moving forward.
        front_center: array_like
            Position of the front center to which the traversal progresses.
        image: na.array
            Image plane to contain resulting ray cast.

        Returns
        ----------
        None, but modifies the image array.

        See Also
        ----------
        yt.visualization.volume_rendering.camera

        """
        if self.tree is None: 
            mylog.error('No KD Tree Exists')
            return
        self.image = image

        viewpoint = back_center 
        # print 'Moving from front_center to back_center:',front_center, back_center

        for node in self.viewpoint_traverse(viewpoint):
            if node.grid is not None:
                if node.brick is not None:
                    yield node.brick

        #mylog.debug('About to enter reduce, my image has a max of %e' %
        #        self.image.max())
        self.reduce_tree_images(self.tree, viewpoint)
        self.comm.barrier()

    def reduce_tree_images(self, tree, viewpoint, image=None):
        if image is not None:
            self.image = image
        rounds = int(na.log2(self.comm.size))
        anprocs = 2**rounds
        my_node = tree
        my_node_id = 0
        my_node.owner = 0
        path = na.binary_repr(anprocs+self.comm.rank)
        # print 'Max: %e' % self.image.sum(axis=2).max()
        for i in range(rounds):
            try:
                my_node.left_child.owner = my_node.owner
                my_node.right_child.owner = my_node.owner + 2**(rounds-(i+1))
                if path[i+1] == '0':
                    my_node = my_node.left_child
                    my_node_id = my_node.id
                else:
                    my_node = my_node.right_child
                    my_node_id = my_node.id
            except:
                rounds = i-1
        for thisround in range(rounds,0,-1):
            #print self.comm.rank, 'my node', my_node_id
            parent = my_node.parent
            #print parent['split_ax'], parent['split_pos']
            if viewpoint[parent.split_ax] > parent.split_pos:
                front = parent.right_child
                back = parent.left_child
            else:
                front = parent.left_child
                back = parent.right_child

            # Send the images around
            if front.owner == self.comm.rank:
                if front.owner == parent.owner:
                    mylog.debug( '%04i receiving image from %04i'%(self.comm.rank,back.owner))
                    arr2 = self.comm.recv_array(back.owner, tag=back.owner).reshape(
                        (self.image.shape[0],self.image.shape[1],self.image.shape[2]))
                    ta = 1.0 - self.image[:,:,3]
                    ta[ta<0.0] = 0.0
                    for i in range(3):
                        # This is the new way: alpha corresponds to opacity of a given
                        # slice.  Previously it was ill-defined, but represented some
                        # measure of emissivity.
                        self.image[:,:,i  ] = self.image[:,:,i] + ta*arr2[:,:,i]
                    self.image[:,:,3] = self.image[:,:,3] + ta*arr2[:,:,3]
                else:
                    mylog.debug('Reducing image.  You have %i rounds to go in this binary tree' % thisround)
                    mylog.debug('%04i sending my image to %04i with max %e'%(self.comm.rank,back.owner, self.image.max()))
                    self.comm.send_array(self.image.ravel(), back.owner, tag=self.comm.rank)

            if back.owner == self.comm.rank:
                if front.owner == parent.owner:
                    mylog.debug('%04i sending my image to %04i with max %e'%(self.comm.rank, front.owner,
                                self.image.max()))
                    self.comm.send_array(self.image.ravel(), front.owner, tag=self.comm.rank)
                else:
                    mylog.debug('Reducing image.  You have %i rounds to go in this binary tree' % thisround)
                    mylog.debug('%04i receiving image from %04i'%(self.comm.rank,front.owner))
                    arr2 = self.comm.recv_array(front.owner, tag=front.owner).reshape(
                        (self.image.shape[0],self.image.shape[1],self.image.shape[2]))
                    #ta = na.exp(-na.sum(arr2,axis=2))
                    ta = 1.0 - arr2[:,:,3]
                    ta[ta<0.0] = 0.0
                    for i in range(3):
                        # This is the new way: alpha corresponds to opacity of a given
                        # slice.  Previously it was ill-defined, but represented some
                        # measure of emissivity.
                        self.image[:,:,i  ] = ta*self.image[:,:,i  ] + arr2[:,:,i]
                    self.image[:,:,3] = ta*self.image[:,:,3] + arr2[:,:,3]
            # Set parent owner to back owner
            # my_node = (my_node-1)>>1
            if self.comm.rank == my_node.parent.owner: 
                my_node = my_node.parent
            else:
                break

    def store_kd_bricks(self, fn=None):
        if fn is None:
            fn = '%s_kd_bricks.h5'%self.pf
        if self.comm.rank != 0:
            self.comm.recv_array(self.comm.rank-1, tag=self.comm.rank-1)
        f = h5py.File(fn,"a")
        for node in self.depth_traverse():
            i = node.id
            if node.grid is not None:
                for fi,field in enumerate(self.fields):
                    try:
                        f.create_dataset("/brick_%s_%s" % (hex(i),field),
                                         data = node.brick.my_data[fi].astype('float64'))
                    except:
                        pass
        f.close()
        if self.comm.rank != (self.comm.size-1):
            self.comm.send_array([0],self.comm.rank+1, tag=self.comm.rank)
        
    def load_kd_bricks(self,fn=None):
        if fn is None:
            fn = '%s_kd_bricks.h5' % self.pf
        if self.comm.rank != 0:
            self.comm.recv_array(self.comm.rank-1, tag=self.comm.rank-1)
        try:
            f = h5py.File(fn,"r")
            for node in self.depth_traverse():
                i = node.id
                if node.grid is not None:
                    data = [f["brick_%s_%s" %
                              (hex(i), field)][:].astype('float64') for field in self.fields]
                    node.brick = PartitionedGrid(node.grid.id, data,
                                                 node.l_corner.copy(), 
                                                 node.r_corner.copy(), 
                                                 node.dims.astype('int64'))
                    
                    self.bricks.append(node.brick)
                    self.brick_dimensions.append(node.dims)

            self.bricks = na.array(self.bricks)
            self.brick_dimensions = na.array(self.brick_dimensions)

            self.bricks_loaded=True
            f.close()
        except:
            pass
        if self.comm.rank != (self.comm.size-1):
            self.comm.send_array([0],self.comm.rank+1, tag=self.comm.rank)

    def load_tree(self,fn):
        raise NotImplementedError()
        f = h5py.File(fn,"r")
        kd_ids = f["/kd_ids"][:]
        kd_l_corners = f['/left_edges'][:]
        kd_r_corners = f['/right_edges'][:]
        kd_grids = f['/grids'][:]
        kd_split_axs = f['/split_axs'][:]
        kd_split_pos = f['/split_pos'][:]
        kd_owners = f['/kd_owners'][:]

        mytree = {}
        for i,this_id in enumerate(kd_ids):
            mytree[this_id] = {'l_corner':kd_l_corners[i], 'r_corner':kd_r_corners[i],
                               'split_ax':kd_split_axs[i], 'split_pos':kd_split_pos[i], 'owner':kd_owners[i]}
            if kd_grids[i] == -1:
                mytree[this_id]['grid'] = None
                mytree[this_id]['brick'] = None
            else:
                mytree[this_id]['grid'] = kd_grids[i]
                mytree[this_id]['brick'] = [f["/bricks/brick_%s/%s" % (i, field)][:] for field in self.fields]
                mytree[this_id]['split_ax'] = None
                mytree[this_id]['split_pos'] = None
        f.close()

        self.tree = mytree

    def store_tree(self,fn):
        raise NotImplementedError()
        f = h5py.File(fn,"w")
        Nkd = len(self.tree)
        kd_l_corners = na.zeros( (Nkd, 3), dtype='float64')
        kd_r_corners = na.zeros( (Nkd, 3), dtype='float64')
        kd_grids = na.zeros( (Nkd) )
        kd_split_axs = na.zeros( (Nkd), dtype='int32')
        kd_split_pos = na.zeros( (Nkd), dtype='float64')
        kd_owners = na.zeros( (Nkd), dtype='int32')
        f.create_group("/bricks")
        for i, tree_item in enumerate(self.tree.iteritems()):
            kdid = tree_item[0]
            node = tree_item[1]
            kd_l_corners[i,:] = node['l_corner']
            kd_r_corners[i,:] = node['r_corner']
            if node['grid'] is None:
                kd_grids[i] = -1
                kd_split_axs[i] = node['split_ax']
                kd_split_pos[i] = node['split_pos']
            else:
                kd_grids[i] = node['grid'].id
                kd_split_axs[i] = -1
                kd_split_pos[i] = 0.0
            
            kd_owners[i] = node['owner']
            if 'brick' in node:
                f.create_group("/bricks/brick_%08i" % i)
                for fi,field in enumerate(self.fields):
                    f.create_dataset("/bricks/brick_%08i/%s" % (i,field),
                                     data = node['brick'].my_data[fi])
        f.create_dataset("/left_edges",data=kd_l_corners)
        f.create_dataset("/right_edges",data=kd_r_corners)
        f.create_dataset("/grids",data=kd_grids)
        f.create_dataset("/split_axs",data=kd_split_axs)
        f.create_dataset("/split_pos",data=kd_split_pos)
        f.create_dataset("/kd_owners",data=kd_owners)
        f.close()
        
    def corners_to_line(self,lc, rc):
        x = na.array([ lc[0], lc[0], lc[0], lc[0], lc[0],
                       rc[0], rc[0], rc[0], rc[0], rc[0],
                       rc[0], lc[0], lc[0], rc[0],
                       rc[0], lc[0], lc[0] ])
        
        y = na.array([ lc[1], lc[1], rc[1], rc[1], lc[1],
                       lc[1], lc[1], rc[1], rc[1], lc[1],
                       lc[1], lc[1], rc[1], rc[1],
                       rc[1], rc[1], lc[1] ])
        
        z = na.array([ lc[2], rc[2], rc[2], lc[2], lc[2],
                       lc[2], rc[2], rc[2], lc[2], lc[2],
                       rc[2], rc[2], rc[2], rc[2],
                       lc[2], lc[2], lc[2] ])
        return x,y,z
=======
>>>>>>> f036c71f
<|MERGE_RESOLUTION|>--- conflicted
+++ resolved
@@ -278,402 +278,4 @@
     print kd_node_check(hv.tree.trunk)
     print 'Time: %e seconds' % (t2-t1)
 
-<<<<<<< HEAD
-        head_node = self.tree
-        previous_node = None
-        current_node = self.tree
-        current_node.grids = grids
-        current_node.l_corner = l_corner
-        current_node.r_corner = r_corner
-        # current_node.owner = self.comm.rank
-        current_node.id = 0
-        par_tree_depth = int(na.log2(self.comm.size))
-        anprocs = 2**par_tree_depth
-
-        volume_partitioned = 0.0
-        pbar = get_pbar("Building kd-Tree",
-                na.prod(self.domain_right_edge-self.domain_left_edge))
-
-        while current_node is not None:
-            pbar.update(volume_partitioned)
-
-            # If we don't have any grids, that means we are revisiting
-            # a dividing node, and there is nothing to be done.
-            try: ngrids = current_node.grids
-            except:
-                current_node, previous_node = self.step_depth(current_node, previous_node)
-                continue
-
-            # This is where all the domain decomposition occurs.  
-            if ((current_node.id + 1)>>par_tree_depth) == 1:
-                # There are anprocs nodes that meet this criteria
-                if (current_node.id+1-anprocs) == self.comm.rank:
-                    # I own this shared node
-                    self.my_l_corner = current_node.l_corner
-                    self.my_r_corner = current_node.r_corner
-                else:
-                    # This node belongs to someone else, move along
-                    current_node, previous_node = self.step_depth(current_node, previous_node)
-                    continue
-
-            # If we are down to one grid, we are either in it or the parent grid
-            if len(current_node.grids) == 1:
-                thisgrid = current_node.grids[0]
-                # If we are completely contained by that grid
-                if (thisgrid.LeftEdge[0] <= current_node.l_corner[0]) and (thisgrid.RightEdge[0] >= current_node.r_corner[0]) and \
-                   (thisgrid.LeftEdge[1] <= current_node.l_corner[1]) and (thisgrid.RightEdge[1] >= current_node.r_corner[1]) and \
-                   (thisgrid.LeftEdge[2] <= current_node.l_corner[2]) and (thisgrid.RightEdge[2] >= current_node.r_corner[2]):
-                    # Check if we have children and have not exceeded l_max
-                    if len(thisgrid.Children) > 0 and thisgrid.Level < self.l_max:
-                        # Get the children that are actually in the current volume
-                        children = [child.id - self._id_offset for child in thisgrid.Children  
-                                    if na.all(child.LeftEdge < current_node.r_corner) & 
-                                    na.all(child.RightEdge > current_node.l_corner)]
-
-                        # If we have children, get all the new grids, and keep building the tree
-                        if len(children) > 0:
-                            current_node.grids = self.pf.hierarchy.grids[na.array(children,copy=False)]
-                            current_node.parent_grid = thisgrid
-                            #print 'My single grid covers the rest of the volume, and I have children, about to iterate on them'
-                            del children
-                            continue
-
-                    # Else make a leaf node (brick container)
-                    #print 'My single grid covers the rest of the volume, and I have no children', thisgrid
-                    set_leaf(current_node, thisgrid, current_node.l_corner, current_node.r_corner)
-                    volume_partitioned += na.prod(current_node.r_corner-current_node.l_corner)
-                    # print 'My single grid covers the rest of the volume, and I have no children'
-                    current_node, previous_node = self.step_depth(current_node, previous_node)
-                    continue
-
-            # If we don't have any grids, this volume belongs to the parent        
-            if len(current_node.grids) == 0:
-                #print 'This volume does not have a child grid, so it belongs to my parent!'
-                set_leaf(current_node, current_node.parent_grid, current_node.l_corner, current_node.r_corner)
-                current_node, previous_node = self.step_depth(current_node, previous_node)
-                continue
-
-            # If we've made it this far, time to build a dividing node
-            # print 'Building dividing node'
-            # Continue if building failed
-            if self._build_dividing_node(current_node): continue
-
-            # Step to the nest node in a depth-first traversal.
-            current_node, previous_node = self.step_depth(current_node, previous_node)
-        
-        pbar.finish()
-
-
-    def _get_choices(self, current_node):
-        '''
-        Given a node, finds all the choices for the next dividing plane.  
-        '''
-        # For some reason doing dim 0 separately is slightly faster.
-        # This could be rewritten to all be in the loop below.
-
-        data = na.array([(child.LeftEdge, child.RightEdge) for child in current_node.grids],copy=False)
-        best_dim, split, less_ids, greater_ids = \
-            kdtree_get_choices(data, current_node.l_corner, current_node.r_corner)
-        return data[:,:,best_dim], best_dim, split, less_ids, greater_ids
-
-    def _build_dividing_node(self, current_node):
-        '''
-        Makes the current node a dividing node, and initializes the
-        left and right children.
-        '''
-
-        data = na.array([(child.LeftEdge, child.RightEdge) for child in current_node.grids],copy=False)
-        best_dim, split, less_ids, greater_ids = \
-            kdtree_get_choices(data, current_node.l_corner, current_node.r_corner)
-
-        del data
-
-        # Here we break out if no unique grids were found. In this case, there
-        # are likely overlapping grids, and we assume that the first grid takes
-        # precedence.  This is fragile.
-        if best_dim == -1:
-            current_node.grids = [current_node.grids[0]]
-            return 1
-
-        current_node.split_ax = best_dim
-        current_node.split_pos = split
-        #less_ids0 = (data[:,0] < split)
-        #greater_ids0 = (split < data[:,1])
-        #assert(na.all(less_ids0 == less_ids))
-        #assert(na.all(greater_ids0 == greater_ids))
-
-        current_node.left_child = MasterNode(my_id=_lchild_id(current_node.id),
-                                             parent=current_node,
-                                             parent_grid=current_node.parent_grid,
-                                             grids=current_node.grids[less_ids],
-                                             l_corner=current_node.l_corner,
-                                             r_corner=corner_bounds(best_dim, split, current_right=current_node.r_corner))
-
-        current_node.right_child = MasterNode(my_id=_rchild_id(current_node.id),
-                                              parent=current_node,
-                                              parent_grid=current_node.parent_grid,
-                                              grids=current_node.grids[greater_ids],
-                                              l_corner=corner_bounds(best_dim, split, current_left=current_node.l_corner),
-                                              r_corner=current_node.r_corner)
-
-        # You have to at least delete the .grids object for the kd
-        # build to work.  The other deletions are just to save memory.
-        del current_node.grids, current_node.parent_grid, current_node.brick,\
-            current_node.li, current_node.ri, current_node.dims
-
-        return 0
-
-    def traverse(self, back_center, front_center, image):
-        r"""Traverses the kd-Tree, casting the partitioned grids from back to
-            front.
-
-        Given the back and front centers, and the image, ray-cast
-        using the kd-Tree structure.
-
-        Parameters
-        ----------
-        back_center: array_like
-            Position of the back center from which to start moving forward.
-        front_center: array_like
-            Position of the front center to which the traversal progresses.
-        image: na.array
-            Image plane to contain resulting ray cast.
-
-        Returns
-        ----------
-        None, but modifies the image array.
-
-        See Also
-        ----------
-        yt.visualization.volume_rendering.camera
-
-        """
-        if self.tree is None: 
-            mylog.error('No KD Tree Exists')
-            return
-        self.image = image
-
-        viewpoint = back_center 
-        # print 'Moving from front_center to back_center:',front_center, back_center
-
-        for node in self.viewpoint_traverse(viewpoint):
-            if node.grid is not None:
-                if node.brick is not None:
-                    yield node.brick
-
-        #mylog.debug('About to enter reduce, my image has a max of %e' %
-        #        self.image.max())
-        self.reduce_tree_images(self.tree, viewpoint)
-        self.comm.barrier()
-
-    def reduce_tree_images(self, tree, viewpoint, image=None):
-        if image is not None:
-            self.image = image
-        rounds = int(na.log2(self.comm.size))
-        anprocs = 2**rounds
-        my_node = tree
-        my_node_id = 0
-        my_node.owner = 0
-        path = na.binary_repr(anprocs+self.comm.rank)
-        # print 'Max: %e' % self.image.sum(axis=2).max()
-        for i in range(rounds):
-            try:
-                my_node.left_child.owner = my_node.owner
-                my_node.right_child.owner = my_node.owner + 2**(rounds-(i+1))
-                if path[i+1] == '0':
-                    my_node = my_node.left_child
-                    my_node_id = my_node.id
-                else:
-                    my_node = my_node.right_child
-                    my_node_id = my_node.id
-            except:
-                rounds = i-1
-        for thisround in range(rounds,0,-1):
-            #print self.comm.rank, 'my node', my_node_id
-            parent = my_node.parent
-            #print parent['split_ax'], parent['split_pos']
-            if viewpoint[parent.split_ax] > parent.split_pos:
-                front = parent.right_child
-                back = parent.left_child
-            else:
-                front = parent.left_child
-                back = parent.right_child
-
-            # Send the images around
-            if front.owner == self.comm.rank:
-                if front.owner == parent.owner:
-                    mylog.debug( '%04i receiving image from %04i'%(self.comm.rank,back.owner))
-                    arr2 = self.comm.recv_array(back.owner, tag=back.owner).reshape(
-                        (self.image.shape[0],self.image.shape[1],self.image.shape[2]))
-                    ta = 1.0 - self.image[:,:,3]
-                    ta[ta<0.0] = 0.0
-                    for i in range(3):
-                        # This is the new way: alpha corresponds to opacity of a given
-                        # slice.  Previously it was ill-defined, but represented some
-                        # measure of emissivity.
-                        self.image[:,:,i  ] = self.image[:,:,i] + ta*arr2[:,:,i]
-                    self.image[:,:,3] = self.image[:,:,3] + ta*arr2[:,:,3]
-                else:
-                    mylog.debug('Reducing image.  You have %i rounds to go in this binary tree' % thisround)
-                    mylog.debug('%04i sending my image to %04i with max %e'%(self.comm.rank,back.owner, self.image.max()))
-                    self.comm.send_array(self.image.ravel(), back.owner, tag=self.comm.rank)
-
-            if back.owner == self.comm.rank:
-                if front.owner == parent.owner:
-                    mylog.debug('%04i sending my image to %04i with max %e'%(self.comm.rank, front.owner,
-                                self.image.max()))
-                    self.comm.send_array(self.image.ravel(), front.owner, tag=self.comm.rank)
-                else:
-                    mylog.debug('Reducing image.  You have %i rounds to go in this binary tree' % thisround)
-                    mylog.debug('%04i receiving image from %04i'%(self.comm.rank,front.owner))
-                    arr2 = self.comm.recv_array(front.owner, tag=front.owner).reshape(
-                        (self.image.shape[0],self.image.shape[1],self.image.shape[2]))
-                    #ta = na.exp(-na.sum(arr2,axis=2))
-                    ta = 1.0 - arr2[:,:,3]
-                    ta[ta<0.0] = 0.0
-                    for i in range(3):
-                        # This is the new way: alpha corresponds to opacity of a given
-                        # slice.  Previously it was ill-defined, but represented some
-                        # measure of emissivity.
-                        self.image[:,:,i  ] = ta*self.image[:,:,i  ] + arr2[:,:,i]
-                    self.image[:,:,3] = ta*self.image[:,:,3] + arr2[:,:,3]
-            # Set parent owner to back owner
-            # my_node = (my_node-1)>>1
-            if self.comm.rank == my_node.parent.owner: 
-                my_node = my_node.parent
-            else:
-                break
-
-    def store_kd_bricks(self, fn=None):
-        if fn is None:
-            fn = '%s_kd_bricks.h5'%self.pf
-        if self.comm.rank != 0:
-            self.comm.recv_array(self.comm.rank-1, tag=self.comm.rank-1)
-        f = h5py.File(fn,"a")
-        for node in self.depth_traverse():
-            i = node.id
-            if node.grid is not None:
-                for fi,field in enumerate(self.fields):
-                    try:
-                        f.create_dataset("/brick_%s_%s" % (hex(i),field),
-                                         data = node.brick.my_data[fi].astype('float64'))
-                    except:
-                        pass
-        f.close()
-        if self.comm.rank != (self.comm.size-1):
-            self.comm.send_array([0],self.comm.rank+1, tag=self.comm.rank)
-        
-    def load_kd_bricks(self,fn=None):
-        if fn is None:
-            fn = '%s_kd_bricks.h5' % self.pf
-        if self.comm.rank != 0:
-            self.comm.recv_array(self.comm.rank-1, tag=self.comm.rank-1)
-        try:
-            f = h5py.File(fn,"r")
-            for node in self.depth_traverse():
-                i = node.id
-                if node.grid is not None:
-                    data = [f["brick_%s_%s" %
-                              (hex(i), field)][:].astype('float64') for field in self.fields]
-                    node.brick = PartitionedGrid(node.grid.id, data,
-                                                 node.l_corner.copy(), 
-                                                 node.r_corner.copy(), 
-                                                 node.dims.astype('int64'))
-                    
-                    self.bricks.append(node.brick)
-                    self.brick_dimensions.append(node.dims)
-
-            self.bricks = na.array(self.bricks)
-            self.brick_dimensions = na.array(self.brick_dimensions)
-
-            self.bricks_loaded=True
-            f.close()
-        except:
-            pass
-        if self.comm.rank != (self.comm.size-1):
-            self.comm.send_array([0],self.comm.rank+1, tag=self.comm.rank)
-
-    def load_tree(self,fn):
-        raise NotImplementedError()
-        f = h5py.File(fn,"r")
-        kd_ids = f["/kd_ids"][:]
-        kd_l_corners = f['/left_edges'][:]
-        kd_r_corners = f['/right_edges'][:]
-        kd_grids = f['/grids'][:]
-        kd_split_axs = f['/split_axs'][:]
-        kd_split_pos = f['/split_pos'][:]
-        kd_owners = f['/kd_owners'][:]
-
-        mytree = {}
-        for i,this_id in enumerate(kd_ids):
-            mytree[this_id] = {'l_corner':kd_l_corners[i], 'r_corner':kd_r_corners[i],
-                               'split_ax':kd_split_axs[i], 'split_pos':kd_split_pos[i], 'owner':kd_owners[i]}
-            if kd_grids[i] == -1:
-                mytree[this_id]['grid'] = None
-                mytree[this_id]['brick'] = None
-            else:
-                mytree[this_id]['grid'] = kd_grids[i]
-                mytree[this_id]['brick'] = [f["/bricks/brick_%s/%s" % (i, field)][:] for field in self.fields]
-                mytree[this_id]['split_ax'] = None
-                mytree[this_id]['split_pos'] = None
-        f.close()
-
-        self.tree = mytree
-
-    def store_tree(self,fn):
-        raise NotImplementedError()
-        f = h5py.File(fn,"w")
-        Nkd = len(self.tree)
-        kd_l_corners = na.zeros( (Nkd, 3), dtype='float64')
-        kd_r_corners = na.zeros( (Nkd, 3), dtype='float64')
-        kd_grids = na.zeros( (Nkd) )
-        kd_split_axs = na.zeros( (Nkd), dtype='int32')
-        kd_split_pos = na.zeros( (Nkd), dtype='float64')
-        kd_owners = na.zeros( (Nkd), dtype='int32')
-        f.create_group("/bricks")
-        for i, tree_item in enumerate(self.tree.iteritems()):
-            kdid = tree_item[0]
-            node = tree_item[1]
-            kd_l_corners[i,:] = node['l_corner']
-            kd_r_corners[i,:] = node['r_corner']
-            if node['grid'] is None:
-                kd_grids[i] = -1
-                kd_split_axs[i] = node['split_ax']
-                kd_split_pos[i] = node['split_pos']
-            else:
-                kd_grids[i] = node['grid'].id
-                kd_split_axs[i] = -1
-                kd_split_pos[i] = 0.0
-            
-            kd_owners[i] = node['owner']
-            if 'brick' in node:
-                f.create_group("/bricks/brick_%08i" % i)
-                for fi,field in enumerate(self.fields):
-                    f.create_dataset("/bricks/brick_%08i/%s" % (i,field),
-                                     data = node['brick'].my_data[fi])
-        f.create_dataset("/left_edges",data=kd_l_corners)
-        f.create_dataset("/right_edges",data=kd_r_corners)
-        f.create_dataset("/grids",data=kd_grids)
-        f.create_dataset("/split_axs",data=kd_split_axs)
-        f.create_dataset("/split_pos",data=kd_split_pos)
-        f.create_dataset("/kd_owners",data=kd_owners)
-        f.close()
-        
-    def corners_to_line(self,lc, rc):
-        x = na.array([ lc[0], lc[0], lc[0], lc[0], lc[0],
-                       rc[0], rc[0], rc[0], rc[0], rc[0],
-                       rc[0], lc[0], lc[0], rc[0],
-                       rc[0], lc[0], lc[0] ])
-        
-        y = na.array([ lc[1], lc[1], rc[1], rc[1], lc[1],
-                       lc[1], lc[1], rc[1], rc[1], lc[1],
-                       lc[1], lc[1], rc[1], rc[1],
-                       rc[1], rc[1], lc[1] ])
-        
-        z = na.array([ lc[2], rc[2], rc[2], lc[2], lc[2],
-                       lc[2], rc[2], rc[2], lc[2], lc[2],
-                       rc[2], rc[2], rc[2], rc[2],
-                       lc[2], lc[2], lc[2] ])
-        return x,y,z
-=======
->>>>>>> f036c71f
+
