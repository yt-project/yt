"""
AMR kD-Tree Framework

Authors: Samuel Skillman <samskillman@gmail.com>
Affiliation: University of Colorado at Boulder
Wil St. Charles <fallen751@gmail.com>
Affiliation: University of Colorado at Boulder

Homepage: http://yt-project.org/
License:
  Copyright (C) 2010-2011 Samuel Skillman.  All Rights Reserved.

  This file is part of yt.

  yt is free software; you can redistribute it and/or modify
  it under the terms of the GNU General Public License as published by
  the Free Software Foundation; either version 3 of the License, or
  (at your option) any later version.

  This program is distributed in the hope that it will be useful,
  but WITHOUT ANY WARRANTY; without even the implied warranty of
  MERCHANTABILITY or FITNESS FOR A PARTICULAR PURPOSE.  See the
  GNU General Public License for more details.

  You should have received a copy of the GNU General Public License
  along with this program.  If not, see <http://www.gnu.org/licenses/>.
"""
import numpy as na
from yt.funcs import *
from yt.visualization.volume_rendering.grid_partitioner import HomogenizedVolume
from yt.visualization.image_writer import write_image, write_bitmap
from yt.utilities.lib import kdtree_get_choices
from yt.utilities.lib.grid_traversal import PartitionedGrid
from yt.utilities.performance_counters import yt_counters, time_function
from yt.utilities.parallel_tools.parallel_analysis_interface \
    import ParallelAnalysisInterface 
import matplotlib.pylab as pl
from copy import deepcopy
from yt.config import ytcfg
from time import time
import h5py

def corner_bounds(split_dim, split, current_left = None, current_right = None):
    r"""
    Given a kd-Tree split dimension and position and bound to be
    modified, returns the new bound.

    A simple function that replaces the `split_dim` dimension of the
    current left or right bound with `split`. Left or Right bound is
    chosen by specifying the `current_left` or `current_right`.
    """
    if(current_left is not None):
        new_left = current_left.copy()
        new_left[split_dim] = split
        return new_left
    elif(current_right is not None):
        new_right = current_right.copy()
        new_right[split_dim] = split
        return new_right

def _lchild_id(id): return (id<<1) + 1
def _rchild_id(id): return (id<<1) + 2
def _parent_id(id): return (id-1)>>1

steps = na.array([[-1, -1, -1],
                  [-1, -1,  0],
                  [-1, -1,  1],
                  [-1,  0, -1],
                  [-1,  0,  0],
                  [-1,  0,  1],
                  [-1,  1, -1],
                  [-1,  1,  0],
                  [-1,  1,  1],
                  
                  [ 0, -1, -1],
                  [ 0, -1,  0],
                  [ 0, -1,  1],
                  [ 0,  0, -1],
                  # [ 0,  0,  0],
                  [ 0,  0,  1],
                  [ 0,  1, -1],
                  [ 0,  1,  0],
                  [ 0,  1,  1],
                  
                  [ 1, -1, -1],
                  [ 1, -1,  0],
                  [ 1, -1,  1],
                  [ 1,  0, -1],
                  [ 1,  0,  0],
                  [ 1,  0,  1],
                  [ 1,  1, -1],
                  [ 1,  1,  0],
                  [ 1,  1,  1]
                  ])


class MasterNode(object):
    r"""
    A MasterNode object is the building block of the AMR kd-Tree.
    Used during the construction to act as both dividing nodes and
    leaf nodes.
    """
    def __init__(self,my_id=None,
                 parent=None,
                 parent_grid=None,
                 grids=None,
                 l_corner=None,
                 r_corner=None):
        
        self.grids = grids
        self.parent = parent
        self.parent_grid = parent_grid
        self.l_corner = l_corner
        self.r_corner = r_corner

        self.split_ax = None
        self.split_pos = None

        self.left_child = None
        self.right_child = None
        self.cost = 0
        # self.owner = -1

        self.id = my_id
        
        self.grid = None
        self.brick = None
        self.li = None
        self.ri = None
        self.dims = None

        # self.done = 0
        # self.cast_done = 0

def set_leaf(thisnode, grid_id, leaf_l_corner, leaf_r_corner):
    r"""
    Sets leaf properties.

    Parameters
    ----------
    thisnode : `MasterNode`
        AMR kd-Tree node to be modified.
    grid_id : `~yt.data_objects.grid_patch`
        A grid patch that contains the data spanned by this 
        kd-Tree leaf.
    leaf_l_corner: array_like, dimension 3
        The left corner of the volume spanned by this leaf.
    leaf_r_corner: array_like, dimension 3
        The right corner of the volume spanned by this leaf.
        
    Returns
    -------
    None
    """
    thisnode.grid = grid_id.id
    thisnode.l_corner = leaf_l_corner
    thisnode.r_corner = leaf_r_corner
    del thisnode.grids, thisnode.parent_grid, thisnode.split_ax, thisnode.split_pos

class AMRKDTree(HomogenizedVolume):
    def __init__(self, pf,  l_max=None, le=None, re=None,
                 fields=None, no_ghost=False,
                 tree_type='domain',log_fields=None, merge_trees=False):
        r"""
        AMR kd-Tree object, a homogenized volume.

        Definition of the AMR kd-Tree object.  This is a method of
        volume homogenization that uses a modified kd-Tree structure
        to partition the AMR hierarchy.  The dividing nodes of the
        tree subdivide the volume into left and right children along a
        particular dimension.  The leaf nodes of the tree contain
        subvolumes that are covered by a single single grid at a
        single resolution, usually the maximum level for that volume
        unless `l_max` is otherwise specified.  The volume can then be
        traversed along an arbitrary direction based on comparisions
        with the dividing node position and split dimenstion.  

        Parameters
        ----------
        pf : `~yt.data_objects.StaticOutput`
            The parameter file to be kd-Tree partitioned.
        l_max : int, optional
            Maximum level to use in construction of kd-Tree. Default:
            None (all levels)
        le: array_like, optional
            Left edge to be be partitioned. Default: None (Domain Left
            Edge)
        re: array_like. optional
            Right edge to be partitioned.  Default: None (Domain Right
            Edge)
        fields: list of strings, optional
            Fields to be obtained when collecting leaf data.  Defualt:
            None (['Density']).
        log_fields: list of bool, optional
            Specifies which fields are to be taken the logarithm of
            before rendering.
        no_ghost: bool, optional
            Optimization option.  If True, homogenized bricks will
            extrapolate out from grid instead of interpolating from
            ghost zones that have to first be calculated.  This can
            lead to large speed improvements, but at a loss of
            accuracy/smoothness in resulting image.  The effects are
            less notable when the transfer function is smooth and
            broad. Default: False
        tree_type: string, optional
            Specifies the type of kd-Tree to be constructed/cast.
            There are three options, the default being 'domain'. Only
            affects parallel rendering.  'domain' is suggested.

            'domain' - Tree construction/casting is load balanced by
            splitting up the domain into the first N subtrees among N
            processors (N must be a power of 2).  Casting then
            proceeds with each processor rendering their subvolume,
            and final image is composited on the root processor.  The
            kd-Tree is never combined, reducing communication and
            memory overhead. The viewpoint can be changed without
            communication or re-partitioning of the data, making it
            ideal for rotations/spins.

            'breadth' - kd-Tree is first constructed as in 'domain',
            but then combined among all the subtrees.  Rendering is
            then split among N processors (again a power of 2), based
            on the N most expensive branches of the tree.  As in
            'domain', viewpoint can be changed without re-partitioning
            or communication.

            'depth' - kd-Tree is first constructed as in 'domain', but
            then combined among all subtrees.  Rendering is then load
            balanced in a back-to-front manner, splitting up the cost
            as evenly as possible.  If the viewpoint changes,
            additional data might have to be partitioned.  Is also
            prone to longer data IO times.  If all the data can fit in
            memory on each cpu, this can be the fastest option for
            multiple ray casts on the same dataset.
        merge_trees: bool, optional
            If True, the distributed kD-tree can be merged
            together in an allgather-like fashion.  This should not be
            used for parallel rendering, as it will cause all
            processors to render all bricks.  This is primarily useful
            for applications that are not domain decomposed but still
            want to build the kD-tree in parallel. Default:False
        

        Returns
        -------
        An AMR kd-Tree of the static output, of type `AMRKDTree`  

        Examples
        --------
        These are written in doctest format, and should illustrate how to
        use the function.  Use the variables 'pf' for the parameter file, 'pc' for
        a plot collection, 'c' for a center, and 'L' for a vector. 

        >>> from yt.utilities.amr_kdtree import AMRKDTree
        >>> volume = AMRKDTree(pf)
        yt         DEBUG      2010-11-08 21:35:40,873 Initializing data storage.
        yt         DEBUG      2010-11-08 21:35:40,873 Counting grids.
        yt         DEBUG      2010-11-08 21:35:40,874 Your data uses the annoying hardcoded path.
        yt         DEBUG      2010-11-08 21:35:40,876 Detected packed HDF5
        yt         DEBUG      2010-11-08 21:35:40,876 Setting up classes.
        yt         DEBUG      2010-11-08 21:35:40,877 Counting grids.
        yt         DEBUG      2010-11-08 21:35:40,877 Allocating arrays for 801 grids
        yt         DEBUG      2010-11-08 21:35:40,877 Parsing hierarchy.
        yt         INFO       2010-11-08 21:35:40,877 Getting the binary hierarchy
        yt         INFO       2010-11-08 21:35:40,885 Finished with binary hierarchy reading
        yt         DEBUG      2010-11-08 21:35:40,886 Constructing grid objects.
        yt         DEBUG      2010-11-08 21:35:40,903 Initializing data grid data IO
        yt         DEBUG      2010-11-08 21:35:40,904 Detecting fields.
        yt         DEBUG      2010-11-08 21:35:40,904 Adding unknown detected fields
        yt         DEBUG      2010-11-08 21:35:40,905 Setting up derived fields
        yt         DEBUG      2010-11-08 21:35:40,999 Re-examining hierarchy
        yt         INFO       2010-11-08 21:35:41,000 Making kd tree from le [ 0.  0.  0.] to [ 1.  1.  1.]
        yt         INFO       2010-11-08 21:35:42,451 Total of 5720 leafs
        yt         INFO       2010-11-08 21:35:42,519 [0000] Nodes 11439
        yt         INFO       2010-11-08 21:35:42,520 [0000] Cost is 314219
        yt         INFO       2010-11-08 21:35:42,520 [0000] Volume is 1.000000e+00
        >>> volume.volume
        1.0
        >>> volume.total_cost
        314219
        >>> volume.tree[0]
        {'cast_done': 0,
        'cost': 314219,
        'done': 0,
        'grid': None,
        'l_corner': array([ 0.,  0.,  0.]),
        'owner': 0,
        'r_corner': array([ 1.,  1.,  1.]),
        'split_ax': 1,
        'split_pos': 0.5}

        """
        ParallelAnalysisInterface.__init__(self)
        self.current_split_dim = 0

        self.pf = pf
        self.sdx = self.pf.h.get_smallest_dx()
        self._id_offset = pf.h.grids[0]._id_offset
        if self.comm.size > len(pf.h.grids):
            mylog.info('Parallel rendering requires that the number of \n \
            grids in the dataset is greater or equal to the number of \n \
            processors.  Reduce number of processors.')
            raise(KeyError)
        if fields is None: fields = ["Density"]
        self.no_ghost = no_ghost
        reduction_needed = {'domain':False,'depth':True,'breadth':True}
        self.tree_type = 'domain' # Hard code for now tree_type
        self.reduce_tree=reduction_needed[self.tree_type]
        self.bricks_loaded = False
        self.bricks = []
        self.brick_dimensions = []
        self.fields = ensure_list(fields)
        if log_fields is not None:
            log_fields = ensure_list(log_fields)
        else:
            log_fields = [self.pf.field_info[field].take_log
                         for field in self.fields]
        self.log_fields = log_fields

        if l_max is None:
            self.l_max = self.pf.hierarchy.max_level+1
        else:
            self.l_max = na.min([l_max,self.pf.hierarchy.max_level+1])

        if le is None:
            self.domain_left_edge = pf.domain_left_edge
        else:
            self.domain_left_edge = na.array(le)

        if re is None:
            self.domain_right_edge = pf.domain_right_edge
        else:
            self.domain_right_edge = na.array(re)

        self.domain_left_edge = na.clip(self.domain_left_edge,pf.domain_left_edge, pf.domain_right_edge)
        self.domain_right_edge = na.clip(self.domain_right_edge,pf.domain_left_edge, pf.domain_right_edge)

        levels = pf.hierarchy.get_levels()
        root_grids = levels.next()
        covering_grids = root_grids
        vol_needed = na.prod(self.domain_right_edge-self.domain_left_edge)

        for i in range(self.pf.hierarchy.max_level):
            root_l_data = na.clip(na.array([grid.LeftEdge for grid in root_grids]),self.domain_left_edge, self.domain_right_edge)
            root_r_data = na.clip(na.array([grid.RightEdge for grid in root_grids]),self.domain_left_edge, self.domain_right_edge)
            
            vol = na.prod(root_r_data-root_l_data,axis=1).sum()
            if vol >= vol_needed:
                covering_grids = root_grids
                root_grids = levels.next()
            else:
                break
            
        root_grids = covering_grids
        
        rgdds = root_grids[0].dds
        self.domain_left_edge = ((self.domain_left_edge)/rgdds).astype('int64')*rgdds
        self.domain_right_edge = (((self.domain_right_edge)/rgdds).astype('int64')+1)*rgdds

        self.domain_left_edge = na.clip(self.domain_left_edge,pf.domain_left_edge, pf.domain_right_edge)
        self.domain_right_edge = na.clip(self.domain_right_edge,pf.domain_left_edge, pf.domain_right_edge)
        
        self.my_l_corner = self.domain_left_edge
        self.my_r_corner = self.domain_right_edge

        #mylog.info('Making kd tree from le %s to %s'% (self.domain_left_edge, self.domain_right_edge))
        
        root_l_data = na.array([grid.LeftEdge for grid in root_grids])
        root_r_data = na.array([grid.RightEdge for grid in root_grids])
        root_we_want = na.all(root_l_data < self.my_r_corner,axis=1)*\
                       na.all(root_r_data > self.my_l_corner,axis=1)
        
        root_grids = root_grids[root_we_want]

        # Build the kd-Tree
        t1 = time()
        self._build(root_grids, None, self.domain_left_edge, self.domain_right_edge)
        t2 = time()
        mylog.debug('It took %e seconds to build AMRKDTree.tree' % (t2-t1))
        
        self._build_tree_dict()

        # If the full amr kD-tree is requested, merge the results from
        # the parallel build.
        if merge_trees and self.comm.size > 1:
            self.join_parallel_trees()            
            self.my_l_corner = self.domain_left_edge
            self.my_r_corner = self.domain_right_edge
        
        # Initialize the kd leafs:
        self.initialize_leafs()
        
        # Add properties to leafs/nodes
        self.total_cost = self.count_cost()

        # Calculate the total volume spanned by the tree
        self.volume = self.count_volume()
        #mylog.debug('Cost is %d' % self.total_cost)
        mylog.debug('Volume is %e' % self.volume) 

        self.current_saved_grids = []
        self.current_vcds = []


    def _build_tree_dict(self):
        self.tree_dict = {}
        for node in self.depth_traverse():
            self.tree_dict[node.id] = node

    def _overlap_check(self, le, re, brick, periodic=True):
        r"""Given a left and right edges along with a brick, tests overlap of any
        cells in the brick

        Parameters
        ----------
        le: array_like
            The left edge of the region being searched for overlap.
        re: array_like
            The right edge of the region being searched for overlap.
        periodic: boolean, optional
            Specifies whether search should include periodicity.  Default:True

        Returns
        ----------
        boolean: True if overlap is found, False otherwise.
        
        """
        if (le[0] < brick.r_corner[0]) and (re[0] > brick.l_corner[0]) and \
               (le[1] < brick.r_corner[1]) and (re[1] > brick.l_corner[1]) and \
               (le[2] < brick.r_corner[2]) and (re[2] > brick.l_corner[2]):
            return True

        if periodic:
            myle = deepcopy(le)
            myre = deepcopy(re)
            w = self.pf.domain_right_edge-self.pf.domain_left_edge
            for i in range(3):
                if myle[i] < self.pf.domain_left_edge[i]:
                    myle[i] += w[i]
                    myre[i] += w[i]
                if myre[i] > self.pf.domain_right_edge[i]:
                    myle[i] -= w[i]
                    myre[i] -= w[i]
                    
            if (myle[0] < brick.r_corner[0]) and (myre[0] > brick.l_corner[0]) and \
                   (myle[1] < brick.r_corner[1]) and (myre[1] > brick.l_corner[1]) and \
                   (myle[2] < brick.r_corner[2]) and (myre[2] > brick.l_corner[2]):
                return True
                
        return False

    def get_all_neighbor_bricks(self, node, le=None, re=None, periodic=True, add_to_brick_obj=False):
        r"""Given a brick_id, finds all other bricks that share a face, edge, or
        vertex.  Alternatively, will find all neighbors to an
        arbitrary rectangular specified by left and right edges.

        Parameters
        ----------
        brick_id: int
            ID of the brick in question.
        le: array_like, optional
            The left edge of an arbitrarily specified rectangular solid
        re: array_like, optional
            The right edge of an arbitrarily specified rectangular solid
        periodic: boolean, optional
            Specifies whether search should include periodicity.  Default:True
        iterator: boolean, optional
            If true, will yield the brick ids instead of return a list

        Returns
        ----------
        neighbors: list
           A list of all neighbor brick ids.
        
        """
        neighbors = []
        dx = self.pf.h.get_smallest_dx()
        if le is None:
            le = node.l_corner - dx
        if re is None:
            re = node.r_corner + dx

        nodes_to_check = [self.tree]
        while len(nodes_to_check) > 0:
            thisnode = nodes_to_check.pop(0)
            if thisnode.grid is None:
                if self._overlap_check(le,re,thisnode.left_child,periodic=periodic):
                    nodes_to_check.append(thisnode.left_child)
                if self._overlap_check(le,re,thisnode.right_child,periodic=periodic):
                    nodes_to_check.append(thisnode.right_child)
            else:
                neighbors.append(thisnode)

        if add_to_brick_obj:
            self.tree.neighbor_bricks=neighbors
        return neighbors

    def get_all_neighbor_grids(self, brick, le=None, re=None, periodic=True):
        r"""Given a brick_id, finds all other grids that share a face, edge, or
        vertex.  Alternatively, will find all neighbors to an
        arbitrary rectangular specified by left and right edges.

        Parameters
        ----------
        brick_id: int
            ID of the brick in question.
        le: array_like, optional
            The left edge of an arbitrarily specified rectangular solid
        re: array_like, optional
            The right edge of an arbitrarily specified rectangular solid
        periodic: boolean, optional
            Specifies whether search should include periodicity.  Default:True
        iterator: boolean, optional
            If true, will yield the grid ids instead of return a list

        Returns
        ----------
        neighbors: list
           A list of all neighbor grid ids.
        
        """
        grids = [brick.grid for brick in self.get_all_neighbor_bricks(
            brick, le=le, re=re, periodic=periodic)]
        return grids

    def locate_neighbors_from_position(self, position):
        r"""Given a position, finds the 26 neighbor grids 
        and cell indices.

        This is a mostly a wrapper for locate_neighbors.
        
        Parameters
        ----------
        position: array-like
            Position of interest

        Returns
        -------
        grids: Numpy array of Grid objects
        cis: List of neighbor cell index tuples

        Both of these are neighbors that, relative to the current cell
        index (i,j,k), are ordered as: 
        
        (i-1, j-1, k-1), (i-1, j-1, k ), (i-1, j-1, k+1), ...  
        (i-1, j  , k-1), (i-1, j  , k ), (i-1, j  , k+1), ...  
        (i+1, j+1, k-1), (i-1, j-1, k ), (i+1, j+1, k+1)

        That is they start from the lower left and proceed to upper
        right varying the third index most frequently. Note that the
        center cell (i,j,k) is ommitted.
        
        """
        position = na.array(position)
        grid = self.locate_brick(position).grid
        ci = ((position-grid.LeftEdge)/grid.dds).astype('int64')
        return self.locate_neighbors(grid,ci)

    def locate_neighbors(self, grid, ci):
        r"""Given a grid and cell index, finds the 26 neighbor grids 
        and cell indices.
        
        Parameters
        ----------
        grid: Grid Object
            Grid containing the cell of interest
        ci: array-like
            The cell index of the cell of interest

        Returns
        -------
        grids: Numpy array of Grid objects
        cis: List of neighbor cell index tuples

        Both of these are neighbors that, relative to the current cell
        index (i,j,k), are ordered as: 
        
        (i-1, j-1, k-1), (i-1, j-1, k ), (i-1, j-1, k+1), ...  
        (i-1, j  , k-1), (i-1, j  , k ), (i-1, j  , k+1), ...  
        (i+1, j+1, k-1), (i-1, j-1, k ), (i+1, j+1, k+1)

        That is they start from the lower left and proceed to upper
        right varying the third index most frequently. Note that the
        center cell (i,j,k) is ommitted.
        
        """
        ci = na.array(ci)
        center_dds = grid.dds
        position = grid.LeftEdge + (na.array(ci)+0.5)*grid.dds
        grids = na.empty(26, dtype='object')
        cis = na.empty([26,3], dtype='int64')
        offs = 0.5*(center_dds + self.sdx)

        new_cis = ci + steps
        in_grid = na.all((new_cis >=0)*
                         (new_cis < grid.ActiveDimensions),axis=1)
        new_positions = position + steps*offs
        grids[in_grid] = grid
                
        get_them = na.argwhere(in_grid != True).ravel()
        cis[in_grid] = new_cis[in_grid]

        if (in_grid != True).sum()>0:
            grids[in_grid != True] = \
                [self.locate_brick(new_positions[i]).grid for i in get_them]
            cis[in_grid != True] = \
                [(new_positions[i]-grids[i].LeftEdge)/
                 grids[i].dds for i in get_them]
        cis = [tuple(ci) for ci in cis]
        return grids, cis

    def locate_brick(self, position):
        r"""Given a position, find the node that contains it.

        Will modify the position to account for periodicity.
        
        Parameters
        ----------
        pos: array_like
            Position being queried

        Returns
        ----------
        node: MasterNode()
            AMRKDTree node that contains position.
        
        """
        node = self.tree
        w = self.pf.domain_right_edge-self.pf.domain_left_edge
        for i in range(3):
            if position[i] < self.pf.domain_left_edge[i]:
                position[i] += w[i]
            if position[i] > self.pf.domain_right_edge[i]:
                position[i] -= w[i]
        while True:
            if node.grid is not None:
                return node
            else:
                if position[node.split_ax] < node.split_pos:
                    node = node.left_child
                else:
                    node = node.right_child
        return node
    
    def initialize_source(self):
        r"""Preload the bricks into the kd-Tree

        Traverses the tree, gets the vertex centered data, and
        attaches partitioned grids to the kd-Tree structure.
        
        Parameters
        ----------
        None

        Returns
        ----------
        None
        
        """
        if self.bricks_loaded: return
        current_saved_grids = []
        current_vcds = []

        for current_node in self.depth_traverse():
            if current_node.grid is not None:
                if current_node.grid in current_saved_grids:
                    dds = current_vcds[current_saved_grids.index(current_node.grid)]
                else:
                    dds = []
                    for i,field in enumerate(self.fields):
                        vcd = current_node.grid.get_vertex_centered_data(field,smoothed=True,no_ghost=self.no_ghost).astype('float64')
                        if self.log_fields[i]: vcd = na.log10(vcd)
                        dds.append(vcd)
                    current_saved_grids.append(current_node.grid)
                    current_vcds.append(dds)

                data = [d[current_node.li[0]:current_node.ri[0]+1,
                          current_node.li[1]:current_node.ri[1]+1,
                          current_node.li[2]:current_node.ri[2]+1].copy() for d in dds]
                
                if na.any(current_node.r_corner-current_node.l_corner == 0):
                    current_node.brick = None
                else:
                    current_node.brick = PartitionedGrid(current_node.grid.id, data,
                                                         current_node.l_corner.copy(), 
                                                         current_node.r_corner.copy(), 
                                                         current_node.dims.astype('int64'))
                self.bricks.append(current_node.brick)
                self.brick_dimensions.append(current_node.dims)
        self.bricks = na.array(self.bricks)
        self.brick_dimensions = na.array(self.brick_dimensions)
        del current_saved_grids, current_vcds
        self.bricks_loaded = True

    def get_brick_data(self,current_node):
        if current_node.brick is not None:
            return 

        if current_node.grid in self.current_saved_grids:
            dds = self.current_vcds[self.current_saved_grids.index(current_node.grid)]
        else:
            dds = []
            for i,field in enumerate(self.fields):
                vcd = current_node.grid.get_vertex_centered_data(field,smoothed=True,no_ghost=self.no_ghost).astype('float64')
                if self.log_fields[i]: vcd = na.log10(vcd)
                dds.append(vcd)
                self.current_saved_grids.append(current_node.grid)
                self.current_vcds.append(dds)
                
        data = [d[current_node.li[0]:current_node.ri[0]+1,
                  current_node.li[1]:current_node.ri[1]+1,
                  current_node.li[2]:current_node.ri[2]+1].copy() for d in dds]

        current_node.brick = PartitionedGrid(current_node.grid.id, data,
                                             current_node.l_corner.copy(), 
                                             current_node.r_corner.copy(), 
                                             current_node.dims.astype('int64'))

        return
        
    def set_leaf_props(self,thisnode):
        r"""Given a leaf, gathers grid, indices, dimensions, and cost properties.

        Parameters
        ----------
        None

        Returns
        ----------
        None
        
        """
        thisnode.grid = self.pf.hierarchy.grids[thisnode.grid - self._id_offset]
        
        dds = thisnode.grid.dds
        gle = thisnode.grid.LeftEdge
        gre = thisnode.grid.RightEdge
        thisnode.li = na.rint((thisnode.l_corner-gle)/dds).astype('int32')
        thisnode.ri = na.rint((thisnode.r_corner-gle)/dds).astype('int32')
        thisnode.dims = (thisnode.ri - thisnode.li).astype('int32')
        # Here the cost is actually inversely proportional to 4**Level (empirical)
        #thisnode.cost = (na.prod(thisnode.dims)/4.**thisnode.grid.Level).astype('int64')
        thisnode.cost = 1.0
        # Here is the old way
        # thisnode.cost = na.prod(thisnode.dims).astype('int64')

    def initialize_leafs(self):
        for node in self.depth_traverse():
            if node.grid is not None:
                self.set_leaf_props(node)

    def join_parallel_trees(self):
        self.trim_references()
        self.merge_trees()
        self.rebuild_references()
                
    def trim_references(self):
        par_tree_depth = long(na.log2(self.comm.size))
        for i in range(2**self.comm.size):
            if ((i + 1)>>par_tree_depth) == 1:
                # There are self.comm.size nodes that meet this criteria
                if (i+1-self.comm.size) != self.comm.rank:
                    self.tree_dict.pop(i)
                    continue
        for node in self.tree_dict.itervalues():
            del node.parent, node.left_child, node.right_child
            try:
                del node.grids
            except:
                pass
            if not na.isreal(node.grid):
                node.grid = node.grid.id
        if self.tree_dict[0].split_pos is None:
            self.tree_dict.pop(0)
    def merge_trees(self):
        self.tree_dict = self.comm.par_combine_object(self.tree_dict,
                            datatype = "dict", op = "join")

    def rebuild_references(self):
        self.tree = self.tree_dict[0]
        self.tree.parent = None
        for node in self.depth_traverse():
            try:
                node.parent = self.tree_dict[_parent_id(node.id)]
            except:
                node.parent = None
            try:
                node.left_child = self.tree_dict[_lchild_id(node.id)]
            except:
                node.left_child = None
            try:
                node.right_child = self.tree_dict[_rchild_id(node.id)]
            except:
                node.right_child = None

    def count_cost(self):
        r"""Counts the cost of the entire tree, while filling in branch costs.

        Parameters
        ----------
        None

        Returns
        ----------
        Total cost of rendering the kd-Tree

        At completion, each node in the kd-Tree carries the total cost
        of all branches and leaves it contains.
        
        """

        for node in self.depth_traverse():
            if node.grid is None:
                try:
                    node.cost = node.left_child.cost 
                except:
                    node.cost = 0
                try: node.cost += node.right_child.cost
                except:
                    pass
        return self.tree.cost

    def depth_traverse(self):
        '''
        Yields a depth-first traversal of the kd tree always going to
        the left child before the right.
        '''
        current = self.tree
        previous = None
        while current is not None:
            yield current
            current, previous = self.step_depth(current, previous)

    def step_depth(self, current, previous):
        '''
        Takes a single step in the depth-first traversal
        '''
        if current.grid is not None: # At a leaf, move back up
            previous = current
            # mylog.debug('moving up from leaf')
            current = current.parent
            
        elif current.parent is previous: # Moving down, go left first
            previous = current
            if current.left_child is not None:
                # mylog.debug('moving down to left child')
                current = current.left_child
            elif current.right_child is not None:
                # mylog.debug('no left, moving down to right child')
                current = current.right_child
            else:
                # mylog.debug('no left or right, moving to parent')
                current = current.parent
                
        elif current.left_child is previous: # Moving up from left, go right 
            previous = current
            if current.right_child is not None:
                # mylog.debug('moving down to right child')
                current = current.right_child
            else:
                # mylog.debug('no right, moving to parent')
                current = current.parent

        elif current.right_child is previous: # Moving up from right child, move up
            previous = current
            # mylog.debug('moving up from right child')
            current = current.parent
            
        return current, previous
    
    def viewpoint_traverse(self, viewpoint):
        '''
        Yields a viewpoint dependent traversal of the kd-tree.  Starts
        with nodes furthest away from viewpoint.
        '''
        
        current = self.tree
        previous = None
        # mylog.debug('Starting with %s %s'%(current, previous))
        while current is not None:
            yield current
            current, previous = self.step_viewpoint(current, previous, viewpoint)

    def step_viewpoint(self, current, previous, viewpoint):
        '''
        Takes a single step in the viewpoint based traversal.  Always
        goes to the node furthest away from viewpoint first.
        '''
        if current.grid is not None: # At a leaf, move back up
            previous = current
            current = current.parent
        elif current.split_ax is None: # This is a dead node
            previous = current
            current = current.parent

        elif current.parent is previous: # Moving down
            previous = current
            if viewpoint[current.split_ax] <= current.split_pos:
                if current.right_child is not None:
                    current = current.right_child
                else:
                    previous = current.right_child
            else:
                if current.left_child is not None:
                    current = current.left_child
                else:
                    previous = current.left_child
                
        elif current.right_child is previous: # Moving up from right 
            previous = current
            if viewpoint[current.split_ax] <= current.split_pos:
                if current.left_child is not None:
                    current = current.left_child
                else:
                    current = current.parent
            else:
                current = current.parent
                    
        elif current.left_child is previous: # Moving up from left child
            previous = current
            if viewpoint[current.split_ax] > current.split_pos:
                if current.right_child is not None:
                    current = current.right_child
                else:
                    current = current.parent
            else:
                current = current.parent
        
        return current, previous
                
    def count_volume(self):
        r"""Calculates the volume of the kd-Tree

        Parameters
        ----------
        None

        Returns
        ----------
        Total volume of the tree.
        
        """
        v = 0.0
        for node in self.depth_traverse():
            if node.grid is not None:
                v += na.prod(node.r_corner - node.l_corner)
        return v

    def count_cells(self):
        r"""Calculates the numbers of cells of the kd-Tree

        Parameters
        ----------
        None

        Returns
        ----------
        Total volume of the tree.
        
        """
        c = na.int64(0)
        for node in self.depth_traverse():
            if node.grid is not None:
                c += na.prod(node.ri - node.li).astype('int64')
        return c

    def _build(self, grids, parent, l_corner, r_corner):
        r"""Builds the AMR kd-Tree

        Parameters
        ----------
        grids: array_like
            Array of grids that cover the volume to be decomposed into
            the kd-Tree
        parent: ~yt.data_objects.grid_patch
            The parent grid that covers the volume.  Can be None if
            the volume is not contained by a single grid.
        l_corner: array_like
            The left corner of the volume to be decomposed.
        r_corner: array_like
            The right corner of the volume to be decomposed
            
        Returns
        ----------
        An array of kd-Tree nodes that make up the AMR kd-Tree
        
        """
        self.tree = MasterNode()

        head_node = self.tree
        previous_node = None
        current_node = self.tree
        current_node.grids = grids
        current_node.l_corner = l_corner
        current_node.r_corner = r_corner
        # current_node.owner = self.comm.rank
        current_node.id = 0
        par_tree_depth = int(na.log2(self.comm.size))
        anprocs = 2**par_tree_depth

        volume_partitioned = 0.0
        pbar = get_pbar("Building kd-Tree",
                na.prod(self.domain_right_edge-self.domain_left_edge))

        while current_node is not None:
            pbar.update(volume_partitioned)

            # If we don't have any grids, that means we are revisiting
            # a dividing node, and there is nothing to be done.
            try: ngrids = current_node.grids
            except:
                current_node, previous_node = self.step_depth(current_node, previous_node)
                continue

            # This is where all the domain decomposition occurs.  
            if ((current_node.id + 1)>>par_tree_depth) == 1:
                # There are anprocs nodes that meet this criteria
                if (current_node.id+1-anprocs) == self.comm.rank:
                    # I own this shared node
                    self.my_l_corner = current_node.l_corner
                    self.my_r_corner = current_node.r_corner
                else:
                    # This node belongs to someone else, move along
                    current_node, previous_node = self.step_depth(current_node, previous_node)
                    continue

            # If we are down to one grid, we are either in it or the parent grid
            if len(current_node.grids) == 1:
                thisgrid = current_node.grids[0]
                # If we are completely contained by that grid
                if (thisgrid.LeftEdge[0] <= current_node.l_corner[0]) and (thisgrid.RightEdge[0] >= current_node.r_corner[0]) and \
                   (thisgrid.LeftEdge[1] <= current_node.l_corner[1]) and (thisgrid.RightEdge[1] >= current_node.r_corner[1]) and \
                   (thisgrid.LeftEdge[2] <= current_node.l_corner[2]) and (thisgrid.RightEdge[2] >= current_node.r_corner[2]):
                    # Check if we have children and have not exceeded l_max
                    if len(thisgrid.Children) > 0 and thisgrid.Level < self.l_max:
                        # Get the children that are actually in the current volume
                        children = [child.id - self._id_offset for child in thisgrid.Children  
                                    if na.all(child.LeftEdge < current_node.r_corner) & 
                                    na.all(child.RightEdge > current_node.l_corner)]

                        # If we have children, get all the new grids, and keep building the tree
                        if len(children) > 0:
                            current_node.grids = self.pf.hierarchy.grids[na.array(children,copy=False)]
                            current_node.parent_grid = thisgrid
                            #print 'My single grid covers the rest of the volume, and I have children, about to iterate on them'
                            del children
                            continue

                    # Else make a leaf node (brick container)
                    #print 'My single grid covers the rest of the volume, and I have no children', thisgrid
                    set_leaf(current_node, thisgrid, current_node.l_corner, current_node.r_corner)
                    volume_partitioned += na.prod(current_node.r_corner-current_node.l_corner)
                    # print 'My single grid covers the rest of the volume, and I have no children'
                    current_node, previous_node = self.step_depth(current_node, previous_node)
                    continue

            # If we don't have any grids, this volume belongs to the parent        
            if len(current_node.grids) == 0:
                #print 'This volume does not have a child grid, so it belongs to my parent!'
                set_leaf(current_node, current_node.parent_grid, current_node.l_corner, current_node.r_corner)
                current_node, previous_node = self.step_depth(current_node, previous_node)
                continue

            # If we've made it this far, time to build a dividing node
            # print 'Building dividing node'
            # Continue if building failed
            if self._build_dividing_node(current_node): continue

            # Step to the nest node in a depth-first traversal.
            current_node, previous_node = self.step_depth(current_node, previous_node)
        
        pbar.finish()


    def _get_choices(self, current_node):
        '''
        Given a node, finds all the choices for the next dividing plane.  
        '''
        # For some reason doing dim 0 separately is slightly faster.
        # This could be rewritten to all be in the loop below.

        data = na.array([(child.LeftEdge, child.RightEdge) for child in current_node.grids],copy=False)
        best_dim, split, less_ids, greater_ids = \
            kdtree_get_choices(data, current_node.l_corner, current_node.r_corner)
        return data[:,:,best_dim], best_dim, split, less_ids, greater_ids

    def _build_dividing_node(self, current_node):
        '''
        Makes the current node a dividing node, and initializes the
        left and right children.
        '''

        data = na.array([(child.LeftEdge, child.RightEdge) for child in current_node.grids],copy=False)
        best_dim, split, less_ids, greater_ids = \
            kdtree_get_choices(data, current_node.l_corner, current_node.r_corner)

        del data

        # Here we break out if no unique grids were found. In this case, there
        # are likely overlapping grids, and we assume that the first grid takes
        # precedence.  This is fragile.
        if best_dim == -1:
            current_node.grids = [current_node.grids[0]]
            return 1

        current_node.split_ax = best_dim
        current_node.split_pos = split
        #less_ids0 = (data[:,0] < split)
        #greater_ids0 = (split < data[:,1])
        #assert(na.all(less_ids0 == less_ids))
        #assert(na.all(greater_ids0 == greater_ids))

        current_node.left_child = MasterNode(my_id=_lchild_id(current_node.id),
                                             parent=current_node,
                                             parent_grid=current_node.parent_grid,
                                             grids=current_node.grids[less_ids],
                                             l_corner=current_node.l_corner,
                                             r_corner=corner_bounds(best_dim, split, current_right=current_node.r_corner))

        current_node.right_child = MasterNode(my_id=_rchild_id(current_node.id),
                                              parent=current_node,
                                              parent_grid=current_node.parent_grid,
                                              grids=current_node.grids[greater_ids],
                                              l_corner=corner_bounds(best_dim, split, current_left=current_node.l_corner),
                                              r_corner=current_node.r_corner)

        # You have to at least delete the .grids object for the kd
        # build to work.  The other deletions are just to save memory.
        del current_node.grids, current_node.parent_grid, current_node.brick,\
            current_node.li, current_node.ri, current_node.dims

        return 0

    def traverse(self, back_center, front_center, image):
        r"""Traverses the kd-Tree, casting the partitioned grids from back to
            front.

        Given the back and front centers, and the image, ray-cast
        using the kd-Tree structure.

        Parameters
        ----------
        back_center: array_like
            Position of the back center from which to start moving forward.
        front_center: array_like
            Position of the front center to which the traversal progresses.
        image: na.array
            Image plane to contain resulting ray cast.

        Returns
        ----------
        None, but modifies the image array.

        See Also
        ----------
        yt.visualization.volume_rendering.camera

        """
        if self.tree is None: 
            mylog.error('No KD Tree Exists')
            return
        self.image = image

        viewpoint = back_center 
<<<<<<< HEAD
        print 'Moving from front_center to back_center:',front_center, back_center
=======
        # print 'Moving from front_center to back_center:',front_center, back_center
>>>>>>> 88bd0f64

        for node in self.viewpoint_traverse(viewpoint):
            if node.grid is not None:
                if node.brick is not None:
                    yield node.brick

        mylog.debug('About to enter reduce, my image has a max of %e' %
                self.image.max())
        self.reduce_tree_images(self.tree, viewpoint)
        self.comm.barrier()

    def reduce_tree_images(self, tree, viewpoint, image=None):
        if image is not None:
            self.image = image
        rounds = int(na.log2(self.comm.size))
        anprocs = 2**rounds
        my_node = tree
        my_node_id = 0
        my_node.owner = 0
        path = na.binary_repr(anprocs+self.comm.rank)
        for i in range(rounds):
            try:
                my_node.left_child.owner = my_node.owner
                my_node.right_child.owner = my_node.owner + 2**(rounds-(i+1))
                if path[i+1] == '0':
                    my_node = my_node.left_child
                    my_node_id = my_node.id
                else:
                    my_node = my_node.right_child
                    my_node_id = my_node.id
            except:
                rounds = i-1
        for thisround in range(rounds,0,-1):
            #print self.comm.rank, 'my node', my_node_id
            parent = my_node.parent
            #print parent['split_ax'], parent['split_pos']
            if viewpoint[parent.split_ax] > parent.split_pos:
                front = parent.right_child
                back = parent.left_child
            else:
                front = parent.left_child
                back = parent.right_child
<<<<<<< HEAD
            print 'Combining', viewpoint, parent.split_ax, parent.split_pos
            print front.l_corner, front.r_corner
            print back.l_corner, back.r_corner
=======
            # print 'Combining', viewpoint, parent.split_ax, parent.split_pos
            # print front.l_corner, front.r_corner
            # print back.l_corner, back.r_corner
>>>>>>> 88bd0f64

            # mylog.debug('front owner %i back owner %i parent owner %i'%( front.owner, back.owner, parent.owner))
            # Send the images around
            if front.owner == self.comm.rank:
                if front.owner == parent.owner:
                    mylog.debug( '%04i receiving image from %04i'%(self.comm.rank,back.owner))
                    arr2 = self.comm.recv_array(back.owner, tag=back.owner).reshape(
                        (self.image.shape[0],self.image.shape[1],self.image.shape[2]))
                    ta = 1.0 - na.sum(self.image,axis=2)
                    ta[ta<0.0] = 0.0
                    for i in range(3):
                        # This is the new way: alpha corresponds to opacity of a given
                        # slice.  Previously it was ill-defined, but represented some
                        # measure of emissivity.
                        self.image[:,:,i  ] = self.image[:,:,i] + ta*arr2[:,:,i]
                else:
                    mylog.debug('Reducing image.  You have %i rounds to go in this binary tree' % thisround)
                    mylog.debug('%04i sending my image to %04i with max %e'%(self.comm.rank,back.owner, self.image.max()))
                    self.comm.send_array(self.image.ravel(), back.owner, tag=self.comm.rank)

            if back.owner == self.comm.rank:
                if front.owner == parent.owner:
                    mylog.debug('%04i sending my image to %04i with max %e'%(self.comm.rank, front.owner,
                                self.image.max()))
                    self.comm.send_array(self.image.ravel(), front.owner, tag=self.comm.rank)
                else:
                    mylog.debug('Reducing image.  You have %i rounds to go in this binary tree' % thisround)
                    mylog.debug('%04i receiving image from %04i'%(self.comm.rank,front.owner))
                    arr2 = self.comm.recv_array(front.owner, tag=front.owner).reshape(
                        (self.image.shape[0],self.image.shape[1],self.image.shape[2]))
                    #ta = na.exp(-na.sum(arr2,axis=2))
                    ta = 1.0 - na.sum(arr2, axis=2)
                    ta[ta<0.0] = 0.0
                    for i in range(3):
                        # This is the new way: alpha corresponds to opacity of a given
                        # slice.  Previously it was ill-defined, but represented some
                        # measure of emissivity.
                        self.image[:,:,i  ] = ta*self.image[:,:,i  ] + arr2[:,:,i]

            # Set parent owner to back owner
            # my_node = (my_node-1)>>1
            if self.comm.rank == my_node.parent.owner: 
                my_node = my_node.parent
            else:
                break

    def store_kd_bricks(self, fn=None):
        if fn is None:
            fn = '%s_kd_bricks.h5'%self.pf
        if self.comm.rank != 0:
            self.comm.recv_array(self.comm.rank-1, tag=self.comm.rank-1)
        f = h5py.File(fn,"a")
        for node in self.depth_traverse():
            i = node.id
            if node.grid is not None:
                for fi,field in enumerate(self.fields):
                    try:
                        f.create_dataset("/brick_%s_%s" % (hex(i),field),
                                         data = node.brick.my_data[fi].astype('float64'))
                    except:
                        pass
        f.close()
        if self.comm.rank != (self.comm.size-1):
            self.comm.send_array([0],self.comm.rank+1, tag=self.comm.rank)
        
    def load_kd_bricks(self,fn=None):
        if fn is None:
            fn = '%s_kd_bricks.h5' % self.pf
        if self.comm.rank != 0:
            self.comm.recv_array(self.comm.rank-1, tag=self.comm.rank-1)
        try:
            f = h5py.File(fn,"r")
            for node in self.depth_traverse():
                i = node.id
                if node.grid is not None:
                    data = [f["brick_%s_%s" %
                              (hex(i), field)][:].astype('float64') for field in self.fields]
                    node.brick = PartitionedGrid(node.grid.id, data,
                                                 node.l_corner.copy(), 
                                                 node.r_corner.copy(), 
                                                 node.dims.astype('int64'))
                    
                    self.bricks.append(node.brick)
                    self.brick_dimensions.append(node.dims)

            self.bricks = na.array(self.bricks)
            self.brick_dimensions = na.array(self.brick_dimensions)

            self.bricks_loaded=True
            f.close()
        except:
            pass
        if self.comm.rank != (self.comm.size-1):
            self.comm.send_array([0],self.comm.rank+1, tag=self.comm.rank)

    def load_tree(self,fn):
        raise NotImplementedError()
        f = h5py.File(fn,"r")
        kd_ids = f["/kd_ids"][:]
        kd_l_corners = f['/left_edges'][:]
        kd_r_corners = f['/right_edges'][:]
        kd_grids = f['/grids'][:]
        kd_split_axs = f['/split_axs'][:]
        kd_split_pos = f['/split_pos'][:]
        kd_owners = f['/kd_owners'][:]

        mytree = {}
        for i,this_id in enumerate(kd_ids):
            mytree[this_id] = {'l_corner':kd_l_corners[i], 'r_corner':kd_r_corners[i],
                               'split_ax':kd_split_axs[i], 'split_pos':kd_split_pos[i], 'owner':kd_owners[i]}
            if kd_grids[i] == -1:
                mytree[this_id]['grid'] = None
                mytree[this_id]['brick'] = None
            else:
                mytree[this_id]['grid'] = kd_grids[i]
                mytree[this_id]['brick'] = [f["/bricks/brick_%s/%s" % (i, field)][:] for field in self.fields]
                mytree[this_id]['split_ax'] = None
                mytree[this_id]['split_pos'] = None
        f.close()

        self.tree = mytree

    def store_tree(self,fn):
        raise NotImplementedError()
        f = h5py.File(fn,"w")
        Nkd = len(self.tree)
        kd_l_corners = na.zeros( (Nkd, 3), dtype='float64')
        kd_r_corners = na.zeros( (Nkd, 3), dtype='float64')
        kd_grids = na.zeros( (Nkd) )
        kd_split_axs = na.zeros( (Nkd), dtype='int32')
        kd_split_pos = na.zeros( (Nkd), dtype='float64')
        kd_owners = na.zeros( (Nkd), dtype='int32')
        f.create_group("/bricks")
        for i, tree_item in enumerate(self.tree.iteritems()):
            kdid = tree_item[0]
            node = tree_item[1]
            kd_l_corners[i,:] = node['l_corner']
            kd_r_corners[i,:] = node['r_corner']
            if node['grid'] is None:
                kd_grids[i] = -1
                kd_split_axs[i] = node['split_ax']
                kd_split_pos[i] = node['split_pos']
            else:
                kd_grids[i] = node['grid'].id
                kd_split_axs[i] = -1
                kd_split_pos[i] = 0.0
            
            kd_owners[i] = node['owner']
            if 'brick' in node:
                f.create_group("/bricks/brick_%08i" % i)
                for fi,field in enumerate(self.fields):
                    f.create_dataset("/bricks/brick_%08i/%s" % (i,field),
                                     data = node['brick'].my_data[fi])
        f.create_dataset("/left_edges",data=kd_l_corners)
        f.create_dataset("/right_edges",data=kd_r_corners)
        f.create_dataset("/grids",data=kd_grids)
        f.create_dataset("/split_axs",data=kd_split_axs)
        f.create_dataset("/split_pos",data=kd_split_pos)
        f.create_dataset("/kd_owners",data=kd_owners)
        f.close()
        
    def corners_to_line(self,lc, rc):
        x = na.array([ lc[0], lc[0], lc[0], lc[0], lc[0],
                       rc[0], rc[0], rc[0], rc[0], rc[0],
                       rc[0], lc[0], lc[0], rc[0],
                       rc[0], lc[0], lc[0] ])
        
        y = na.array([ lc[1], lc[1], rc[1], rc[1], lc[1],
                       lc[1], lc[1], rc[1], rc[1], lc[1],
                       lc[1], lc[1], rc[1], rc[1],
                       rc[1], rc[1], lc[1] ])
        
        z = na.array([ lc[2], rc[2], rc[2], lc[2], lc[2],
                       lc[2], rc[2], rc[2], lc[2], lc[2],
                       rc[2], rc[2], rc[2], rc[2],
                       lc[2], lc[2], lc[2] ])
        return x,y,z<|MERGE_RESOLUTION|>--- conflicted
+++ resolved
@@ -34,7 +34,6 @@
 from yt.utilities.performance_counters import yt_counters, time_function
 from yt.utilities.parallel_tools.parallel_analysis_interface \
     import ParallelAnalysisInterface 
-import matplotlib.pylab as pl
 from copy import deepcopy
 from yt.config import ytcfg
 from time import time
@@ -1162,11 +1161,7 @@
         self.image = image
 
         viewpoint = back_center 
-<<<<<<< HEAD
-        print 'Moving from front_center to back_center:',front_center, back_center
-=======
         # print 'Moving from front_center to back_center:',front_center, back_center
->>>>>>> 88bd0f64
 
         for node in self.viewpoint_traverse(viewpoint):
             if node.grid is not None:
@@ -1209,15 +1204,9 @@
             else:
                 front = parent.left_child
                 back = parent.right_child
-<<<<<<< HEAD
-            print 'Combining', viewpoint, parent.split_ax, parent.split_pos
-            print front.l_corner, front.r_corner
-            print back.l_corner, back.r_corner
-=======
             # print 'Combining', viewpoint, parent.split_ax, parent.split_pos
             # print front.l_corner, front.r_corner
             # print back.l_corner, back.r_corner
->>>>>>> 88bd0f64
 
             # mylog.debug('front owner %i back owner %i parent owner %i'%( front.owner, back.owner, parent.owner))
             # Send the images around
