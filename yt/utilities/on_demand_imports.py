--- conflicted
+++ resolved
@@ -69,9 +69,7 @@
             self._Dataset = Dataset
         return self._Dataset
 
-
 _netCDF4 = netCDF4_imports()
-
 
 class astropy_imports(object):
     _name = "astropy"
@@ -186,7 +184,6 @@
 
 _astropy = astropy_imports()
 
-<<<<<<< HEAD
 class astropy_healpix_imports(object):
     _name = "astropy_healpix"
     _HEALPix = None
@@ -201,7 +198,7 @@
         return self._HEALPix
 
 _astropy_healpix = astropy_healpix_imports()
-=======
+
 class cartopy_imports(object):
     _name = "cartopy"
 
@@ -229,7 +226,6 @@
         return self._version
 
 _cartopy = cartopy_imports()
->>>>>>> 3d5ab925
 
 class scipy_imports(object):
     _name = "scipy"
