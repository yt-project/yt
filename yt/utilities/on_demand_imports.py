import sys
from functools import wraps
from importlib.util import find_spec
from typing import Type


class NotAModule:
    """
    A class to implement an informative error message that will be outputted if
    someone tries to use an on-demand import without having the requisite
    package installed.
    """

    def __init__(self, pkg_name):
        self.pkg_name = pkg_name
        self.error = ImportError(
            f"This functionality requires the {self.pkg_name} package to be installed."
        )

    def __getattr__(self, item):
        raise self.error

    def __call__(self, *args, **kwargs):
        raise self.error

    def __repr__(self) -> str:
        return f"NotAModule({self.pkg_name!r})"


class OnDemand:
    _default_factory: Type[NotAModule] = NotAModule

    def __init_subclass__(cls):
        if not cls.__name__.endswith("_imports"):
            raise TypeError(f"class {cls}'s name needs to be suffixed '_imports'")

    def __new__(cls):
        if cls is OnDemand:
            raise TypeError("The OnDemand base class cannot be instanciated.")
        else:
            return object.__new__(cls)

    @property
    def _name(self) -> str:
        _name, _, _suffix = self.__class__.__name__.rpartition("_")
        return _name

    @property
    def __is_available__(self) -> bool:
        # special protocol to support testing framework
        return find_spec(self._name) is not None


def safe_import(func):
    @property
    @wraps(func)
    def inner(self):
        try:
            return func(self)
        except ImportError:
            return self._default_factory(self._name)

    return inner


class netCDF4_imports(OnDemand):
    def __init__(self):
        # this ensures the import ordering between netcdf4 and h5py. If h5py is
        # imported first, can get file lock errors on some systems (including travis-ci)
        # so we need to do this before initializing h5py_imports()!
        # similar to this issue https://github.com/pydata/xarray/issues/2560
        try:
            import netCDF4  # noqa F401
        except ImportError:
            pass

    @safe_import
    def Dataset(self):
        from netCDF4 import Dataset

        return Dataset


_netCDF4 = netCDF4_imports()


class astropy_imports(OnDemand):
    @safe_import
    def log(self):
        from astropy import log

        if log.exception_logging_enabled():
            log.disable_exception_logging()

        return log

    @safe_import
    def pyfits(self):
        from astropy.io import fits

        return fits

    @safe_import
    def pywcs(self):
        import astropy.wcs as pywcs

        self.log
        return pywcs

    @safe_import
    def units(self):
        from astropy import units

        self.log
        return units

    @safe_import
    def conv(self):
        import astropy.convolution as conv

        self.log
        return conv

    @safe_import
    def time(self):
        import astropy.time as time

        self.log
        return time

    @safe_import
    def wcsaxes(self):
        from astropy.visualization import wcsaxes

        self.log
        return wcsaxes


_astropy = astropy_imports()


class NotCartopy(NotAModule):
    """
    A custom class to return error messages dependent on system installation
    for cartopy imports.
    """

    def __init__(self, pkg_name):
        self.pkg_name = pkg_name
        if any(s in sys.version for s in ("Anaconda", "Continuum")):
            # the conda-based installs of cartopy don't have issues with the
            # GEOS library, so the error message for users with conda can be
            # relatively short. Discussion related to this is in
            # yt-project/yt#1966
            self.error = ImportError(
                "This functionality requires the %s "
                "package to be installed." % self.pkg_name
            )
        else:
            self.error = ImportError(
                "This functionality requires the %s "
                "package to be installed. Try installing proj4 and "
                "geos with your package manager and building shapely "
                "and cartopy from source with: \n \n "
                "python -m pip install --no-binary :all: shapely cartopy \n \n"
                "For further instruction please refer to the "
                "yt documentation." % self.pkg_name
            )


class cartopy_imports(OnDemand):

    _default_factory = NotCartopy

    @safe_import
    def crs(self):
        import cartopy.crs as crs

        return crs


_cartopy = cartopy_imports()


class pooch_imports(OnDemand):
    @safe_import
    def HTTPDownloader(self):
        from pooch import HTTPDownloader

<<<<<<< HEAD
_pooch = pooch_imports()


class pyart_imports:
    _name = "pyart"

    _io = None

    @property
    def io(self):
        if self._io is None:
            try:
                from pyart import io
            except ImportError:
                io = NotAModule(self._name)
            self._io = io
        return self._io

    _map = None

    @property
    def map(self):
        if self._map is None:
            try:
                from pyart import map
            except ImportError:
                map = NotAModule(self._name)
            self._map = map
        return self._map


_pyart = pyart_imports()


class xarray_imports:
    _name = "xarray"
    _open_dataset = None

    @property
    def open_dataset(self):
        if self._open_dataset is None:
            try:
                from xarray import open_dataset
            except ImportError:
                open_dataset = NotAModule(self._name)
            self._open_dataset = open_dataset
        return self._open_dataset


_xarray = xarray_imports()


class scipy_imports:
    _name = "scipy"
    _integrate = None
=======
        return HTTPDownloader
>>>>>>> bb87cb87

    @safe_import
    def utils(self):
        from pooch import utils

        return utils

    @safe_import
    def create(self):
        from pooch import create

        return create


_pooch = pooch_imports()


class scipy_imports(OnDemand):
    @safe_import
    def signal(self):
        from scipy import signal

        return signal

    @safe_import
    def spatial(self):
        from scipy import spatial

        return spatial

    @safe_import
    def ndimage(self):
        from scipy import ndimage

        return ndimage


_scipy = scipy_imports()


class h5py_imports(OnDemand):
    @safe_import
    def File(self):
        from h5py import File

        return File

    @safe_import
    def Group(self):
        from h5py import Group

        return Group

    @safe_import
    def Dataset(self):
        from h5py import Dataset

        return Dataset

    @safe_import
    def get_config(self):
        from h5py import get_config

        return get_config

    @safe_import
    def h5f(self):
        from h5py import h5f

        return h5f

    @safe_import
    def h5p(self):
        from h5py import h5p

        return h5p

    @safe_import
    def h5d(self):
        from h5py import h5d

        return h5d

    @safe_import
    def h5s(self):
        from h5py import h5s

        return h5s


_h5py = h5py_imports()


class nose_imports(OnDemand):
    @safe_import
    def run(self):
        from nose import run

        return run


_nose = nose_imports()


class libconf_imports(OnDemand):
    @safe_import
    def load(self):
        from libconf import load

        return load


_libconf = libconf_imports()


class yaml_imports(OnDemand):
    @safe_import
    def load(self):
        from yaml import load

        return load

    @safe_import
    def FullLoader(self):
        from yaml import FullLoader

        return FullLoader


_yaml = yaml_imports()


class NotMiniball(NotAModule):
    def __init__(self, pkg_name):
        super().__init__(pkg_name)
        str = (
            "This functionality requires the %s package to be installed. "
            "Installation instructions can be found at "
            "https://github.com/weddige/miniball or alternatively you can "
            "install via `python -m pip install MiniballCpp`."
        )
        self.error = ImportError(str % self.pkg_name)


class miniball_imports(OnDemand):
    @safe_import
    def Miniball(self):
        from miniball import Miniball

        return Miniball


_miniball = miniball_imports()


class f90nml_imports(OnDemand):
    @safe_import
    def read(self):
        from f90nml import read

        return read

    @safe_import
    def Namelist(self):
        from f90nml import Namelist

        return Namelist


_f90nml = f90nml_imports()


class requests_imports(OnDemand):
    @safe_import
    def post(self):
        from requests import post

        return post

    @safe_import
    def put(self):
        from requests import put

        return put

    @safe_import
    def codes(self):
        from requests import codes

        return codes

    @safe_import
    def get(self):
        from requests import get

        return get

    @safe_import
    def exceptions(self):
        from requests import exceptions

        return exceptions


_requests = requests_imports()


class pandas_imports(OnDemand):
    @safe_import
    def NA(self):
        from pandas import NA

        return NA

    @safe_import
    def DataFrame(self):
        from pandas import DataFrame

        return DataFrame

    @safe_import
    def concat(self):
        from pandas import concat

        return concat


_pandas = pandas_imports()


class Firefly_imports(OnDemand):
    @safe_import
    def data_reader(self):
        import Firefly.data_reader as data_reader

        return data_reader

    @safe_import
    def server(self):
        import Firefly.server as server

        return server


_firefly = Firefly_imports()


# Note: ratarmount may fail with an OSError on import if libfuse is missing
class ratarmount_imports(OnDemand):
    @safe_import
    def TarMount(self):
        from ratarmount import TarMount

        return TarMount

    @safe_import
    def fuse(self):
        from ratarmount import fuse

        return fuse


_ratarmount = ratarmount_imports()<|MERGE_RESOLUTION|>--- conflicted
+++ resolved
@@ -187,65 +187,7 @@
     def HTTPDownloader(self):
         from pooch import HTTPDownloader
 
-<<<<<<< HEAD
-_pooch = pooch_imports()
-
-
-class pyart_imports:
-    _name = "pyart"
-
-    _io = None
-
-    @property
-    def io(self):
-        if self._io is None:
-            try:
-                from pyart import io
-            except ImportError:
-                io = NotAModule(self._name)
-            self._io = io
-        return self._io
-
-    _map = None
-
-    @property
-    def map(self):
-        if self._map is None:
-            try:
-                from pyart import map
-            except ImportError:
-                map = NotAModule(self._name)
-            self._map = map
-        return self._map
-
-
-_pyart = pyart_imports()
-
-
-class xarray_imports:
-    _name = "xarray"
-    _open_dataset = None
-
-    @property
-    def open_dataset(self):
-        if self._open_dataset is None:
-            try:
-                from xarray import open_dataset
-            except ImportError:
-                open_dataset = NotAModule(self._name)
-            self._open_dataset = open_dataset
-        return self._open_dataset
-
-
-_xarray = xarray_imports()
-
-
-class scipy_imports:
-    _name = "scipy"
-    _integrate = None
-=======
         return HTTPDownloader
->>>>>>> bb87cb87
 
     @safe_import
     def utils(self):
@@ -261,6 +203,36 @@
 
 
 _pooch = pooch_imports()
+
+_pooch = pooch_imports()
+
+
+class pyart_imports(OnDemand()):
+    @safe_import
+    def io(self):
+        from pyart import io
+
+        return io
+
+    @safe_import
+    def map(self):
+        from pyart import map
+
+        return map
+
+
+_pyart = pyart_imports()
+
+
+class xarray_imports(OnDemand):
+    @safe_import
+    def open_dataset(self):
+        from xarray import open_dataset
+
+        return open_dataset
+
+
+_xarray = xarray_imports()
 
 
 class scipy_imports(OnDemand):
