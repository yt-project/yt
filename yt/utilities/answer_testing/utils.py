--- conflicted
+++ resolved
@@ -1,8 +1,3 @@
-"""
-Title:   utils.py
-Purpose: Contains utility functions for yt answer tests
-Notes:
-"""
 import functools
 import hashlib
 import inspect
@@ -24,11 +19,8 @@
 from yt.data_objects.selection_data_containers import YTRegion
 from yt.data_objects.static_output import Dataset
 from yt.frontends.ytdata.api import save_as_dataset
-<<<<<<< HEAD
 from yt.testing import assert_equal
-=======
 from yt.loaders import load, load_simulation
->>>>>>> e72fc9a3
 from yt.units.yt_array import YTArray, YTQuantity
 from yt.utilities.exceptions import YTOutputNotIdentified
 from yt.utilities.on_demand_imports import _h5py as h5py
@@ -386,13 +378,8 @@
     def ffalse(func):
         @functools.wraps(func)
         def skip(*args, **kwargs):
-<<<<<<< HEAD
-            msg = "{} not found, skipping {}.".format(ds_fn, func.__name__)
+            msg = f"{ds_fn} not found, skipping {func.__name__}."
             pytest.skip(msg)
-=======
-            msg = f"{ds_fn} not found, skipping {func.__name__}."
-            pytest.fail(msg)
->>>>>>> e72fc9a3
 
         return skip
 
@@ -418,13 +405,8 @@
     def ffalse(func):
         @functools.wraps(func)
         def skip(*args, **kwargs):
-<<<<<<< HEAD
-            msg = "{} not found, skipping {}.".format(sim_fn, func.__name__)
+            msg = f"{sim_fn} not found, skipping {func.__name__}."
             pytest.skip(msg)
-=======
-            msg = f"{sim_fn} not found, skipping {func.__name__}."
-            pytest.fail(msg)
->>>>>>> e72fc9a3
 
         return skip
 
