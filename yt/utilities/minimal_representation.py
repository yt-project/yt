--- conflicted
+++ resolved
@@ -70,11 +70,7 @@
                 result[item] = g[item][()]  # fallback to scalar
     return result
 
-<<<<<<< HEAD
-if int(sys.version[0]) < 3:
-=======
 if sys.version_info < (3, 0):
->>>>>>> 29f9544d
     from .poster.streaminghttp import register_openers
     from .poster.encode import multipart_encode
     register_openers()
