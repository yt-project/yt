--- conflicted
+++ resolved
@@ -311,16 +311,7 @@
             self.ptype, self.mi)
         v += "mass %0.3e.  Multi-mass particles are not currently supported." % (
             self.ma)
-<<<<<<< HEAD
         return v
-=======
-        return v
-
-class YTFITSHeaderNotUnderstood(YTException):
-    def __str__(self):
-        return "This FITS header is not recognizable in its current form.\n" + \
-                "If you would like to force loading, specify: \n" + \
-                "ignore_unit_names = True"
 
 class YTEmptyProfileData(Exception):
     pass
@@ -336,5 +327,4 @@
                %s
                But being asked to add it with:
                %s""" % (self.field, self.old_spec, self.new_spec)
-        return r
->>>>>>> 2baf5eb0
+        return r