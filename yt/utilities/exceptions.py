--- conflicted
+++ resolved
@@ -539,15 +539,6 @@
         return 'Dimensionality specified was %s but we need %s' % (
             self.wrong, self.right)
 
-<<<<<<< HEAD
-class YTImmutableUnitsError(YTException):
-    def __init__(self, replacement):
-        self.replacement = replacement
-
-    def __str__(self):
-        return ('YTIndexArray does not support in-place unit conversions. '
-                'Use %s instead.' % self.replacement)
-=======
 class YTInvalidShaderType(YTException):
     def __init__(self, source):
         self.source = source
@@ -643,4 +634,11 @@
             weight_msg = ""
 
         return msg + weight_msg
->>>>>>> 77dfb507
+
+class YTImmutableUnitsError(YTException):
+    def __init__(self, replacement):
+        self.replacement = replacement
+
+    def __str__(self):
+        return ('YTIndexArray does not support in-place unit conversions. '
+                'Use %s instead.' % self.replacement)
