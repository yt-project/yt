"""
Operations to get Rockstar loaded up

Author: Matthew Turk <matthewturk@gmail.com>
Affiliation: Columbia University
Homepage: http://yt.enzotools.org/
License:
  Copyright (C) 2011 Matthew Turk.  All Rights Reserved.

  This file is part of yt.

  yt is free software; you can redistribute it and/or modify
  it under the terms of the GNU General Public License as published by
  the Free Software Foundation; either version 3 of the License, or
  (at your option) any later version.

  This program is distributed in the hope that it will be useful,
  but WITHOUT ANY WARRANTY; without even the implied warranty of
  MERCHANTABILITY or FITNESS FOR A PARTICULAR PURPOSE.  See the
  GNU General Public License for more details.

  You should have received a copy of the GNU General Public License
  along with this program.  If not, see <http://www.gnu.org/licenses/>.
"""

from yt.mods import *
from yt.utilities.parallel_tools.parallel_analysis_interface import \
    ParallelAnalysisInterface, ProcessorPool, Communicator
from yt.analysis_modules.halo_finding.halo_objects import * #Halos & HaloLists
from yt.config import ytcfg

import rockstar_interface

import socket
import time
import threading
import signal
import os
from os import environ
from os import mkdir
from os import path

# Get some definitions from Rockstar directly.
if "ROCKSTAR_DIR" in os.environ:
    ROCKSTAR_DIR = os.environ["ROCKSTAR_DIR"]
elif os.path.exists("rockstar.cfg"):
    ROCKSTAR_DIR = open("rockstar.cfg").read().strip()
else:
    print "Reading Rockstar location from rockstar.cfg failed."
    print "Please place the base directory of your"
    print "Rockstar install in rockstar.cfg and restart."
    print "(ex: \"echo '/path/to/Rockstar-0.99' > rockstar.cfg\" )"
    sys.exit(1)
lines = file(path.join(ROCKSTAR_DIR, 'server.h'))
READER_TYPE = None
WRITER_TYPE = None
for line in lines:
    if "READER_TYPE" in line:
        line = line.split()
        READER_TYPE = int(line[-1])
    if "WRITER_TYPE" in line:
        line = line.split()
        WRITER_TYPE = int(line[-1])
    if READER_TYPE != None and WRITER_TYPE != None:
        break
lines.close()

<<<<<<< HEAD
class InlineRunner(ParallelAnalysisInterface):
    def __init__(self, num_writers):
        # If this is being run inline, num_readers == comm.size, always.
        self.num_readers = ytcfg.getint("yt", "__global_parallel_size")
=======
class RockstarHaloFinder(ParallelAnalysisInterface):
    def __init__(self, ts, num_readers = 1, num_writers = None, 
            outbase=None,particle_mass=-1.0,dm_type=1,force_res=None):
        r"""Spawns the Rockstar Halo finder, distributes dark matter
        particles and finds halos.

        The halo finder requires dark matter particles of a fixed size.
        Rockstar has three main processes: reader, writer, and the 
        server which coordinates reader/writer processes.

        Parameters
        ----------
        ts   : TimeSeriesData, StaticOutput
            This is the data source containing the DM particles. Because 
            halo IDs may change from one snapshot to the next, the only
            way to keep a consistent halo ID across time is to feed 
            Rockstar a set of snapshots, ie, via TimeSeriesData.
        num_readers: int
            The number of reader can be increased from the default
            of 1 in the event that a single snapshot is split among
            many files. This can help in cases where performance is
            IO-limited. Default is 1.
        num_writers: int
            The number of writers determines the number of processing threads
            as well as the number of threads writing output data.
            The default is set comm.size-num_readers-1.
        outbase: str
            This is where the out*list files that Rockstar makes should be
            placed. Default is str(pf)+'_rockstar'.
        particle_mass: float
            This sets the DM particle mass used in Rockstar.
        dm_type: 1
            In order to exclude stars and other particle types, define
            the dm_type. Default is 1, as Enzo has the DM particle type=1.
        force_res: None
            The default force resolution is 0.0012 comoving Mpc/H
            This overrides Rockstars' defaults

        Returns
        -------
        None

        Examples
        --------
        To use the script below you must run it using MPI:
        mpirun -np 3 python test_rockstar.py --parallel

        test_rockstar.py:

        from mpi4py import MPI
        from yt.analysis_modules.halo_finding.rockstar.api import RockstarHaloFinder
        from yt.mods import *
        import sys

        files = glob.glob('/u/cmoody3/data/a*')
        files.sort()
        ts = TimeSeriesData.from_filenames(files)
        pm = 7.81769027e+11
        rh = RockstarHaloFinder(ts, particle_mass=pm)
        rh.run()
        """
        ParallelAnalysisInterface.__init__(self)
        # No subvolume support
        #we assume that all of the snapshots in the time series
        #use the same domain info as the first snapshots
        if not isinstance(ts,TimeSeriesData):
            ts = TimeSeriesData([ts])
        self.ts = ts
        self.dm_type = dm_type
        if self.comm.size > 1: 
            self.comm.barrier()            
        tpf = ts.__iter__().next()
        dd = tpf.h.all_data()
        self.hierarchy = tpf.h
        self.particle_mass = particle_mass 
        self.center = (tpf.domain_right_edge + tpf.domain_left_edge)/2.0
        data_source = tpf.h.all_data()
        if outbase is None:
            outbase = str(tpf)+'_rockstar'
        self.outbase = outbase        
>>>>>>> 737756dc
        if num_writers is None:
            self.num_writers =  ytcfg.getint("yt", "__global_parallel_size")
        else:
            self.num_writers = min(num_writers,
                ytcfg.getint("yt", "__global_parallel_size"))

    def split_work(self, pool):
        avail = range(pool.comm.size)
        self.writers = []
        self.readers = []
        # If we're inline, everyone is a reader.
        self.readers = avail[:]
        if self.num_writers == pool.comm.size:
            # And everyone is a writer!
            self.writers = avail[:]
        else:
            # Everyone is not a writer.
            # Cyclically assign writers which should approximate
            # memory load balancing (depending on the mpirun call,
            # but this should do it in most cases).
            stride = int(ceil(float(pool.comm.size) / self.num_writers))
            while len(self.writers) < self.num_writers:
                self.writers.extend(avail[::stride])
                for r in readers:
                    avail.pop(avail.index(r))

    def run(self, handler, pool):
        # If inline, we use forks.
        server_pid = 0
        # Start a server on only one machine/fork.
        if pool.comm.rank == 0:
            server_pid = os.fork()
            if server_pid == 0:
                handler.start_server()
                os._exit(0)
        # Start writers.
        writer_pid = 0
        if pool.comm.rank in self.writers:
            time.sleep(0.1 + pool.comm.rank/10.0)
            writer_pid = os.fork()
            if writer_pid == 0:
                handler.start_client(WRITER_TYPE)
                os._exit(0)
        # Start readers, not forked.
        if pool.comm.rank in self.readers:
            time.sleep(0.1 + pool.comm.rank/10.0)
            handler.start_client(READER_TYPE)
        # Make sure the forks are done, which they should be.
        if writer_pid != 0:
            os.waitpid(writer_pid, 0)
        if server_pid != 0:
            os.waitpid(server_pid, 0)

class StandardRunner(ParallelAnalysisInterface):
    def __init__(self, num_readers, num_writers):
        self.num_readers = num_readers
<<<<<<< HEAD
        if num_writers is None:
            self.num_writers = ytcfg.getint("yt", "__global_parallel_size") \
                - num_readers - 1
        else:
            self.num_writers = min(num_writers,
                ytcfg.getint("yt", "__global_parallel_size"))
        if self.num_readers + self.num_writers + 1 != ytcfg.getint("yt", \
                "__global_parallel_size"):
            mylog.error('%i reader + %i writers != %i mpi',
                    self.num_readers, self.num_writers,
                    ytcfg.getint("yt", "__global_parallel_size"))
            raise RuntimeError
    
    def split_work(self, pool):
        # Who is going to do what.
        avail = range(pool.comm.size)
        self.writers = []
        self.readers = []
        # If we're not running inline, rank 0 should be removed immediately.
        avail.pop(0)
        # Now we assign the rest.
        for i in range(self.num_readers):
            self.readers.append(avail.pop(0))
        for i in range(self.num_writers):
            self.writers.append(avail.pop(0))
    
    def run(self, handler, pool):
        # Not inline so we just launch them directly from our MPI threads.
        if pool.comm.rank == 0:
            handler.start_server()
        if pool.comm.rank in self.readers:
            time.sleep(0.1 + pool.comm.rank/10.0)
            handler.start_client(READER_TYPE)
        if pool.comm.rank in self.writers:
            time.sleep(0.2 + pool.comm.rank/10.0)
            handler.start_client(WRITER_TYPE)

class RockstarHaloFinder(ParallelAnalysisInterface):
    def __init__(self, ts, num_readers = 1, num_writers = None, 
            outbase=None,particle_mass=-1.0,dm_type=1,force_res=None):
        r"""Spawns the Rockstar Halo finder, distributes dark matter
        particles and finds halos.

        The halo finder requires dark matter particles of a fixed size.
        Rockstar has three main processes: reader, writer, and the 
        server which coordinates reader/writer processes.

        Parameters
        ----------
        ts   : TimeSeriesData, StaticOutput
            This is the data source containing the DM particles. Because 
            halo IDs may change from one snapshot to the next, the only
            way to keep a consistent halo ID across time is to feed 
            Rockstar a set of snapshots, ie, via TimeSeriesData.
        num_readers: int
            The number of reader can be increased from the default
            of 1 in the event that a single snapshot is split among
            many files. This can help in cases where performance is
            IO-limited. Default is 1. If run inline, it is
            equal to the number of MPI threads.
        num_writers: int
            The number of writers determines the number of processing threads
            as well as the number of threads writing output data.
            The default is set to comm.size-num_readers-1. If run inline,
            the default is equal to the number of MPI threads.
        outbase: str
            This is where the out*list files that Rockstar makes should be
            placed. Default is 'rockstar_halos'.
        particle_mass: float
            This sets the DM particle mass used in Rockstar.
        dm_type: 1
            In order to exclude stars and other particle types, define
            the dm_type. Default is 1, as Enzo has the DM particle type=1.
        force_res: float
            This parameter specifies the force resolution that Rockstar uses
            in units of Mpc/h.
            If no value is provided, this parameter is automatically set to
            the width of the smallest grid element in the simulation from the
            last data snapshot (i.e. the one where time has evolved the
            longest) in the time series:
            ``pf_last.h.get_smallest_dx() * pf_last['mpch']``.
            
        Returns
        -------
        None

        Examples
        --------
        To use the script below you must run it using MPI:
        mpirun -np 3 python test_rockstar.py --parallel

        test_rockstar.py:

        from yt.analysis_modules.halo_finding.rockstar.api import RockstarHaloFinder
        from yt.mods import *
        import sys

        files = glob.glob('/u/cmoody3/data/a*')
        files.sort()
        ts = TimeSeriesData.from_filenames(files)
        pm = 7.81769027e+11
        rh = RockstarHaloFinder(ts, particle_mass=pm)
        rh.run()
        """
        # Decide how we're working.
        if ytcfg.getboolean("yt", "inline") == True:
            self.runner = InlineRunner(num_writers)
        else:
            self.runner = StandardRunner(num_readers, num_writers)
        self.num_readers = self.runner.num_readers
        self.num_writers = self.runner.num_writers
        mylog.info("Rockstar is using %d readers and %d writers",
            self.num_readers, self.num_writers)
        # Note that Rockstar does not support subvolumes.
        # We assume that all of the snapshots in the time series
        # use the same domain info as the first snapshots.
        if not isinstance(ts,TimeSeriesData):
            ts = TimeSeriesData([ts])
        self.ts = ts
        self.dm_type = dm_type
        tpf = ts.__iter__().next()
        def _particle_count(field, data):
            try:
                return (data["particle_type"]==dm_type).sum()
            except KeyError:
                return np.prod(data["particle_position_x"].shape)
        add_field("particle_count",function=_particle_count, not_in_all=True,
            particle_type=True)
        # Get total_particles in parallel.
        dd = tpf.h.all_data()
        self.total_particles = int(dd.quantities['TotalQuantity']('particle_count')[0])
        self.hierarchy = tpf.h
        self.particle_mass = particle_mass 
        self.center = (tpf.domain_right_edge + tpf.domain_left_edge)/2.0
        if outbase is None:
            outbase = 'rockstar_halos'
        self.outbase = outbase
        self.particle_mass = particle_mass
        if force_res is None:
            self.force_res = ts[-1].h.get_smallest_dx() * ts[-1]['mpch']
        else:
            self.force_res = force_res
        self.left_edge = tpf.domain_left_edge
        self.right_edge = tpf.domain_right_edge
        self.center = (tpf.domain_right_edge + tpf.domain_left_edge)/2.0
        # We set up the workgroups *before* initializing
        # ParallelAnalysisInterface. Everyone is their own workgroup!
        self.pool = ProcessorPool()
        for i in range(ytcfg.getint("yt", "__global_parallel_size")):
             self.pool.add_workgroup(size=1)
        ParallelAnalysisInterface.__init__(self)
        for wg in self.pool.workgroups:
            if self.pool.comm.rank in wg.ranks:
                self.workgroup = wg
        self.handler = rockstar_interface.RockstarInterface(
                self.ts, dd)
=======
        self.num_writers = num_writers
        if self.num_readers + self.num_writers + 1 != self.comm.size:
            #we need readers+writers+1 server = comm size        
            raise RuntimeError
        self.center = (tpf.domain_right_edge + tpf.domain_left_edge)/2.0
        data_source = tpf.h.all_data()
        self.comm.barrier()
        self.force_res = force_res
        def _pcount(field,data):
            return (data["particle_type"]=dm_type).sum()
        add_field("pcount",function=_pcount,particle_type=True)
        total_particles = dd.quantities['TotalQuantity']('pcount')
        self.total_particles = total_particles
        mylog.info("Found %i halo particles",total_particles)
        self.handler = rockstar_interface.RockstarInterface(
                self.ts, data_source)
>>>>>>> 737756dc

    def __del__(self):
        self.pool.free_all()

    def _get_hosts(self):
        if self.pool.comm.size == 1 or self.pool.comm.rank == 0:
            server_address = socket.gethostname()
            sock = socket.socket()
            sock.bind(('', 0))
            port = sock.getsockname()[-1]
            del sock
        else:
            server_address, port = None, None
        self.server_address, self.port = self.pool.comm.mpi_bcast(
            (server_address, port))
        self.port = str(self.port)

    def run(self, block_ratio = 1,**kwargs):
        """
        
        """
        if block_ratio != 1:
            raise NotImplementedError
        self._get_hosts()
        self.handler.setup_rockstar(self.server_address, self.port,
<<<<<<< HEAD
                    len(self.ts), self.total_particles, 
                    self.dm_type,
                    parallel = self.pool.comm.size > 1,
=======
                    len(self.ts), self.total_particles, self.dm_type,
                    parallel = self.comm.size > 1,
>>>>>>> 737756dc
                    num_readers = self.num_readers,
                    num_writers = self.num_writers,
                    writing_port = -1,
                    block_ratio = block_ratio,
                    outbase = self.outbase,
                    force_res=self.force_res,
                    particle_mass = float(self.particle_mass),
                    **kwargs)
<<<<<<< HEAD
        # Make the directory to store the halo lists in.
        if self.pool.comm.rank == 0:
            if not os.path.exists(self.outbase):
                os.mkdir(self.outbase)
            # Make a record of which dataset corresponds to which set of
            # output files because it will be easy to lose this connection.
            fp = open(self.outbase + '/pfs.txt', 'w')
            fp.write("# pfname\tindex\n")
            for i, pf in enumerate(self.ts):
                pfloc = path.join(path.relpath(pf.fullpath), pf.basename)
                line = "%s\t%d\n" % (pfloc, i)
                fp.write(line)
            fp.close()
        # This barrier makes sure the directory exists before it might be used.
        self.pool.comm.barrier()
        if self.pool.comm.size == 1:
            self.handler.call_rockstar()
        else:
            # Split up the work.
            self.runner.split_work(self.pool)
            # And run it!
            self.runner.run(self.handler, self.pool)
        self.pool.comm.barrier()
=======
        #because rockstar *always* write to exactly the same
        #out_0.list filename we make a directory for it
        #to sit inside so it doesn't get accidentally
        #overwritten 
        if self.workgroup.name == "server":
            if not os.path.exists(self.outbase):
                os.mkdir(self.outbase)
        if self.comm.size == 1:
            self.handler.call_rockstar()
        else:
            self.comm.barrier()
            if self.workgroup.name == "server":
                self.handler.start_server()
            elif self.workgroup.name == "readers":
                time.sleep(0.1 + self.workgroup.comm.rank/10.0)
                self.handler.start_client()
            elif self.workgroup.name == "writers":
                time.sleep(0.2 + self.workgroup.comm.rank/10.0)
                self.handler.start_client()
            self.pool.free_all()
        self.comm.barrier()
>>>>>>> 737756dc
        self.pool.free_all()
    
    def halo_list(self,file_name='out_0.list'):
        """
        Reads in the out_0.list file and generates RockstarHaloList
        and RockstarHalo objects.
        """
        tpf = self.ts[0]
        return RockstarHaloList(tpf,file_name)<|MERGE_RESOLUTION|>--- conflicted
+++ resolved
@@ -26,51 +26,24 @@
 from yt.mods import *
 from yt.utilities.parallel_tools.parallel_analysis_interface import \
     ParallelAnalysisInterface, ProcessorPool, Communicator
+
 from yt.analysis_modules.halo_finding.halo_objects import * #Halos & HaloLists
-from yt.config import ytcfg
-
 import rockstar_interface
-
 import socket
 import time
-import threading
-import signal
-import os
-from os import environ
-from os import mkdir
-from os import path
-
-# Get some definitions from Rockstar directly.
-if "ROCKSTAR_DIR" in os.environ:
-    ROCKSTAR_DIR = os.environ["ROCKSTAR_DIR"]
-elif os.path.exists("rockstar.cfg"):
-    ROCKSTAR_DIR = open("rockstar.cfg").read().strip()
-else:
-    print "Reading Rockstar location from rockstar.cfg failed."
-    print "Please place the base directory of your"
-    print "Rockstar install in rockstar.cfg and restart."
-    print "(ex: \"echo '/path/to/Rockstar-0.99' > rockstar.cfg\" )"
-    sys.exit(1)
-lines = file(path.join(ROCKSTAR_DIR, 'server.h'))
-READER_TYPE = None
-WRITER_TYPE = None
-for line in lines:
-    if "READER_TYPE" in line:
-        line = line.split()
-        READER_TYPE = int(line[-1])
-    if "WRITER_TYPE" in line:
-        line = line.split()
-        WRITER_TYPE = int(line[-1])
-    if READER_TYPE != None and WRITER_TYPE != None:
-        break
-lines.close()
-
-<<<<<<< HEAD
-class InlineRunner(ParallelAnalysisInterface):
-    def __init__(self, num_writers):
-        # If this is being run inline, num_readers == comm.size, always.
-        self.num_readers = ytcfg.getint("yt", "__global_parallel_size")
-=======
+
+class DomainDecomposer(ParallelAnalysisInterface):
+    def __init__(self, pf, comm):
+        ParallelAnalysisInterface.__init__(self, comm=comm)
+        self.pf = pf
+        self.hierarchy = pf.h
+        self.center = (pf.domain_left_edge + pf.domain_right_edge)/2.0
+
+    def decompose(self):
+        dd = self.pf.h.all_data()
+        check, LE, RE, data_source = self.partition_hierarchy_3d(dd)
+        return data_source
+
 class RockstarHaloFinder(ParallelAnalysisInterface):
     def __init__(self, ts, num_readers = 1, num_writers = None, 
             outbase=None,particle_mass=-1.0,dm_type=1,force_res=None):
@@ -151,221 +124,9 @@
         if outbase is None:
             outbase = str(tpf)+'_rockstar'
         self.outbase = outbase        
->>>>>>> 737756dc
         if num_writers is None:
-            self.num_writers =  ytcfg.getint("yt", "__global_parallel_size")
-        else:
-            self.num_writers = min(num_writers,
-                ytcfg.getint("yt", "__global_parallel_size"))
-
-    def split_work(self, pool):
-        avail = range(pool.comm.size)
-        self.writers = []
-        self.readers = []
-        # If we're inline, everyone is a reader.
-        self.readers = avail[:]
-        if self.num_writers == pool.comm.size:
-            # And everyone is a writer!
-            self.writers = avail[:]
-        else:
-            # Everyone is not a writer.
-            # Cyclically assign writers which should approximate
-            # memory load balancing (depending on the mpirun call,
-            # but this should do it in most cases).
-            stride = int(ceil(float(pool.comm.size) / self.num_writers))
-            while len(self.writers) < self.num_writers:
-                self.writers.extend(avail[::stride])
-                for r in readers:
-                    avail.pop(avail.index(r))
-
-    def run(self, handler, pool):
-        # If inline, we use forks.
-        server_pid = 0
-        # Start a server on only one machine/fork.
-        if pool.comm.rank == 0:
-            server_pid = os.fork()
-            if server_pid == 0:
-                handler.start_server()
-                os._exit(0)
-        # Start writers.
-        writer_pid = 0
-        if pool.comm.rank in self.writers:
-            time.sleep(0.1 + pool.comm.rank/10.0)
-            writer_pid = os.fork()
-            if writer_pid == 0:
-                handler.start_client(WRITER_TYPE)
-                os._exit(0)
-        # Start readers, not forked.
-        if pool.comm.rank in self.readers:
-            time.sleep(0.1 + pool.comm.rank/10.0)
-            handler.start_client(READER_TYPE)
-        # Make sure the forks are done, which they should be.
-        if writer_pid != 0:
-            os.waitpid(writer_pid, 0)
-        if server_pid != 0:
-            os.waitpid(server_pid, 0)
-
-class StandardRunner(ParallelAnalysisInterface):
-    def __init__(self, num_readers, num_writers):
+            num_writers = self.comm.size - num_readers -1
         self.num_readers = num_readers
-<<<<<<< HEAD
-        if num_writers is None:
-            self.num_writers = ytcfg.getint("yt", "__global_parallel_size") \
-                - num_readers - 1
-        else:
-            self.num_writers = min(num_writers,
-                ytcfg.getint("yt", "__global_parallel_size"))
-        if self.num_readers + self.num_writers + 1 != ytcfg.getint("yt", \
-                "__global_parallel_size"):
-            mylog.error('%i reader + %i writers != %i mpi',
-                    self.num_readers, self.num_writers,
-                    ytcfg.getint("yt", "__global_parallel_size"))
-            raise RuntimeError
-    
-    def split_work(self, pool):
-        # Who is going to do what.
-        avail = range(pool.comm.size)
-        self.writers = []
-        self.readers = []
-        # If we're not running inline, rank 0 should be removed immediately.
-        avail.pop(0)
-        # Now we assign the rest.
-        for i in range(self.num_readers):
-            self.readers.append(avail.pop(0))
-        for i in range(self.num_writers):
-            self.writers.append(avail.pop(0))
-    
-    def run(self, handler, pool):
-        # Not inline so we just launch them directly from our MPI threads.
-        if pool.comm.rank == 0:
-            handler.start_server()
-        if pool.comm.rank in self.readers:
-            time.sleep(0.1 + pool.comm.rank/10.0)
-            handler.start_client(READER_TYPE)
-        if pool.comm.rank in self.writers:
-            time.sleep(0.2 + pool.comm.rank/10.0)
-            handler.start_client(WRITER_TYPE)
-
-class RockstarHaloFinder(ParallelAnalysisInterface):
-    def __init__(self, ts, num_readers = 1, num_writers = None, 
-            outbase=None,particle_mass=-1.0,dm_type=1,force_res=None):
-        r"""Spawns the Rockstar Halo finder, distributes dark matter
-        particles and finds halos.
-
-        The halo finder requires dark matter particles of a fixed size.
-        Rockstar has three main processes: reader, writer, and the 
-        server which coordinates reader/writer processes.
-
-        Parameters
-        ----------
-        ts   : TimeSeriesData, StaticOutput
-            This is the data source containing the DM particles. Because 
-            halo IDs may change from one snapshot to the next, the only
-            way to keep a consistent halo ID across time is to feed 
-            Rockstar a set of snapshots, ie, via TimeSeriesData.
-        num_readers: int
-            The number of reader can be increased from the default
-            of 1 in the event that a single snapshot is split among
-            many files. This can help in cases where performance is
-            IO-limited. Default is 1. If run inline, it is
-            equal to the number of MPI threads.
-        num_writers: int
-            The number of writers determines the number of processing threads
-            as well as the number of threads writing output data.
-            The default is set to comm.size-num_readers-1. If run inline,
-            the default is equal to the number of MPI threads.
-        outbase: str
-            This is where the out*list files that Rockstar makes should be
-            placed. Default is 'rockstar_halos'.
-        particle_mass: float
-            This sets the DM particle mass used in Rockstar.
-        dm_type: 1
-            In order to exclude stars and other particle types, define
-            the dm_type. Default is 1, as Enzo has the DM particle type=1.
-        force_res: float
-            This parameter specifies the force resolution that Rockstar uses
-            in units of Mpc/h.
-            If no value is provided, this parameter is automatically set to
-            the width of the smallest grid element in the simulation from the
-            last data snapshot (i.e. the one where time has evolved the
-            longest) in the time series:
-            ``pf_last.h.get_smallest_dx() * pf_last['mpch']``.
-            
-        Returns
-        -------
-        None
-
-        Examples
-        --------
-        To use the script below you must run it using MPI:
-        mpirun -np 3 python test_rockstar.py --parallel
-
-        test_rockstar.py:
-
-        from yt.analysis_modules.halo_finding.rockstar.api import RockstarHaloFinder
-        from yt.mods import *
-        import sys
-
-        files = glob.glob('/u/cmoody3/data/a*')
-        files.sort()
-        ts = TimeSeriesData.from_filenames(files)
-        pm = 7.81769027e+11
-        rh = RockstarHaloFinder(ts, particle_mass=pm)
-        rh.run()
-        """
-        # Decide how we're working.
-        if ytcfg.getboolean("yt", "inline") == True:
-            self.runner = InlineRunner(num_writers)
-        else:
-            self.runner = StandardRunner(num_readers, num_writers)
-        self.num_readers = self.runner.num_readers
-        self.num_writers = self.runner.num_writers
-        mylog.info("Rockstar is using %d readers and %d writers",
-            self.num_readers, self.num_writers)
-        # Note that Rockstar does not support subvolumes.
-        # We assume that all of the snapshots in the time series
-        # use the same domain info as the first snapshots.
-        if not isinstance(ts,TimeSeriesData):
-            ts = TimeSeriesData([ts])
-        self.ts = ts
-        self.dm_type = dm_type
-        tpf = ts.__iter__().next()
-        def _particle_count(field, data):
-            try:
-                return (data["particle_type"]==dm_type).sum()
-            except KeyError:
-                return np.prod(data["particle_position_x"].shape)
-        add_field("particle_count",function=_particle_count, not_in_all=True,
-            particle_type=True)
-        # Get total_particles in parallel.
-        dd = tpf.h.all_data()
-        self.total_particles = int(dd.quantities['TotalQuantity']('particle_count')[0])
-        self.hierarchy = tpf.h
-        self.particle_mass = particle_mass 
-        self.center = (tpf.domain_right_edge + tpf.domain_left_edge)/2.0
-        if outbase is None:
-            outbase = 'rockstar_halos'
-        self.outbase = outbase
-        self.particle_mass = particle_mass
-        if force_res is None:
-            self.force_res = ts[-1].h.get_smallest_dx() * ts[-1]['mpch']
-        else:
-            self.force_res = force_res
-        self.left_edge = tpf.domain_left_edge
-        self.right_edge = tpf.domain_right_edge
-        self.center = (tpf.domain_right_edge + tpf.domain_left_edge)/2.0
-        # We set up the workgroups *before* initializing
-        # ParallelAnalysisInterface. Everyone is their own workgroup!
-        self.pool = ProcessorPool()
-        for i in range(ytcfg.getint("yt", "__global_parallel_size")):
-             self.pool.add_workgroup(size=1)
-        ParallelAnalysisInterface.__init__(self)
-        for wg in self.pool.workgroups:
-            if self.pool.comm.rank in wg.ranks:
-                self.workgroup = wg
-        self.handler = rockstar_interface.RockstarInterface(
-                self.ts, dd)
-=======
         self.num_writers = num_writers
         if self.num_readers + self.num_writers + 1 != self.comm.size:
             #we need readers+writers+1 server = comm size        
@@ -382,13 +143,12 @@
         mylog.info("Found %i halo particles",total_particles)
         self.handler = rockstar_interface.RockstarInterface(
                 self.ts, data_source)
->>>>>>> 737756dc
 
     def __del__(self):
         self.pool.free_all()
 
     def _get_hosts(self):
-        if self.pool.comm.size == 1 or self.pool.comm.rank == 0:
+        if self.comm.size == 1 or self.workgroup.name == "server":
             server_address = socket.gethostname()
             sock = socket.socket()
             sock.bind(('', 0))
@@ -396,7 +156,7 @@
             del sock
         else:
             server_address, port = None, None
-        self.server_address, self.port = self.pool.comm.mpi_bcast(
+        self.server_address, self.port = self.comm.mpi_bcast(
             (server_address, port))
         self.port = str(self.port)
 
@@ -404,18 +164,21 @@
         """
         
         """
+        if self.comm.size > 1:
+            self.pool = ProcessorPool()
+            mylog.debug("Num Writers = %s Num Readers = %s",
+                        self.num_writers, self.num_readers)
+            self.pool.add_workgroup(1, name = "server")
+            self.pool.add_workgroup(self.num_readers, name = "readers")
+            self.pool.add_workgroup(self.num_writers, name = "writers")
+            for wg in self.pool.workgroups:
+                if self.comm.rank in wg.ranks: self.workgroup = wg
         if block_ratio != 1:
             raise NotImplementedError
         self._get_hosts()
         self.handler.setup_rockstar(self.server_address, self.port,
-<<<<<<< HEAD
-                    len(self.ts), self.total_particles, 
-                    self.dm_type,
-                    parallel = self.pool.comm.size > 1,
-=======
                     len(self.ts), self.total_particles, self.dm_type,
                     parallel = self.comm.size > 1,
->>>>>>> 737756dc
                     num_readers = self.num_readers,
                     num_writers = self.num_writers,
                     writing_port = -1,
@@ -424,31 +187,6 @@
                     force_res=self.force_res,
                     particle_mass = float(self.particle_mass),
                     **kwargs)
-<<<<<<< HEAD
-        # Make the directory to store the halo lists in.
-        if self.pool.comm.rank == 0:
-            if not os.path.exists(self.outbase):
-                os.mkdir(self.outbase)
-            # Make a record of which dataset corresponds to which set of
-            # output files because it will be easy to lose this connection.
-            fp = open(self.outbase + '/pfs.txt', 'w')
-            fp.write("# pfname\tindex\n")
-            for i, pf in enumerate(self.ts):
-                pfloc = path.join(path.relpath(pf.fullpath), pf.basename)
-                line = "%s\t%d\n" % (pfloc, i)
-                fp.write(line)
-            fp.close()
-        # This barrier makes sure the directory exists before it might be used.
-        self.pool.comm.barrier()
-        if self.pool.comm.size == 1:
-            self.handler.call_rockstar()
-        else:
-            # Split up the work.
-            self.runner.split_work(self.pool)
-            # And run it!
-            self.runner.run(self.handler, self.pool)
-        self.pool.comm.barrier()
-=======
         #because rockstar *always* write to exactly the same
         #out_0.list filename we make a directory for it
         #to sit inside so it doesn't get accidentally
@@ -470,7 +208,6 @@
                 self.handler.start_client()
             self.pool.free_all()
         self.comm.barrier()
->>>>>>> 737756dc
         self.pool.free_all()
     
     def halo_list(self,file_name='out_0.list'):
