--- conflicted
+++ resolved
@@ -410,10 +410,6 @@
     else: # Create Cartesian fields for curvilinear coordinates
 
         def _cartesian_x(field,data):
-<<<<<<< HEAD
-
-=======
->>>>>>> 6cda9720
           if registry.ds.geometry == "polar":
 
             return data["%s_r" % basename] * np.cos(data["theta"])
