import numpy as np
from yt.utilities.physical_constants import mu_0
from yt.testing import assert_almost_equal
from yt.frontends.stream.api import load_uniform_grid

def setup():
    from yt.config import ytcfg
    ytcfg["yt","__withintesting"] = "True"

def test_magnetic_fields():

    ddims = (16,16,16)
    data1 = {"magnetic_field_x":(np.random.random(size=ddims),"T"),
             "magnetic_field_y":(np.random.random(size=ddims),"T"),
             "magnetic_field_z":(np.random.random(size=ddims),"T")}
    data2 = {}
    for field in data1:
        data2[field] = (data1[field][0]*1.0e4, "gauss")

    ds1 = load_uniform_grid(data1, ddims, unit_system="cgs")
    ds2 = load_uniform_grid(data2, ddims, unit_system="mks")
    # For this test dataset, code units are cgs units
    ds3 = load_uniform_grid(data2, ddims, unit_system="code")

    ds1.index
    ds2.index
    ds3.index

    dd1 = ds1.all_data()
    dd2 = ds2.all_data()
    dd3 = ds3.all_data()

    assert ds1.fields.gas.magnetic_field_strength.units == "gauss"
    assert ds1.fields.gas.magnetic_field_poloidal.units == "gauss"
    assert ds1.fields.gas.magnetic_field_toroidal.units == "gauss"
    assert ds2.fields.gas.magnetic_field_strength.units == "T"
    assert ds2.fields.gas.magnetic_field_poloidal.units == "T"
    assert ds2.fields.gas.magnetic_field_toroidal.units == "T"
    assert ds3.fields.gas.magnetic_field_strength.units == "code_magnetic"
    assert ds3.fields.gas.magnetic_field_poloidal.units == "code_magnetic"
    assert ds3.fields.gas.magnetic_field_toroidal.units == "code_magnetic"

    emag1 = (dd1["magnetic_field_x"]**2 +
             dd1["magnetic_field_y"]**2 +
             dd1["magnetic_field_z"]**2)/(8.0*np.pi)
    emag1.convert_to_units("dyne/cm**2")

    emag2 = (dd2["magnetic_field_x"]**2 +
             dd2["magnetic_field_y"]**2 +
             dd2["magnetic_field_z"]**2)/(2.0*mu_0)
    emag2.convert_to_units("Pa")

    emag3 = (dd3["magnetic_field_x"]**2 +
             dd3["magnetic_field_y"]**2 +
             dd3["magnetic_field_z"]**2)/(8.0*np.pi)
    emag3.convert_to_units("code_pressure")

    assert_almost_equal(emag1, dd1["magnetic_energy"])
    assert_almost_equal(emag2, dd2["magnetic_energy"])
    assert_almost_equal(emag3, dd3["magnetic_energy"])

    assert str(emag1.units) == str(dd1["magnetic_energy"].units)
    assert str(emag2.units) == str(dd2["magnetic_energy"].units)
    assert str(emag3.units) == str(dd3["magnetic_energy"].units)

    assert_almost_equal(emag1.in_cgs(), emag2.in_cgs())
<<<<<<< HEAD


def test_current_density_fields():

    ddims = (16,16,16)
    data1 = {"magnetic_field_x":(np.random.random(size=ddims),"T"),
             "magnetic_field_y":(np.random.random(size=ddims),"T"),
             "magnetic_field_z":(np.random.random(size=ddims),"T")}
    data2 = {}
    for field in data1:
        data2[field] = (data1[field][0]*1.0e4, "gauss")

    ds1 = load_uniform_grid(data1, ddims, unit_system="cgs")
    ds2 = load_uniform_grid(data2, ddims, unit_system="mks")

    ds1.index
    ds2.index

    dd1 = ds1.all_data()
    dd2 = ds2.all_data()

    assert ds1.fields.gas.current_density_x.units == 'statA/cm**2'
    assert ds1.fields.gas.current_density_magnitude.units == 'statA/cm**2'
    assert ds2.fields.gas.current_density_x.units == 'A/m**2'
    assert ds2.fields.gas.current_density_magnitude.units == 'A/m**2'

    iz_cgs = dd1['current_density_z']*dd1['dx']*dd1['dy']
    iz_mks = dd2['current_density_z']*dd2['dx']*dd2['dy']
    assert_almost_equal(iz_cgs.to_equivalent('A', 'SI'), iz_mks)
=======
    assert_almost_equal(emag1.in_cgs(), emag3.in_cgs())
>>>>>>> cab1f48f
<|MERGE_RESOLUTION|>--- conflicted
+++ resolved
@@ -64,7 +64,7 @@
     assert str(emag3.units) == str(dd3["magnetic_energy"].units)
 
     assert_almost_equal(emag1.in_cgs(), emag2.in_cgs())
-<<<<<<< HEAD
+    assert_almost_equal(emag1.in_cgs(), emag3.in_cgs())
 
 
 def test_current_density_fields():
@@ -93,7 +93,4 @@
 
     iz_cgs = dd1['current_density_z']*dd1['dx']*dd1['dy']
     iz_mks = dd2['current_density_z']*dd2['dx']*dd2['dy']
-    assert_almost_equal(iz_cgs.to_equivalent('A', 'SI'), iz_mks)
-=======
-    assert_almost_equal(emag1.in_cgs(), emag3.in_cgs())
->>>>>>> cab1f48f
+    assert_almost_equal(iz_cgs.to_equivalent('A', 'SI'), iz_mks)