--- conflicted
+++ resolved
@@ -827,13 +827,8 @@
         rv /= hsml.uq**3 / hsml.uq.in_base(unit_system.name).uq**3
         rv = data.apply_units(rv, field_units)
         return rv
-<<<<<<< HEAD
-    registry.add_field(field_name, function = _vol_weight,
-                       validators = [ValidateSpatial(0, ghost_particles=True)],
-=======
     registry.add_field(field_name, sampling_type="cell", function = _vol_weight,
                        validators = [ValidateSpatial(0)],
->>>>>>> bcd44287
                        units = field_units)
     registry.find_dependencies((field_name,))
     return [field_name]
