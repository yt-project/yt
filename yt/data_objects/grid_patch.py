"""
Python-based grid handler, not to be confused with the SWIG-handler



"""

#-----------------------------------------------------------------------------
# Copyright (c) 2013, yt Development Team.
#
# Distributed under the terms of the Modified BSD License.
#
# The full license is in the file COPYING.txt, distributed with this software.
#-----------------------------------------------------------------------------

import warnings
import weakref
import numpy as np
from six import string_types

from yt.config import ytcfg
from yt.data_objects.data_containers import \
    YTSelectionContainer
from yt.data_objects.field_data import \
    YTFieldData
from yt.funcs import iterable
from yt.geometry.selection_routines import convert_mask_to_indices
import yt.geometry.particle_deposit as particle_deposit
from yt.units.yt_array import YTArray
from yt.utilities.exceptions import \
    YTFieldTypeNotFound, \
    YTParticleDepositionNotImplemented
from yt.utilities.lib.interpolators import \
    ghost_zone_interpolate
from yt.utilities.lib.mesh_utilities import \
    clamp_edges
from yt.utilities.nodal_data_utils import \
    get_nodal_slices

RECONSTRUCT_INDEX = bool(ytcfg.get('yt', 'reconstruct_index'))

class AMRGridPatch(YTSelectionContainer):
    _spatial = True
    _num_ghost_zones = 0
    _grids = None
    _id_offset = 1
    _cache_mask = True

    _type_name = 'grid'
    _skip_add = True
    _con_args = ('id', 'filename')
    _container_fields = (("index", "dx"),
                         ("index", "dy"),
                         ("index", "dz"),
                         ("index", "x"),
                         ("index", "y"),
                         ("index", "z"))
    OverlappingSiblings = None

    def __init__(self, id, filename=None, index=None):
        self.field_data = YTFieldData()
        self.field_parameters = {}
        self.id = id
        self._child_mask = self._child_indices = self._child_index_mask = None
        self.ds = index.dataset
        self._index = weakref.proxy(index)
        self.start_index = None
        self.filename = filename
        self._last_mask = None
        self._last_count = -1
        self._last_selector_id = None
        self._current_particle_type = 'all'
        self._current_fluid_type = self.ds.default_fluid_type

    def get_global_startindex(self):
        """
        Return the integer starting index for each dimension at the current
        level.

        """
        if self.start_index is not None:
            return self.start_index
        if self.Parent is None:
            left = self.LeftEdge.d - self.ds.domain_left_edge.d
            start_index = left / self.dds.d
            return np.rint(start_index).astype('int64').ravel()

        pdx = self.Parent.dds.d
        di = np.rint((self.LeftEdge.d - self.Parent.LeftEdge.d) / pdx)
        start_index = self.Parent.get_global_startindex() + di
        self.start_index = (start_index * self.ds.refine_by).astype('int64').ravel()
        return self.start_index

    def __getitem__(self, key):
        tr = super(AMRGridPatch, self).__getitem__(key)
        try:
            fields = self._determine_fields(key)
        except YTFieldTypeNotFound:
            return tr
        finfo = self.ds._get_field_info(*fields[0])
        if not finfo.particle_type:
            num_nodes = 2**sum(finfo.nodal_flag)
            new_shape = list(self.ActiveDimensions) + [num_nodes]
            return np.squeeze(tr.reshape(new_shape))
        return tr

    def convert(self, datatype):
        """
        This will attempt to convert a given unit to cgs from code units. It
        either returns the multiplicative factor or throws a KeyError.

        """
        return self.ds[datatype]

    @property
    def shape(self):
        return self.ActiveDimensions

    def _reshape_vals(self, arr):
        if len(arr.shape) == 3: return arr
        return arr.reshape(self.ActiveDimensions, order="C")

    def _generate_container_field(self, field):
        if self._current_chunk is None:
            self.index._identify_base_chunk(self)
        if field == ("index", "dx"):
            tr = self._current_chunk.fwidth[:,0]
        elif field == ("index", "dy"):
            tr = self._current_chunk.fwidth[:,1]
        elif field == ("index", "dz"):
            tr = self._current_chunk.fwidth[:,2]
        elif field == ("index", "x"):
            tr = self._current_chunk.fcoords[:,0]
        elif field == ("index", "y"):
            tr = self._current_chunk.fcoords[:,1]
        elif field == ("index", "z"):
            tr = self._current_chunk.fcoords[:,2]
        return self._reshape_vals(tr)

    def _setup_dx(self):
        # So first we figure out what the index is.  We don't assume
        # that dx=dy=dz, at least here.  We probably do elsewhere.
        id = self.id - self._id_offset
        ds = self.ds
        index = self.index
        if self.Parent is not None:
            if not hasattr(self.Parent, 'dds'):
                self.Parent._setup_dx()
            self.dds = self.Parent.dds.d / self.ds.refine_by
        else:
            LE, RE = (index.grid_left_edge[id, :].d,
                      index.grid_right_edge[id, :].d)
            self.dds = (RE - LE) / self.ActiveDimensions
        if self.ds.dimensionality < 3:
<<<<<<< HEAD
            self.dds[2] = self.ds.domain_right_edge[2] - self.ds.domain_left_edge[2]
        # TODO update units appropriately for non-spatial data
        self.dds = self.ds.arr(self.dds, ("code_length",)*3)
=======
            self.dds[2] = ds.domain_right_edge[2] - ds.domain_left_edge[2]
        elif self.ds.dimensionality < 2:
            self.dds[1] = ds.domain_right_edge[1] - ds.domain_left_edge[1]
        self.dds = self.dds.view(YTArray)
        self.dds.units = self.index.grid_left_edge.units
>>>>>>> 974aa25b

    def __repr__(self):
        return "AMRGridPatch_%04i" % (self.id)

    def __int__(self):
        return self.id

    def clear_data(self):
        """
        Clear out the following things: child_mask, child_indices, all fields,
        all field parameters.

        """
        super(AMRGridPatch, self).clear_data()
        self._setup_dx()

    def _prepare_grid(self):
        """ Copies all the appropriate attributes from the index. """
        # This is definitely the slowest part of generating the index
        # Now we give it pointers to all of its attributes
        # Note that to keep in line with Enzo, we have broken PEP-8
        h = self.index # cache it
        my_ind = self.id - self._id_offset
        self.ActiveDimensions = h.grid_dimensions[my_ind]
        self.LeftEdge = h.grid_left_edge[my_ind]
        self.RightEdge = h.grid_right_edge[my_ind]
        # This can be expensive so we allow people to disable this behavior
        # via a config option
        if RECONSTRUCT_INDEX:
            if iterable(self.Parent) and len(self.Parent) > 0:
                p = self.Parent[0]
            else:
                p = self.Parent
            if p is not None and p != []:
                # clamp grid edges to an integer multiple of the parent cell
                # width
                clamp_edges(self.LeftEdge, p.LeftEdge, p.dds)
                clamp_edges(self.RightEdge, p.LeftEdge, p.dds)
        h.grid_levels[my_ind, 0] = self.Level
        # This might be needed for streaming formats
        #self.Time = h.gridTimes[my_ind,0]
        self.NumberOfParticles = h.grid_particle_count[my_ind, 0]

    def get_position(self, index):
        """ Returns center position of an *index*. """
        pos = (index + 0.5) * self.dds + self.LeftEdge
        return pos

    def _fill_child_mask(self, child, mask, tofill, dlevel = 1):
        rf = self.ds.refine_by
        if dlevel != 1:
            rf = rf**dlevel
        gi, cgi = self.get_global_startindex(), child.get_global_startindex()
        startIndex = np.maximum(0, cgi // rf - gi)
        endIndex = np.minimum((cgi + child.ActiveDimensions) // rf - gi,
                              self.ActiveDimensions)
        endIndex += (startIndex == endIndex)
        mask[startIndex[0]:endIndex[0],
             startIndex[1]:endIndex[1],
             startIndex[2]:endIndex[2]] = tofill

    @property
    def child_mask(self):
        """
        Generates self.child_mask, which is zero where child grids exist (and
        thus, where higher resolution data is available).

        """
        child_mask = np.ones(self.ActiveDimensions, 'bool')
        for child in self.Children:
            self._fill_child_mask(child, child_mask, 0)
        for sibling in self.OverlappingSiblings or []:
            self._fill_child_mask(sibling, child_mask, 0)
        return child_mask

    @property
    def child_indices(self):
        return (self.child_mask == 0)

    @property
    def child_index_mask(self):
        """
        Generates self.child_index_mask, which is -1 where there is no child,
        and otherwise has the ID of the grid that resides there.

        """
        child_index_mask = np.zeros(self.ActiveDimensions, 'int32') - 1
        for child in self.Children:
            self._fill_child_mask(child, child_index_mask, child.id)
        for sibling in self.OverlappingSiblings or []:
            self._fill_child_mask(sibling, child_index_mask, sibling.id)
        return child_index_mask

    def retrieve_ghost_zones(self, n_zones, fields, all_levels=False,
                             smoothed=False):
        # We will attempt this by creating a datacube that is exactly bigger
        # than the grid by nZones*dx in each direction
        nl = self.get_global_startindex() - n_zones
        new_left_edge = nl * self.dds + self.ds.domain_left_edge

        # Something different needs to be done for the root grid, though
        level = self.Level
        if all_levels:
            level = self.index.max_level + 1
        kwargs = {'dims': self.ActiveDimensions + 2*n_zones,
                  'num_ghost_zones':n_zones,
                  'use_pbar':False, 'fields':fields}
        # This should update the arguments to set the field parameters to be
        # those of this grid.
        field_parameters = {}
        field_parameters.update(self.field_parameters)
        if smoothed:
            cube = self.ds.smoothed_covering_grid(
                level, new_left_edge,
                field_parameters = field_parameters,
                **kwargs)
        else:
            cube = self.ds.covering_grid(level, new_left_edge,
                field_parameters = field_parameters,
                **kwargs)
        cube._base_grid = self
        return cube

    def get_vertex_centered_data(self, fields, smoothed=True, no_ghost=False):
        _old_api = isinstance(fields, (string_types, tuple))
        if _old_api:
            message = (
                'get_vertex_centered_data() requires list of fields, rather than '
                'a single field as an argument.'
            )
            warnings.warn(message, DeprecationWarning, stacklevel=2)
            fields = [fields]

        # Make sure the field list has only unique entries
        fields = list(set(fields))
        new_fields = {}
        for field in fields:
            finfo = self.ds._get_field_info(field)
            new_fields[field] = self.ds.arr(
                np.zeros(self.ActiveDimensions + 1), finfo.output_units)
        if no_ghost:
            for field in fields:
                # Ensure we have the native endianness in this array.  Avoid making
                # a copy if possible.
                old_field = np.asarray(self[field], dtype="=f8")
                # We'll use the ghost zone routine, which will naturally
                # extrapolate here.
                input_left = np.array([0.5, 0.5, 0.5], dtype="float64")
                output_left = np.array([0.0, 0.0, 0.0], dtype="float64")
                # rf = 1 here
                ghost_zone_interpolate(1, old_field, input_left,
                                       new_fields[field], output_left)
        else:
            cg = self.retrieve_ghost_zones(1, fields, smoothed=smoothed)
            for field in fields:
                np.add(new_fields[field], cg[field][1: ,1: ,1: ], new_fields[field])
                np.add(new_fields[field], cg[field][:-1,1: ,1: ], new_fields[field])
                np.add(new_fields[field], cg[field][1: ,:-1,1: ], new_fields[field])
                np.add(new_fields[field], cg[field][1: ,1: ,:-1], new_fields[field])
                np.add(new_fields[field], cg[field][:-1,1: ,:-1], new_fields[field])
                np.add(new_fields[field], cg[field][1: ,:-1,:-1], new_fields[field])
                np.add(new_fields[field], cg[field][:-1,:-1,1: ], new_fields[field])
                np.add(new_fields[field], cg[field][:-1,:-1,:-1], new_fields[field])
                np.multiply(new_fields[field], 0.125, new_fields[field])

        if _old_api:
            return new_fields[fields[0]]
        return new_fields

    def select_icoords(self, dobj):
        mask = self._get_selector_mask(dobj.selector)
        if mask is None: return np.empty((0,3), dtype='int64')
        coords = convert_mask_to_indices(mask, self._last_count)
        coords += self.get_global_startindex()[None, :]
        return coords

    def select_fcoords(self, dobj):
        mask = self._get_selector_mask(dobj.selector)
        if mask is None: return np.empty((0,3), dtype='float64')
        coords = convert_mask_to_indices(mask, self._last_count).astype("float64")
        coords += 0.5
        coords *= self.dds[None, :]
        coords += self.LeftEdge[None, :]
        return coords

    def select_fwidth(self, dobj):
        count = self.count(dobj.selector)
        if count == 0: return np.empty((0,3), dtype='float64')
        coords = np.empty((count, 3), dtype='float64')
        for axis in range(3):
            coords[:,axis] = self.dds[axis]
        return coords

    def select_ires(self, dobj):
        mask = self._get_selector_mask(dobj.selector)
        if mask is None: return np.empty(0, dtype='int64')
        coords = np.empty(self._last_count, dtype='int64')
        coords[:] = self.Level
        return coords

    def select_tcoords(self, dobj):
        dt, t = dobj.selector.get_dt(self)
        return dt, t

    def smooth(self, *args, **kwargs):
        raise NotImplementedError

    def particle_operation(self, *args, **kwargs):
        raise NotImplementedError

    def deposit(self, positions, fields = None, method = None,
                kernel_name = 'cubic'):
        # Here we perform our particle deposition.
        cls = getattr(particle_deposit, "deposit_%s" % method, None)
        if cls is None:
            raise YTParticleDepositionNotImplemented(method)
        # We allocate number of zones, not number of octs. Everything inside
        # this is Fortran ordered because of the ordering in the octree deposit
        # routines, so we reverse it here to match the convention there
        op = cls(tuple(self.ActiveDimensions[::-1]), kernel_name)
        op.initialize()
        op.process_grid(self, positions, fields)
        vals = op.finalize()
        if vals is None: return
        # Fortran-ordered, so transpose.
        return vals.transpose()

    def select_blocks(self, selector):
        mask = self._get_selector_mask(selector)
        yield self, mask

    def _get_selector_mask(self, selector):
        if self._cache_mask and hash(selector) == self._last_selector_id:
            mask = self._last_mask
        else:
            mask = selector.fill_mask(self)
            if self._cache_mask:
                self._last_mask = mask
            self._last_selector_id = hash(selector)
            if mask is None:
                self._last_count = 0
            else:
                self._last_count = mask.sum()
        return mask

    def select(self, selector, source, dest, offset):
        mask = self._get_selector_mask(selector)
        count = self.count(selector)
        if count == 0: return 0
        nodal_flag = source.shape - self.ActiveDimensions
        if sum(nodal_flag) == 0:
            dest[offset:offset+count] = source[mask]
        else:
            slices = get_nodal_slices(source.shape, nodal_flag)
            for i , sl in enumerate(slices):
                dest[offset:offset+count, i] = source[sl][mask]
        return count

    def count(self, selector):
        mask = self._get_selector_mask(selector)
        if mask is None: return 0
        return self._last_count

    def count_particles(self, selector, x, y, z):
        # We don't cache the selector results
        count = selector.count_points(x,y,z, 0.0)
        return count

    def select_particles(self, selector, x, y, z):
        mask = selector.select_points(x,y,z, 0.0)
        return mask<|MERGE_RESOLUTION|>--- conflicted
+++ resolved
@@ -26,7 +26,7 @@
 from yt.funcs import iterable
 from yt.geometry.selection_routines import convert_mask_to_indices
 import yt.geometry.particle_deposit as particle_deposit
-from yt.units.yt_array import YTArray
+from yt.units.index_array import YTIndexArray
 from yt.utilities.exceptions import \
     YTFieldTypeNotFound, \
     YTParticleDepositionNotImplemented
@@ -152,17 +152,11 @@
                       index.grid_right_edge[id, :].d)
             self.dds = (RE - LE) / self.ActiveDimensions
         if self.ds.dimensionality < 3:
-<<<<<<< HEAD
-            self.dds[2] = self.ds.domain_right_edge[2] - self.ds.domain_left_edge[2]
-        # TODO update units appropriately for non-spatial data
-        self.dds = self.ds.arr(self.dds, ("code_length",)*3)
-=======
             self.dds[2] = ds.domain_right_edge[2] - ds.domain_left_edge[2]
         elif self.ds.dimensionality < 2:
             self.dds[1] = ds.domain_right_edge[1] - ds.domain_left_edge[1]
-        self.dds = self.dds.view(YTArray)
+        self.dds = self.dds.view(YTIndexArray)
         self.dds.units = self.index.grid_left_edge.units
->>>>>>> 974aa25b
 
     def __repr__(self):
         return "AMRGridPatch_%04i" % (self.id)
