"""
Data containers that require processing before they can be utilized.




"""

#-----------------------------------------------------------------------------
# Copyright (c) 2013, yt Development Team.
#
# Distributed under the terms of the Modified BSD License.
#
# The full license is in the file COPYING.txt, distributed with this software.
#-----------------------------------------------------------------------------

import numpy as np
from functools import wraps
import fileinput
import io
from re import finditer
<<<<<<< HEAD
import sys
=======
from tempfile import NamedTemporaryFile, TemporaryFile
>>>>>>> 0b78f46f
import os
import sys
import zipfile

from yt.config import ytcfg
from yt.data_objects.data_containers import \
    YTSelectionContainer1D, \
    YTSelectionContainer2D, \
    YTSelectionContainer3D, \
    YTFieldData
from yt.funcs import \
    ensure_list, \
    mylog, \
    get_memory_usage, \
    iterable, \
    only_on_root
from yt.utilities.exceptions import \
    YTParticleDepositionNotImplemented, \
    YTNoAPIKey, \
    YTTooManyVertices
from yt.fields.field_exceptions import \
    NeedsGridType
from yt.utilities.lib.quad_tree import \
    QuadTree
from yt.utilities.lib.interpolators import \
    ghost_zone_interpolate
from yt.utilities.lib.misc_utilities import \
    fill_region, fill_region_float
from yt.utilities.lib.marching_cubes import \
    march_cubes_grid, march_cubes_grid_flux
from yt.utilities.minimal_representation import \
    MinimalProjectionData
from yt.utilities.parallel_tools.parallel_analysis_interface import \
    parallel_objects, parallel_root_only, communication_system
from yt.units.unit_object import Unit
import yt.geometry.particle_deposit as particle_deposit
from yt.utilities.grid_data_format.writer import write_to_gdf
from yt.fields.field_exceptions import \
    NeedsOriginalGrid
from yt.frontends.stream.api import load_uniform_grid
import yt.extern.six as six

class YTStreamline(YTSelectionContainer1D):
    """
    This is a streamline, which is a set of points defined as
    being parallel to some vector field.

    This object is typically accessed through the Streamlines.path
    function.  The resulting arrays have their dimensionality
    reduced to one, and an ordered list of points at an (x,y)
    tuple along `axis` are available, as is the `t` field, which
    corresponds to a unitless measurement along the ray from start
    to end.

    Parameters
    ----------
    positions : array-like
        List of streamline positions
    length : float
        The magnitude of the distance; dts will be divided by this
    fields : list of strings, optional
        If you want the object to pre-retrieve a set of fields, supply them
        here.  This is not necessary.
    ds : dataset object
        Passed in to access the index
    kwargs : dict of items
        Any additional values are passed as field parameters that can be
        accessed by generated fields.

    Examples
    --------

    >>> from yt.visualization.api import Streamlines
    >>> streamlines = Streamlines(ds, [0.5]*3)
    >>> streamlines.integrate_through_volume()
    >>> stream = streamlines.path(0)
    >>> matplotlib.pylab.semilogy(stream['t'], stream['density'], '-x')

    """
    _type_name = "streamline"
    _con_args = ('positions')
    sort_by = 't'
    def __init__(self, positions, length = 1.0, fields=None, ds=None, **kwargs):
        YTSelectionContainer1D.__init__(self, ds, fields, **kwargs)
        self.positions = positions
        self.dts = np.empty_like(positions[:,0])
        self.dts[:-1] = np.sqrt(np.sum((self.positions[1:]-
                                        self.positions[:-1])**2,axis=1))
        self.dts[-1] = self.dts[-1]
        self.length = length
        self.dts /= length
        self.ts = np.add.accumulate(self.dts)
        self._set_center(self.positions[0])
        self.set_field_parameter('center', self.positions[0])
        self._dts, self._ts = {}, {}
        #self._refresh_data()

    def _get_list_of_grids(self):
        # Get the value of the line at each LeftEdge and RightEdge
        LE = self.ds.grid_left_edge
        RE = self.ds.grid_right_edge
        # Check left faces first
        min_streampoint = np.min(self.positions, axis=0)
        max_streampoint = np.max(self.positions, axis=0)
        p = np.all((min_streampoint <= RE) & (max_streampoint > LE), axis=1)
        self._grids = self.index.grids[p]

    def _get_data_from_grid(self, grid, field):
        # No child masking here; it happens inside the mask cut
        mask = self._get_cut_mask(grid)
        if field == 'dts': return self._dts[grid.id]
        if field == 't': return self._ts[grid.id]
        return grid[field].flat[mask]


    def _get_cut_mask(self, grid):
        points_in_grid = np.all(self.positions > grid.LeftEdge, axis=1) & \
                         np.all(self.positions <= grid.RightEdge, axis=1)
        pids = np.where(points_in_grid)[0]
        mask = np.zeros(points_in_grid.sum(), dtype='int')
        dts = np.zeros(points_in_grid.sum(), dtype='float64')
        ts = np.zeros(points_in_grid.sum(), dtype='float64')
        for mi, (i, pos) in enumerate(zip(pids, self.positions[points_in_grid])):
            if not points_in_grid[i]: continue
            ci = ((pos - grid.LeftEdge)/grid.dds).astype('int')
            if grid.child_mask[ci[0], ci[1], ci[2]] == 0: continue
            for j in range(3):
                ci[j] = min(ci[j], grid.ActiveDimensions[j]-1)
            mask[mi] = np.ravel_multi_index(ci, grid.ActiveDimensions)
            dts[mi] = self.dts[i]
            ts[mi] = self.ts[i]
        self._dts[grid.id] = dts
        self._ts[grid.id] = ts
        return mask


class YTQuadTreeProj(YTSelectionContainer2D):
    """
    This is a data object corresponding to a line integral through the
    simulation domain.

    This object is typically accessed through the `proj` object that
    hangs off of index objects.  YTQuadTreeProj is a projection of a
    `field` along an `axis`.  The field can have an associated
    `weight_field`, in which case the values are multiplied by a weight
    before being summed, and then divided by the sum of that weight; the
    two fundamental modes of operating are direct line integral (no
    weighting) and average along a line of sight (weighting.)  What makes
    `proj` different from the standard projection mechanism is that it
    utilizes a quadtree data structure, rather than the old mechanism for
    projections.  It will not run in parallel, but serial runs should be
    substantially faster.  Note also that lines of sight are integrated at
    every projected finest-level cell.

    Parameters
    ----------
    field : string
        This is the field which will be "projected" along the axis.  If
        multiple are specified (in a list) they will all be projected in
        the first pass.
    axis : int
        The axis along which to slice.  Can be 0, 1, or 2 for x, y, z.
    weight_field : string
        If supplied, the field being projected will be multiplied by this
        weight value before being integrated, and at the conclusion of the
        projection the resultant values will be divided by the projected
        `weight_field`.
    center : array_like, optional
        The 'center' supplied to fields that use it.  Note that this does
        not have to have `coord` as one value.  Strictly optional.
    data_source : `yt.data_objects.data_containers.YTSelectionContainer`, optional
        If specified, this will be the data source used for selecting
        regions to project.
    method : string, optional
        The method of projection to be performed.
        "integrate" : integration along the axis
        "mip" : maximum intensity projection
        "sum" : same as "integrate", except that we don't multiply by the path length
        WARNING: The "sum" option should only be used for uniform resolution grid
        datasets, as other datasets may result in unphysical images.
    style : string, optional
        The same as the method keyword.  Deprecated as of version 3.0.2.
        Please use method keyword instead.
    field_parameters : dict of items
        Values to be passed as field parameters that can be
        accessed by generated fields.

    Examples
    --------

    >>> ds = load("RedshiftOutput0005")
    >>> prj = ds.proj("density", 0)
    >>> print proj["density"]
    """
    _key_fields = YTSelectionContainer2D._key_fields + ['weight_field']
    _type_name = "proj"
    _con_args = ('axis', 'field', 'weight_field')
    _container_fields = ('px', 'py', 'pdx', 'pdy', 'weight_field')
    def __init__(self, field, axis, weight_field = None,
                 center = None, ds = None, data_source = None,
                 style = None, method = "integrate",
                 field_parameters = None, max_level = None):
        YTSelectionContainer2D.__init__(self, axis, ds, field_parameters)
        # Style is deprecated, but if it is set, then it trumps method
        # keyword.  TODO: Remove this keyword and this check at some point in
        # the future.
        if style is not None:
            method = style
        if method == "sum":
            self.method = "integrate"
            self._sum_only = True
        else:
            self.method = method
            self._sum_only = False
        if self.method == "mip":
            self.func = np.max
        elif self.method == "integrate":
            self.func = np.sum # for the future
        else:
            raise NotImplementedError(self.method)
        self._set_center(center)
        self._projected_units = {}
        if data_source is None: data_source = self.ds.all_data()
        if max_level is not None:
            data_source.max_level = max_level
        for k, v in data_source.field_parameters.items():
            if k not in self.field_parameters or \
              self._is_default_field_parameter(k):
                self.set_field_parameter(k, v)
        self.data_source = data_source
        if weight_field is None:
            self.weight_field = weight_field
        else:
            self.weight_field = self._determine_fields(weight_field)[0]

        field = field or []
        field = self._determine_fields(ensure_list(field))

        if not self.deserialize(field):
            self.get_data(field)
            self.serialize()

    @property
    def blocks(self):
        return self.data_source.blocks

    @property
    def field(self):
        return [k for k in self.field_data.keys() if k not in self._container_fields]

    @property
    def _mrep(self):
        return MinimalProjectionData(self)

    def hub_upload(self):
        self._mrep.upload()

    def deserialize(self, fields):
        if not ytcfg.getboolean("yt", "serialize"):
            return False
        for field in fields:
            self[field] = None
        deserialized_successfully = False
        store_file = self.ds.parameter_filename + '.yt'
        if os.path.isfile(store_file):
            deserialized_successfully = self._mrep.restore(store_file, self.ds)

            if deserialized_successfully:
                mylog.info("Using previous projection data from %s" % store_file)
                for field, field_data in self._mrep.field_data.items():
                    self[field] = field_data
        if not deserialized_successfully:
            for field in fields:
                del self[field]
        return deserialized_successfully

    def serialize(self):
        if not ytcfg.getboolean("yt", "serialize"):
            return
        self._mrep.store(self.ds.parameter_filename + '.yt')

    def _get_tree(self, nvals):
        xax = self.ds.coordinates.x_axis[self.axis]
        yax = self.ds.coordinates.y_axis[self.axis]
        xd = self.ds.domain_dimensions[xax]
        yd = self.ds.domain_dimensions[yax]
        bounds = (self.ds.domain_left_edge[xax],
                  self.ds.domain_right_edge[xax],
                  self.ds.domain_left_edge[yax],
                  self.ds.domain_right_edge[yax])
        return QuadTree(np.array([xd,yd], dtype='int64'), nvals,
                        bounds, method = self.method)

    def get_data(self, fields = None):
        fields = fields or []
        fields = self._determine_fields(ensure_list(fields))
        # We need a new tree for every single set of fields we add
        if len(fields) == 0: return
        tree = self._get_tree(len(fields))
        # This only needs to be done if we are in parallel; otherwise, we can
        # safely build the mesh as we go.
        if communication_system.communicators[-1].size > 1:
            for chunk in self.data_source.chunks([], "io", local_only = False):
                self._initialize_chunk(chunk, tree)
        _units_initialized = False
        with self.data_source._field_parameter_state(self.field_parameters):
            for chunk in parallel_objects(self.data_source.chunks(
                                          [], "io", local_only = True)):
                mylog.debug("Adding chunk (%s) to tree (%0.3e GB RAM)",
                            chunk.ires.size, get_memory_usage()/1024.)
                if _units_initialized is False:
                    self._initialize_projected_units(fields, chunk)
                    _units_initialized = True
                self._handle_chunk(chunk, fields, tree)
        # Note that this will briefly double RAM usage
        if self.method == "mip":
            merge_style = -1
            op = "max"
        elif self.method == "integrate":
            merge_style = 1
            op = "sum"
        else:
            raise NotImplementedError
        # TODO: Add the combine operation
        xax = self.ds.coordinates.x_axis[self.axis]
        yax = self.ds.coordinates.y_axis[self.axis]
        ox = self.ds.domain_left_edge[xax]
        oy = self.ds.domain_left_edge[yax]
        px, py, pdx, pdy, nvals, nwvals = tree.get_all(False, merge_style)
        nvals = self.comm.mpi_allreduce(nvals, op=op)
        nwvals = self.comm.mpi_allreduce(nwvals, op=op)
        np.multiply(px, self.ds.domain_width[xax], px)
        np.add(px, ox, px)
        np.multiply(pdx, self.ds.domain_width[xax], pdx)

        np.multiply(py, self.ds.domain_width[yax], py)
        np.add(py, oy, py)
        np.multiply(pdy, self.ds.domain_width[yax], pdy)
        if self.weight_field is not None:
            # If there are 0s remaining in the weight vals
            # this will not throw an error, but silently
            # return nans for vals where dividing by 0
            # Leave as NaNs to be auto-masked by Matplotlib
            with np.errstate(invalid='ignore'):
                np.divide(nvals, nwvals[:,None], nvals)
        # We now convert to half-widths and center-points
        data = {}
        code_length = self.ds.domain_width.units
        data['px'] = self.ds.arr(px, code_length)
        data['py'] = self.ds.arr(py, code_length)
        data['weight_field'] = nwvals
        data['pdx'] = self.ds.arr(pdx, code_length)
        data['pdy'] = self.ds.arr(pdy, code_length)
        data['fields'] = nvals
        # Now we run the finalizer, which is ignored if we don't need it
        field_data = np.hsplit(data.pop('fields'), len(fields))
        for fi, field in enumerate(fields):
            mylog.debug("Setting field %s", field)
            input_units = self._projected_units[field]
            self[field] = self.ds.arr(field_data[fi].ravel(), input_units)
        for i in list(data.keys()):
            self[i] = data.pop(i)
        mylog.info("Projection completed")
        self.tree = tree

    def _initialize_chunk(self, chunk, tree):
        icoords = chunk.icoords
        xax = self.ds.coordinates.x_axis[self.axis]
        yax = self.ds.coordinates.y_axis[self.axis]
        i1 = icoords[:,xax]
        i2 = icoords[:,yax]
        ilevel = chunk.ires * self.ds.ires_factor
        tree.initialize_chunk(i1, i2, ilevel)

    def _initialize_projected_units(self, fields, chunk):
        for field in self.data_source._determine_fields(fields):
            finfo = self.ds._get_field_info(*field)
            if finfo.units is None:
                # First time calling a units="auto" field, infer units and cache
                # for future field accesses.
                finfo.units = str(chunk[field].units)
            field_unit = Unit(finfo.units, registry=self.ds.unit_registry)
            if self.method == "mip" or self._sum_only:
                path_length_unit = Unit(registry=self.ds.unit_registry)
            else:
                ax_name = self.ds.coordinates.axis_name[self.axis]
                path_element_name = ("index", "path_element_%s" % (ax_name))
                path_length_unit = self.ds.field_info[path_element_name].units
                path_length_unit = Unit(path_length_unit,
                                        registry=self.ds.unit_registry)
                # Only convert to CGS for path elements that aren't angles
                if not path_length_unit.is_dimensionless:
                    path_length_unit = path_length_unit.get_cgs_equivalent()
            if self.weight_field is None:
                self._projected_units[field] = field_unit*path_length_unit
            else:
                self._projected_units[field] = field_unit

    def _handle_chunk(self, chunk, fields, tree):
        if self.method == "mip" or self._sum_only:
            dl = self.ds.quan(1.0, "")
        else:
            # This gets explicitly converted to cm
            ax_name = self.ds.coordinates.axis_name[self.axis]
            dl = chunk["index", "path_element_%s" % (ax_name)]
            # This is done for cases where our path element does not have a CGS
            # equivalent.  Once "preferred units" have been implemented, this
            # will not be necessary at all, as the final conversion will occur
            # at the display layer.
            if not dl.units.is_dimensionless:
                dl.convert_to_units(self.ds.unit_system["length"])
        v = np.empty((chunk.ires.size, len(fields)), dtype="float64")
        for i, field in enumerate(fields):
            d = chunk[field] * dl
            v[:,i] = d
        if self.weight_field is not None:
            w = chunk[self.weight_field]
            np.multiply(v, w[:,None], v)
            np.multiply(w, dl, w)
        else:
            w = np.ones(chunk.ires.size, dtype="float64")
        icoords = chunk.icoords
        xax = self.ds.coordinates.x_axis[self.axis]
        yax = self.ds.coordinates.y_axis[self.axis]
        i1 = icoords[:,xax]
        i2 = icoords[:,yax]
        ilevel = chunk.ires * self.ds.ires_factor
        tree.add_chunk_to_tree(i1, i2, ilevel, v, w)

    def to_pw(self, fields=None, center='c', width=None, origin='center-window'):
        r"""Create a :class:`~yt.visualization.plot_window.PWViewerMPL` from this
        object.

        This is a bare-bones mechanism of creating a plot window from this
        object, which can then be moved around, zoomed, and on and on.  All
        behavior of the plot window is relegated to that routine.
        """
        pw = self._get_pw(fields, center, width, origin, 'Projection')
        return pw

    def plot(self, fields=None):
        if hasattr(self.data_source, "left_edge") and \
            hasattr(self.data_source, "right_edge"):
            left_edge = self.data_source.left_edge
            right_edge = self.data_source.right_edge
            center = (left_edge + right_edge)/2.0
            width = right_edge - left_edge
            xax = self.ds.coordinates.x_axis[self.axis]
            yax = self.ds.coordinates.y_axis[self.axis]
            lx, rx = left_edge[xax], right_edge[xax]
            ly, ry = left_edge[yax], right_edge[yax]
            width = (rx-lx), (ry-ly)
        else:
            width = self.ds.domain_width
            center = self.ds.domain_center
        pw = self._get_pw(fields, center, width, 'native', 'Projection')
        pw.show()
        return pw

class YTCoveringGrid(YTSelectionContainer3D):
    """A 3D region with all data extracted to a single, specified
    resolution.  Left edge should align with a cell boundary, but
    defaults to the closest cell boundary.

    Parameters
    ----------
    level : int
        The resolution level data to which data will be gridded. Level
        0 is the root grid dx for that dataset.
    left_edge : array_like
        The left edge of the region to be extracted.  Specify units by supplying
        a YTArray, otherwise code length units are assumed.
    dims : array_like
        Number of cells along each axis of resulting covering_grid
    fields : array_like, optional
        A list of fields that you'd like pre-generated for your object
    num_ghost_zones : integer, optional
        The number of padding ghost zones used when accessing fields.

    Examples
    --------
    >>> cube = ds.covering_grid(2, left_edge=[0.0, 0.0, 0.0], \
    ...                          dims=[128, 128, 128])
    """
    _spatial = True
    _type_name = "covering_grid"
    _con_args = ('level', 'left_edge', 'ActiveDimensions')
    _container_fields = (("index", "dx"),
                         ("index", "dy"),
                         ("index", "dz"),
                         ("index", "x"),
                         ("index", "y"),
                         ("index", "z"))
    _base_grid = None
    def __init__(self, level, left_edge, dims, fields = None,
                 ds = None, num_ghost_zones = 0, use_pbar = True,
                 field_parameters = None):
        if field_parameters is None:
            center = None
        else:
            center = field_parameters.get("center", None)
        YTSelectionContainer3D.__init__(self,
            center, ds, field_parameters)

        self.level = level
        self.left_edge = self._sanitize_edge(left_edge)
        self.ActiveDimensions = self._sanitize_dims(dims)

        rdx = self.ds.domain_dimensions*self.ds.relative_refinement(0, level)
        rdx[np.where(np.array(dims) - 2 * num_ghost_zones <= 1)] = 1   # issue 602
        self.base_dds = self.ds.domain_width / self.ds.domain_dimensions
        self.dds = self.ds.domain_width / rdx.astype("float64")
        self.right_edge = self.left_edge + self.ActiveDimensions*self.dds
        self._num_ghost_zones = num_ghost_zones
        self._use_pbar = use_pbar
        self.global_startindex = np.rint(
            (self.left_edge-self.ds.domain_left_edge)/self.dds).astype('int64')
        self._setup_data_source()
        self.get_data(fields)

    @property
    def icoords(self):
        ic = np.indices(self.ActiveDimensions).astype("int64")
        return np.column_stack([i.ravel() + gi for i, gi in
            zip(ic, self.get_global_startindex())])

    @property
    def fwidth(self):
        fw = np.ones((self.ActiveDimensions.prod(), 3), dtype="float64")
        fw *= self.dds
        return fw

    @property
    def fcoords(self):
        LE = self.LeftEdge + self.dds/2.0
        RE = self.RightEdge - self.dds/2.0
        N = self.ActiveDimensions
        fc = np.mgrid[LE[0]:RE[0]:N[0]*1j,
                      LE[1]:RE[1]:N[1]*1j,
                      LE[2]:RE[2]:N[2]*1j]
        return np.column_stack([f.ravel() for f in fc])

    @property
    def ires(self):
        tr = np.ones(self.ActiveDimensions.prod(), dtype="int64")
        tr *= self.level
        return tr

    def _sanitize_dims(self, dims):
        if not iterable(dims):
            dims = [dims]*len(self.ds.domain_left_edge)
        if len(dims) != len(self.ds.domain_left_edge):
            raise RuntimeError(
                "Length of dims must match the dimensionality of the dataset")
        return np.array(dims, dtype='int32')

    def _sanitize_edge(self, edge):
        if not iterable(edge):
            edge = [edge]*len(self.ds.domain_left_edge)
        if len(edge) != len(self.ds.domain_left_edge):
            raise RuntimeError(
                "Length of edges must match the dimensionality of the "
                "dataset")
        if hasattr(edge, 'units'):
            edge_units = edge.units
        else:
            edge_units = 'code_length'
        return self.ds.arr(edge, edge_units)

    def _reshape_vals(self, arr):
        if len(arr.shape) == 3: return arr
        return arr.reshape(self.ActiveDimensions, order="C")

    @property
    def shape(self):
        return tuple(self.ActiveDimensions.tolist())

    def _setup_data_source(self):
        self._data_source = self.ds.region(self.center,
            self.left_edge, self.right_edge)
        self._data_source.min_level = 0
        self._data_source.max_level = self.level
        # This triggers "special" behavior in the RegionSelector to ensure we
        # select *cells* whose bounding boxes overlap with our region, not just
        # their cell centers.
        self._data_source.loose_selection = True

    def get_data(self, fields = None):
        if fields is None: return
        fields = self._determine_fields(ensure_list(fields))
        fields_to_get = [f for f in fields if f not in self.field_data]
        fields_to_get = self._identify_dependencies(fields_to_get)
        if len(fields_to_get) == 0: return
        try:
            fill, gen, part, alias = self._split_fields(fields_to_get)
        except NeedsGridType:
            if self._num_ghost_zones == 0:
                raise RuntimeError(
                    "Attempting to access a field that needs ghost zones, but "
                    "num_ghost_zones = %s. You should create the covering grid "
                    "with nonzero num_ghost_zones." % self._num_ghost_zones)
            else:
                raise
        if len(part) > 0: self._fill_particles(part)
        if len(fill) > 0: self._fill_fields(fill)
        for a, f in sorted(alias.items()):
            self[a] = f(self)
            self.field_data[a].convert_to_units(f.output_units)
        if len(gen) > 0: self._generate_fields(gen)

    def _split_fields(self, fields_to_get):
        fill, gen = self.index._split_fields(fields_to_get)
        particles = []
        alias = {}
        for field in gen:
            finfo = self.ds._get_field_info(*field)
            if finfo._function.__name__ == "_TranslationFunc":
                alias[field] = finfo
                continue
            try:
                finfo.check_available(self)
            except NeedsOriginalGrid:
                fill.append(field)
        for field in fill:
            finfo = self.ds._get_field_info(*field)
            if finfo.particle_type:
                particles.append(field)
        gen = [f for f in gen if f not in fill and f not in alias]
        fill = [f for f in fill if f not in particles]
        return fill, gen, particles, alias

    def _fill_particles(self, part):
        for p in part:
            self[p] = self._data_source[p]

    def _fill_fields(self, fields):
        fields = [f for f in fields if f not in self.field_data]
        if len(fields) == 0: return
        output_fields = [np.zeros(self.ActiveDimensions, dtype="float64")
                         for field in fields]
        domain_dims = self.ds.domain_dimensions.astype("int64") \
                    * self.ds.relative_refinement(0, self.level)
        for chunk in self._data_source.chunks(fields, "io"):
            input_fields = [chunk[field] for field in fields]
            # NOTE: This usage of "refine_by" is actually *okay*, because it's
            # being used with respect to iref, which is *already* scaled!
            fill_region(input_fields, output_fields, self.level,
                        self.global_startindex, chunk.icoords, chunk.ires,
                        domain_dims, self.ds.refine_by)
        for name, v in zip(fields, output_fields):
            fi = self.ds._get_field_info(*name)
            self[name] = self.ds.arr(v, fi.units)

    def _generate_container_field(self, field):
        rv = self.ds.arr(np.ones(self.ActiveDimensions, dtype="float64"),
                             "")
        if field == ("index", "dx"):
            np.multiply(rv, self.dds[0], rv)
        elif field == ("index", "dy"):
            np.multiply(rv, self.dds[1], rv)
        elif field == ("index", "dz"):
            np.multiply(rv, self.dds[2], rv)
        elif field == ("index", "x"):
            x = np.mgrid[self.left_edge[0] + 0.5*self.dds[0]:
                         self.right_edge[0] - 0.5*self.dds[0]:
                         self.ActiveDimensions[0] * 1j]
            np.multiply(rv, x[:,None,None], rv)
        elif field == ("index", "y"):
            y = np.mgrid[self.left_edge[1] + 0.5*self.dds[1]:
                         self.right_edge[1] - 0.5*self.dds[1]:
                         self.ActiveDimensions[1] * 1j]
            np.multiply(rv, y[None,:,None], rv)
        elif field == ("index", "z"):
            z = np.mgrid[self.left_edge[2] + 0.5*self.dds[2]:
                         self.right_edge[2] - 0.5*self.dds[2]:
                         self.ActiveDimensions[2] * 1j]
            np.multiply(rv, z[None,None,:], rv)
        else:
            raise KeyError(field)
        return rv

    @property
    def LeftEdge(self):
        return self.left_edge

    @property
    def RightEdge(self):
        return self.right_edge

    def deposit(self, positions, fields = None, method = None,
                kernel_name = 'cubic'):
        cls = getattr(particle_deposit, "deposit_%s" % method, None)
        if cls is None:
            raise YTParticleDepositionNotImplemented(method)
        # We allocate number of zones, not number of octs
        op = cls(self.ActiveDimensions, kernel_name)
        op.initialize()
        op.process_grid(self, positions, fields)
        vals = op.finalize()
        return vals.copy(order="C")

    def write_to_gdf(self, gdf_path, fields, nprocs=1, field_units=None,
                     **kwargs):
        r"""
        Write the covering grid data to a GDF file.

        Parameters
        ----------
        gdf_path : string
            Pathname of the GDF file to write.
        fields : list of strings
            Fields to write to the GDF file.
        nprocs : integer, optional
            Split the covering grid into *nprocs* subgrids before
            writing to the GDF file. Default: 1
        field_units : dictionary, optional
            Dictionary of units to convert fields to. If not set, fields are
            in their default units.
        All remaining keyword arguments are passed to
        yt.utilities.grid_data_format.writer.write_to_gdf.

        Examples
        --------
        >>> cube.write_to_gdf("clumps.h5", ["density","temperature"], nprocs=16,
        ...                   clobber=True)
        """
        data = {}
        for field in fields:
            if field in field_units:
                units = field_units[field]
            else:
                units = str(self[field].units)
            data[field] = (self[field].in_units(units).v, units)
        le = self.left_edge.v
        re = self.right_edge.v
        bbox = np.array([[l,r] for l,r in zip(le, re)])
        ds = load_uniform_grid(data, self.ActiveDimensions, bbox=bbox,
                               length_unit=self.ds.length_unit,
                               time_unit=self.ds.time_unit,
                               mass_unit=self.ds.mass_unit, nprocs=nprocs,
                               sim_time=self.ds.current_time.v)
        write_to_gdf(ds, gdf_path, **kwargs)

class YTArbitraryGrid(YTCoveringGrid):
    """A 3D region with arbitrary bounds and dimensions.

    In contrast to the Covering Grid, this object accepts a left edge, a right
    edge, and dimensions.  This allows it to be used for creating 3D particle
    deposition fields that are independent of the underlying mesh, whether that
    is yt-generated or from the simulation data.  For example, arbitrary boxes
    around particles can be drawn and particle deposition fields can be
    created.  This object will refuse to generate any fluid fields.

    Parameters
    ----------
    left_edge : array_like
        The left edge of the region to be extracted
    right_edge : array_like
        The left edge of the region to be extracted
    dims : array_like
        Number of cells along each axis of resulting grid.

    Examples
    --------
    >>> obj = ds.arbitrary_grid([0.0, 0.0, 0.0], [0.99, 0.99, 0.99],
    ...                          dims=[128, 128, 128])
    """
    _spatial = True
    _type_name = "arbitrary_grid"
    _con_args = ('left_edge', 'right_edge', 'ActiveDimensions')
    _container_fields = (("index", "dx"),
                         ("index", "dy"),
                         ("index", "dz"),
                         ("index", "x"),
                         ("index", "y"),
                         ("index", "z"))
    def __init__(self, left_edge, right_edge, dims,
                 ds = None, field_parameters = None):
        if field_parameters is None:
            center = None
        else:
            center = field_parameters.get("center", None)
        YTSelectionContainer3D.__init__(self, center, ds, field_parameters)
        self.left_edge = self._sanitize_edge(left_edge)
        self.right_edge = self._sanitize_edge(right_edge)
        self.ActiveDimensions = self._sanitize_dims(dims)
        self.dds = self.base_dds = (self.right_edge - self.left_edge)/self.ActiveDimensions
        self.level = 99
        self._setup_data_source()

    def _fill_fields(self, fields):
        fields = [f for f in fields if f not in self.field_data]
        if len(fields) == 0: return
        assert(len(fields) == 1)
        field = fields[0]
        dest = np.zeros(self.ActiveDimensions, dtype="float64")
        for chunk in self._data_source.chunks(fields, "io"):
            fill_region_float(chunk.fcoords, chunk.fwidth, chunk[field],
                              self.left_edge, self.right_edge, dest, 1,
                              self.ds.domain_width,
                              int(any(self.ds.periodicity)))
        fi = self.ds._get_field_info(field)
        self[field] = self.ds.arr(dest, fi.units)


class LevelState(object):
    current_dx = None
    current_dims = None
    current_level = None
    global_startindex = None
    old_global_startindex = None
    fields = None
    data_source = None

    # These are all cached here as numpy arrays, without units, in
    # code_lengths.
    domain_width = None
    domain_left_edge = None
    domain_right_edge = None
    left_edge = None
    right_edge = None
    base_dx = None
    dds = None

class YTSmoothedCoveringGrid(YTCoveringGrid):
    """A 3D region with all data extracted and interpolated to a
    single, specified resolution. (Identical to covering_grid,
    except that it interpolates.)

    Smoothed covering grids start at level 0, interpolating to
    fill the region to level 1, replacing any cells actually
    covered by level 1 data, and then recursively repeating this
    process until it reaches the specified `level`.

    Parameters
    ----------
    level : int
        The resolution level data is uniformly gridded at
    left_edge : array_like
        The left edge of the region to be extracted
    dims : array_like
        Number of cells along each axis of resulting covering_grid.
    fields : array_like, optional
        A list of fields that you'd like pre-generated for your object

    Example
    -------
    cube = ds.smoothed_covering_grid(2, left_edge=[0.0, 0.0, 0.0], \
                              dims=[128, 128, 128])
    """
    _type_name = "smoothed_covering_grid"
    filename = None
    _min_level = None
    @wraps(YTCoveringGrid.__init__)
    def __init__(self, *args, **kwargs):
        ds = kwargs['ds']
        self._base_dx = ((ds.domain_right_edge - ds.domain_left_edge) /
                         ds.domain_dimensions.astype("float64"))
        self.global_endindex = None
        YTCoveringGrid.__init__(self, *args, **kwargs)
        self._final_start_index = self.global_startindex

    def _setup_data_source(self, level_state = None):
        if level_state is None: return
        # We need a buffer region to allow for zones that contribute to the
        # interpolation but are not directly inside our bounds
        level_state.data_source = self.ds.region(
            self.center,
            level_state.left_edge - level_state.current_dx,
            level_state.right_edge + level_state.current_dx)
        level_state.data_source.min_level = level_state.current_level
        level_state.data_source.max_level = level_state.current_level
        self._pdata_source = self.ds.region(
            self.center,
            level_state.left_edge - level_state.current_dx,
            level_state.right_edge + level_state.current_dx)
        self._pdata_source.min_level = level_state.current_level
        self._pdata_source.max_level = level_state.current_level

    def _compute_minimum_level(self):
        # This attempts to determine the minimum level that we should be
        # starting on for this box.  It does this by identifying the minimum
        # level that could contribute to the minimum bounding box at that
        # level; that means that all cells from coarser levels will be replaced.
        if self._min_level is not None:
            return self._min_level
        ils = LevelState()
        min_level = 0
        for l in range(self.level, 0, -1):
            dx = self._base_dx / self.ds.relative_refinement(0, l)
            start_index, end_index, dims = self._minimal_box(dx)
            ils.left_edge = start_index * dx + self.ds.domain_left_edge
            ils.right_edge = ils.left_edge + dx * dims
            ils.current_dx = dx
            ils.current_level = l
            self._setup_data_source(ils)
            # Reset the max_level
            ils.data_source.min_level = 0
            ils.data_source.max_level = l
            ils.data_source.loose_selection = False
            min_level = self.level
            for chunk in ils.data_source.chunks([], "io"):
                # With our odd selection methods, we can sometimes get no-sized ires.
                ir = chunk.ires
                if ir.size == 0: continue
                min_level = min(ir.min(), min_level)
            if min_level >= l:
                break
        self._min_level = min_level
        return min_level

    def _fill_fields(self, fields):
        fields = [f for f in fields if f not in self.field_data]
        if len(fields) == 0: return
        ls = self._initialize_level_state(fields)
        min_level = self._compute_minimum_level()
        for level in range(self.level + 1):
            if level < min_level:
                self._update_level_state(ls)
                continue
            domain_dims = self.ds.domain_dimensions.astype("int64") \
                        * self.ds.relative_refinement(0, ls.current_level)
            tot = ls.current_dims.prod()
            for chunk in ls.data_source.chunks(fields, "io"):
                chunk[fields[0]]
                input_fields = [chunk[field] for field in fields]
                # NOTE: This usage of "refine_by" is actually *okay*, because it's
                # being used with respect to iref, which is *already* scaled!
                tot -= fill_region(input_fields, ls.fields, ls.current_level,
                            ls.global_startindex, chunk.icoords,
                            chunk.ires, domain_dims, self.ds.refine_by)
            if level == 0 and tot != 0:
                raise RuntimeError
            self._update_level_state(ls)
        for name, v in zip(fields, ls.fields):
            if self.level > 0: v = v[1:-1,1:-1,1:-1]
            fi = self.ds._get_field_info(*name)
            self[name] = self.ds.arr(v, fi.units)

    def _initialize_level_state(self, fields):
        ls = LevelState()
        ls.domain_width = self.ds.domain_width
        ls.domain_left_edge = self.ds.domain_left_edge
        ls.domain_right_edge = self.ds.domain_right_edge
        ls.base_dx = self._base_dx
        ls.dds = self.dds
        ls.left_edge = self.left_edge
        ls.right_edge = self.right_edge
        for att in ("domain_width", "domain_left_edge", "domain_right_edge",
                    "left_edge", "right_edge", "base_dx", "dds"):
            setattr(ls, att, getattr(ls, att).in_units("code_length").d)
        ls.current_dx = ls.base_dx
        ls.current_level = 0
        ls.global_startindex, end_index, idims = \
            self._minimal_box(ls.current_dx)
        ls.current_dims = idims.astype("int32")
        ls.left_edge = ls.global_startindex * ls.current_dx \
                     + self.ds.domain_left_edge.d
        ls.right_edge = ls.left_edge + ls.current_dims * ls.current_dx
        ls.fields = [np.zeros(idims, dtype="float64")-999 for field in fields]
        self._setup_data_source(ls)
        return ls

    def _minimal_box(self, dds):
        LL = self.left_edge.d - self.ds.domain_left_edge.d
        # Nudge in case we're on the edge
        LL += np.finfo(np.float64).eps
        LS = self.right_edge.d - self.ds.domain_left_edge.d
        LS += np.finfo(np.float64).eps
        cell_start = LL / dds  # This is the cell we're inside
        cell_end = LS / dds
        if self.level == 0:
            start_index = np.array(np.floor(cell_start), dtype="int64")
            end_index = np.array(np.ceil(cell_end), dtype="int64")
            dims = np.rint((self.ActiveDimensions * self.dds.d) / dds).astype("int64")
        else:
            # Give us one buffer
            start_index = np.rint(cell_start).astype('int64') - 1
            # How many root cells do we occupy?
            end_index = np.rint(cell_end).astype('int64')
            dims = end_index - start_index + 1
        return start_index, end_index.astype("int64"), dims.astype("int32")

    def _update_level_state(self, level_state):
        ls = level_state
        if ls.current_level >= self.level: return
        rf = float(self.ds.relative_refinement(
                    ls.current_level, ls.current_level + 1))
        ls.current_level += 1
        ls.current_dx = ls.base_dx / \
            self.ds.relative_refinement(0, ls.current_level)
        ls.old_global_startindex = ls.global_startindex
        ls.global_startindex, end_index, ls.current_dims = \
            self._minimal_box(ls.current_dx)
        ls.left_edge = ls.global_startindex * ls.current_dx \
                     + self.ds.domain_left_edge.d
        ls.right_edge = ls.left_edge + ls.current_dims * ls.current_dx
        input_left = (level_state.old_global_startindex) * rf  + 1
        new_fields = []
        for input_field in level_state.fields:
            output_field = np.zeros(ls.current_dims, dtype="float64")
            output_left = level_state.global_startindex + 0.5
            ghost_zone_interpolate(rf, input_field, input_left,
                                   output_field, output_left)
            new_fields.append(output_field)
        level_state.fields = new_fields
        self._setup_data_source(ls)

class YTSurface(YTSelectionContainer3D):
    r"""This surface object identifies isocontours on a cell-by-cell basis,
    with no consideration of global connectedness, and returns the vertices
    of the Triangles in that isocontour.

    This object simply returns the vertices of all the triangles calculated by
    the `marching cubes <http://en.wikipedia.org/wiki/Marching_cubes>`_
    algorithm; for more complex operations, such as identifying connected sets
    of cells above a given threshold, see the extract_connected_sets function.
    This is more useful for calculating, for instance, total isocontour area, or
    visualizing in an external program (such as `MeshLab
    <http://meshlab.sf.net>`_.)  The object has the properties .vertices and
    will sample values if a field is requested.  The values are interpolated to
    the center of a given face.

    Parameters
    ----------
    data_source : YTSelectionContainer
        This is the object which will used as a source
    surface_field : string
        Any field that can be obtained in a data object.  This is the field
        which will be isocontoured.
    field_value : float
        The value at which the isocontour should be calculated.

    Examples
    --------
    This will create a data object, find a nice value in the center, and
    output the vertices to "triangles.obj" after rescaling them.

    >>> from yt.units import kpc
    >>> sp = ds.sphere("max", (10, "kpc")
    >>> surf = ds.surface(sp, "density", 5e-27)
    >>> print surf["temperature"]
    >>> print surf.vertices
    >>> bounds = [(sp.center[i] - 5.0*kpc,
    ...            sp.center[i] + 5.0*kpc) for i in range(3)]
    >>> surf.export_ply("my_galaxy.ply", bounds = bounds)
    """
    _type_name = "surface"
    _con_args = ("data_source", "surface_field", "field_value")
    _container_fields = (("index", "dx"),
                         ("index", "dy"),
                         ("index", "dz"),
                         ("index", "x"),
                         ("index", "y"),
                         ("index", "z"))
    vertices = None
    def __init__(self, data_source, surface_field, field_value, ds=None):
        self.data_source = data_source
        self.surface_field = surface_field
        self.field_value = field_value
        self.vertex_samples = YTFieldData()
        center = data_source.get_field_parameter("center")
        super(YTSurface, self).__init__(center = center, ds=ds)

    def _generate_container_field(self, field):
        self.get_data(field)
        return self[field]

    def get_data(self, fields = None, sample_type = "face", no_ghost = False):
        if isinstance(fields, list) and len(fields) > 1:
            for field in fields: self.get_data(field)
            return
        elif isinstance(fields, list):
            fields = fields[0]
        # Now we have a "fields" value that is either a string or None
        mylog.info("Extracting (sampling: %s)" % (fields,))
        verts = []
        samples = []
        for io_chunk in parallel_objects(self.data_source.chunks([], "io")):
            for block, mask in self.data_source.blocks:
                my_verts = self._extract_isocontours_from_grid(
                                block, self.surface_field, self.field_value,
                                mask, fields, sample_type, no_ghost=no_ghost)
                if fields is not None:
                    my_verts, svals = my_verts
                    samples.append(svals)
                verts.append(my_verts)
        verts = np.concatenate(verts).transpose()
        verts = self.comm.par_combine_object(verts, op='cat', datatype='array')
        self.vertices = verts
        if fields is not None:
            samples = np.concatenate(samples)
            samples = self.comm.par_combine_object(samples, op='cat',
                                datatype='array')
            if sample_type == "face":
                self[fields] = samples
            elif sample_type == "vertex":
                self.vertex_samples[fields] = samples

    def _extract_isocontours_from_grid(self, grid, field, value,
                                       mask, sample_values = None,
                                       sample_type = "face",
                                       no_ghost = False):
        vals = grid.get_vertex_centered_data(field, no_ghost = no_ghost)
        if sample_values is not None:
            svals = grid.get_vertex_centered_data(sample_values)
        else:
            svals = None
        sample_type = {"face":1, "vertex":2}[sample_type]
        my_verts = march_cubes_grid(value, vals, mask, grid.LeftEdge,
                                    grid.dds, svals, sample_type)
        return my_verts

    def calculate_flux(self, field_x, field_y, field_z, fluxing_field = None):
        r"""This calculates the flux over the surface.

        This function will conduct `marching cubes
        <http://en.wikipedia.org/wiki/Marching_cubes>`_ on all the cells in a
        given data container (grid-by-grid), and then for each identified
        triangular segment of an isocontour in a given cell, calculate the
        gradient (i.e., normal) in the isocontoured field, interpolate the local
        value of the "fluxing" field, the area of the triangle, and then return:

        area * local_flux_value * (n dot v)

        Where area, local_value, and the vector v are interpolated at the barycenter
        (weighted by the vertex values) of the triangle.  Note that this
        specifically allows for the field fluxing across the surface to be
        *different* from the field being contoured.  If the fluxing_field is
        not specified, it is assumed to be 1.0 everywhere, and the raw flux
        with no local-weighting is returned.

        Additionally, the returned flux is defined as flux *into* the surface,
        not flux *out of* the surface.

        Parameters
        ----------
        field_x : string
            The x-component field
        field_y : string
            The y-component field
        field_z : string
            The z-component field
        fluxing_field : string, optional
            The field whose passage over the surface is of interest.  If not
            specified, assumed to be 1.0 everywhere.

        Returns
        -------
        flux : float
            The summed flux.  Note that it is not currently scaled; this is
            simply the code-unit area times the fields.

        References
        ----------

        .. [1] Marching Cubes: http://en.wikipedia.org/wiki/Marching_cubes

        Examples
        --------

        This will create a data object, find a nice value in the center, and
        calculate the metal flux over it.

        >>> sp = ds.sphere("max", (10, "kpc")
        >>> surf = ds.surface(sp, "density", 5e-27)
        >>> flux = surf.calculate_flux(
        ...     "velocity_x", "velocity_y", "velocity_z", "metal_density")
        """
        flux = 0.0
        mylog.info("Fluxing %s", fluxing_field)
        for io_chunk in parallel_objects(self.data_source.chunks([], "io")):
            for block, mask in self.data_source.blocks:
                flux += self._calculate_flux_in_grid(block, mask,
                        field_x, field_y, field_z, fluxing_field)
        flux = self.comm.mpi_allreduce(flux, op="sum")
        return flux

    def _calculate_flux_in_grid(self, grid, mask,
            field_x, field_y, field_z, fluxing_field = None):
        vals = grid.get_vertex_centered_data(self.surface_field)
        if fluxing_field is None:
            ff = np.ones(vals.shape, dtype="float64")
        else:
            ff = grid.get_vertex_centered_data(fluxing_field)
        xv, yv, zv = [grid.get_vertex_centered_data(f)
                      for f in [field_x, field_y, field_z]]
        return march_cubes_grid_flux(self.field_value, vals, xv, yv, zv,
                    ff, mask, grid.LeftEdge, grid.dds)

    @property
    def triangles(self):
        if self.vertices is None:
            self.get_data()
        vv = np.empty((self.vertices.shape[1]/3, 3, 3), dtype="float64")
        for i in range(3):
            for j in range(3):
                vv[:,i,j] = self.vertices[j,i::3]
        return vv

    def export_obj(self, filename, transparency = 1.0, dist_fac = None,
                   color_field = None, emit_field = None, color_map = None,
                   color_log = True, emit_log = True, plot_index = None,
                   color_field_max = None, color_field_min = None,
                   emit_field_max = None, emit_field_min = None):
        r"""Export the surface to the OBJ format

        Suitable for visualization in many different programs (e.g., Blender).
        NOTE: this exports an .obj file and an .mtl file, both with the general
        'filename' as a prefix.  The .obj file points to the .mtl file in its
        header, so if you move the 2 files, make sure you change the .obj header
        to account for this. ALSO NOTE: the emit_field needs to be a combination
        of the other 2 fields used to have the emissivity track with the color.

        Parameters
        ----------

        filename : string
            The file this will be exported to.  This cannot be a file-like
            object. If there are no file extentions included - both obj & mtl
            files are created.
        transparency : float
            This gives the transparency of the output surface plot.  Values
            from 0.0 (invisible) to 1.0 (opaque).
        dist_fac : float
            Divide the axes distances by this amount.
        color_field : string
            Should a field be sample and colormapped?
        emit_field : string
            Should we track the emissivity of a field? This should be a
            combination of the other 2 fields being used.
        color_map : string
            Which color map should be applied?
        color_log : bool
            Should the color field be logged before being mapped?
        emit_log : bool
            Should the emitting field be logged before being mapped?
        plot_index : integer
            Index of plot for multiple plots.  If none, then only 1 plot.
        color_field_max : float
            Maximum value of the color field across all surfaces.
        color_field_min : float
            Minimum value of the color field across all surfaces.
        emit_field_max : float
            Maximum value of the emitting field across all surfaces.
        emit_field_min : float
            Minimum value of the emitting field across all surfaces.

        Examples
        --------

        >>> sp = ds.sphere("max", (10, "kpc"))
        >>> trans = 1.0
        >>> distf = 3.1e18*1e3 # distances into kpc
        >>> surf = ds.surface(sp, "density", 5e-27)
        >>> surf.export_obj("my_galaxy", transparency=trans, dist_fac = distf)

        >>> sp = ds.sphere("max", (10, "kpc"))
        >>> mi, ma = sp.quantities.extrema('temperature')[0]
        >>> rhos = [1e-24, 1e-25]
        >>> trans = [0.5, 1.0]
        >>> distf = 3.1e18*1e3 # distances into kpc
        >>> for i, r in enumerate(rhos):
        ...     surf = ds.surface(sp,'density',r)
        ...     surf.export_obj("my_galaxy", transparency=trans[i],
        ...                      color_field='temperature', dist_fac = distf,
        ...                      plot_index = i, color_field_max = ma,
        ...                      color_field_min = mi)

        >>> sp = ds.sphere("max", (10, "kpc"))
        >>> rhos = [1e-24, 1e-25]
        >>> trans = [0.5, 1.0]
        >>> distf = 3.1e18*1e3 # distances into kpc
        >>> def _Emissivity(field, data):
        ...     return (data['density']*data['density'] *
        ...             np.sqrt(data['temperature']))
        >>> ds.add_field("emissivity", function=_Emissivity, units=r"g*K/cm**6")
        >>> for i, r in enumerate(rhos):
        ...     surf = ds.surface(sp,'density',r)
        ...     surf.export_obj("my_galaxy", transparency=trans[i],
        ...                      color_field='temperature',
        ...                      emit_field='emissivity',
        ...                      dist_fac = distf, plot_index = i)

        """
        if color_map is None:
            color_map = ytcfg.get("yt", "default_colormap")
        if self.vertices is None:
            if color_field is not None:
                self.get_data(color_field,"face")
        elif color_field is not None:
            if color_field not in self.field_data:
                self[color_field]
        if color_field is None:
            self.get_data(self.surface_field,'face')
        if emit_field is not None:
            if color_field not in self.field_data:
                self[emit_field]
        only_on_root(self._export_obj, filename, transparency, dist_fac, color_field, emit_field,
                             color_map, color_log, emit_log, plot_index, color_field_max,
                             color_field_min, emit_field_max, emit_field_min)

    def _color_samples_obj(self, cs, em, color_log, emit_log, color_map, arr,
                           color_field_max, color_field_min, color_field,
                           emit_field_max, emit_field_min, emit_field): # this now holds for obj files
        if color_field is not None:
            if color_log: cs = np.log10(cs)
        if emit_field is not None:
            if emit_log: em = np.log10(em)
        if color_field is not None:
            if color_field_min is None:
                if sys.version_info > (3, ):
                    cs = [float(field) for field in cs]
                    cs = np.array(cs)
                mi = cs.min()
            else:
                mi = color_field_min
                if color_log: mi = np.log10(mi)
            if color_field_max is None:
                if sys.version_info > (3, ):
                    cs = [float(field) for field in cs]
                    cs = np.array(cs)
                ma = cs.max()
            else:
                ma = color_field_max
                if color_log: ma = np.log10(ma)
            cs = (cs - mi) / (ma - mi)
        else:
            cs[:] = 1.0
        # to get color indicies for OBJ formatting
        from yt.visualization._colormap_data import color_map_luts
        lut = color_map_luts[color_map]
        x = np.mgrid[0.0:1.0:lut[0].shape[0]*1j]
        arr["cind"][:] = (np.interp(cs,x,x)*(lut[0].shape[0]-1)).astype("uint8")
        # now, get emission
        if emit_field is not None:
            if emit_field_min is None:
                if sys.version_info > (3, ):
                    em = [float(field) for field in em]
                    em = np.array(em)
                emi = em.min()
            else:
                emi = emit_field_min
                if emit_log: emi = np.log10(emi)
            if emit_field_max is None:
                if sys.version_info > (3, ):
                    em = [float(field) for field in em]
                    em = np.array(em)
                ema = em.max()
            else:
                ema = emit_field_max
                if emit_log: ema = np.log10(ema)
            em = (em - emi)/(ema - emi)
            x = np.mgrid[0.0:255.0:2j] # assume 1 emissivity per color
            arr["emit"][:] = (np.interp(em,x,x))*2.0 # for some reason, max emiss = 2
        else:
            arr["emit"][:] = 0.0


    @parallel_root_only
    def _export_obj(self, filename, transparency, dist_fac = None,
                    color_field = None, emit_field = None, color_map = None,
                    color_log = True, emit_log = True, plot_index = None,
                    color_field_max = None, color_field_min = None,
                    emit_field_max = None, emit_field_min = None):
<<<<<<< HEAD
=======
        if color_map is None:
            color_map = ytcfg.get("yt", "default_colormap")
>>>>>>> 0b78f46f
        if plot_index is None:
            plot_index = 0
        if isinstance(filename, io.IOBase):
            fobj = filename + '.obj'
            fmtl = filename + '.mtl'
        else:
            if plot_index == 0:
                fobj = open(filename + '.obj', "w")
                fmtl = open(filename + '.mtl', 'w')
                cc = 1
            else:
                # read in last vertex
                linesave = ''
                for line in fileinput.input(filename + '.obj'):
                    if line[0] == 'f':
                        linesave = line
                p = [m.start() for m in finditer(' ', linesave)]
                cc = int(linesave[p[len(p)-1]:])+1
                fobj = open(filename + '.obj', "a")
                fmtl = open(filename + '.mtl', 'a')
        ftype = [("cind", "uint8"), ("emit", "float")]
        vtype = [("x","float"),("y","float"), ("z","float")]
        if plot_index == 0:
            fobj.write("# yt OBJ file\n")
            fobj.write("# www.yt-project.com\n")
            fobj.write("mtllib " + filename + '.mtl\n\n')  # use this material file for the faces
            fmtl.write("# yt MLT file\n")
            fmtl.write("# www.yt-project.com\n\n")
        #(0) formulate vertices
        nv = self.vertices.shape[1] # number of groups of vertices
        f = np.empty(nv/self.vertices.shape[0], dtype=ftype) # store sets of face colors
        v = np.empty(nv, dtype=vtype) # stores vertices
        if color_field is not None:
            cs = self[color_field]
        else:
            cs = np.empty(self.vertices.shape[1]/self.vertices.shape[0])
        if emit_field is not None:
            em = self[emit_field]
        else:
            em = np.empty(self.vertices.shape[1]/self.vertices.shape[0])
        self._color_samples_obj(cs, em, color_log, emit_log, color_map, f,
                                color_field_max, color_field_min,  color_field,
                                emit_field_max, emit_field_min, emit_field) # map color values to color scheme
        from yt.visualization._colormap_data import color_map_luts # import colors for mtl file
        lut = color_map_luts[color_map] # enumerate colors
        # interpolate emissivity to enumerated colors
        emiss = np.interp(np.mgrid[0:lut[0].shape[0]],np.mgrid[0:len(cs)],f["emit"][:])
        if dist_fac is None: # then normalize by bounds
            DLE = self.pf.domain_left_edge
            DRE = self.pf.domain_right_edge
            bounds = [(DLE[i], DRE[i]) for i in range(3)]
            for i, ax in enumerate("xyz"):
                # Do the bounds first since we cast to f32
                tmp = self.vertices[i,:]
                np.subtract(tmp, bounds[i][0], tmp)
                w = bounds[i][1] - bounds[i][0]
                np.divide(tmp, w, tmp)
                np.subtract(tmp, 0.5, tmp) # Center at origin.
                v[ax][:] = tmp
        else:
            for i, ax in enumerate("xyz"):
                tmp = self.vertices[i,:]
                np.divide(tmp, dist_fac, tmp)
                v[ax][:] = tmp
        #(1) write all colors per surface to mtl file
        for i in range(0,lut[0].shape[0]):
            omname = "material_" + str(i) + '_' + str(plot_index)  # name of the material
            fmtl.write("newmtl " + omname +'\n') # the specific material (color) for this face
            fmtl.write("Ka %.6f %.6f %.6f\n" %(0.0, 0.0, 0.0)) # ambient color, keep off
            fmtl.write("Kd %.6f %.6f %.6f\n" %(lut[0][i], lut[1][i], lut[2][i])) # color of face
            fmtl.write("Ks %.6f %.6f %.6f\n" %(0.0, 0.0, 0.0)) # specular color, keep off
            fmtl.write("d %.6f\n" %(transparency))  # transparency
            fmtl.write("em %.6f\n" %(emiss[i])) # emissivity per color
            fmtl.write("illum 2\n") # not relevant, 2 means highlights on?
            fmtl.write("Ns %.6f\n\n" %(0.0)) #keep off, some other specular thing
        #(2) write vertices
        for i in range(0,self.vertices.shape[1]):
            fobj.write("v %.6f %.6f %.6f\n" %(v["x"][i], v["y"][i], v["z"][i]))
        fobj.write("#done defining vertices\n\n")
        #(3) define faces and materials for each face
        for i in range(0,self.triangles.shape[0]):
            omname = 'material_' + str(f["cind"][i]) + '_' + str(plot_index) # which color to use
            fobj.write("usemtl " + omname + '\n') # which material to use for this face (color)
            fobj.write("f " + str(cc) + ' ' + str(cc+1) + ' ' + str(cc+2) + '\n\n') # vertices to color
            cc = cc+3
        fmtl.close()
        fobj.close()


    def export_blender(self,  transparency = 1.0, dist_fac = None,
                   color_field = None, emit_field = None, color_map = None,
                   color_log = True, emit_log = True, plot_index = None,
                   color_field_max = None, color_field_min = None,
                   emit_field_max = None, emit_field_min = None):
        r"""This exports the surface to the OBJ format, suitable for visualization
        in many different programs (e.g., Blender).  NOTE: this exports an .obj file
        and an .mtl file, both with the general 'filename' as a prefix.
        The .obj file points to the .mtl file in its header, so if you move the 2
        files, make sure you change the .obj header to account for this. ALSO NOTE:
        the emit_field needs to be a combination of the other 2 fields used to
        have the emissivity track with the color.

        Parameters
        ----------
        filename : string
            The file this will be exported to.  This cannot be a file-like object.
            Note - there are no file extentions included - both obj & mtl files
            are created.
        transparency : float
            This gives the transparency of the output surface plot.  Values
            from 0.0 (invisible) to 1.0 (opaque).
        dist_fac : float
            Divide the axes distances by this amount.
        color_field : string
            Should a field be sample and colormapped?
        emit_field : string
            Should we track the emissivity of a field?
              NOTE: this should be a combination of the other 2 fields being used.
        color_map : string
            Which color map should be applied?
        color_log : bool
            Should the color field be logged before being mapped?
        emit_log : bool
            Should the emitting field be logged before being mapped?
        plot_index : integer
            Index of plot for multiple plots.  If none, then only 1 plot.
        color_field_max : float
            Maximum value of the color field across all surfaces.
        color_field_min : float
            Minimum value of the color field across all surfaces.
        emit_field_max : float
            Maximum value of the emitting field across all surfaces.
        emit_field_min : float
            Minimum value of the emitting field across all surfaces.

        Examples
        --------

        >>> sp = ds.sphere("max", (10, "kpc"))
        >>> trans = 1.0
        >>> distf = 3.1e18*1e3 # distances into kpc
        >>> surf = ds.surface(sp, "density", 5e-27)
        >>> surf.export_obj("my_galaxy", transparency=trans, dist_fac = distf)

        >>> sp = ds.sphere("max", (10, "kpc"))
        >>> mi, ma = sp.quantities.extrema('temperature')[0]
        >>> rhos = [1e-24, 1e-25]
        >>> trans = [0.5, 1.0]
        >>> distf = 3.1e18*1e3 # distances into kpc
        >>> for i, r in enumerate(rhos):
        ...     surf = ds.surface(sp,'density',r)
        ...     surf.export_obj("my_galaxy", transparency=trans[i],
        ...                      color_field='temperature', dist_fac = distf,
        ...                      plot_index = i, color_field_max = ma,
        ...                      color_field_min = mi)

        >>> sp = ds.sphere("max", (10, "kpc"))
        >>> rhos = [1e-24, 1e-25]
        >>> trans = [0.5, 1.0]
        >>> distf = 3.1e18*1e3 # distances into kpc
        >>> def _Emissivity(field, data):
        ...     return (data['density']*data['density']*np.sqrt(data['temperature']))
        >>> ds.add_field("emissivity", function=_Emissivity, units="g / cm**6")
        >>> for i, r in enumerate(rhos):
        ...     surf = ds.surface(sp,'density',r)
        ...     surf.export_obj("my_galaxy", transparency=trans[i],
        ...                      color_field='temperature', emit_field = 'emissivity',
        ...                      dist_fac = distf, plot_index = i)

        """
        if color_map is None:
            color_map = ytcfg.get("yt", "default_colormap")
        if self.vertices is None:
            if color_field is not None:
                self.get_data(color_field,"face")
        elif color_field is not None:
            if color_field not in self.field_data:
                self[color_field]
        if color_field is None:
            self.get_data(self.surface_field,'face')
        if emit_field is not None:
            if color_field not in self.field_data:
                self[emit_field]
        fullverts, colors, alpha, emisses, colorindex = only_on_root(self._export_blender,
                                                                transparency, dist_fac, color_field, emit_field,
                                                                color_map, color_log, emit_log, plot_index,
                                                                color_field_max,
                                                                color_field_min, emit_field_max, emit_field_min)
        return fullverts, colors, alpha, emisses, colorindex

    def _export_blender(self, transparency, dist_fac = None,
                    color_field = None, emit_field = None, color_map = None,
                    color_log = True, emit_log = True, plot_index = None,
                    color_field_max = None, color_field_min = None,
                    emit_field_max = None, emit_field_min = None):
        if color_map is None:
            color_map = ytcfg.get("yt", "default_colormap")
        if plot_index is None:
            plot_index = 0
        ftype = [("cind", "uint8"), ("emit", "float")]
        vtype = [("x","float"),("y","float"), ("z","float")]
        #(0) formulate vertices
        nv = self.vertices.shape[1] # number of groups of vertices
        f = np.empty(nv/self.vertices.shape[0], dtype=ftype) # store sets of face colors
        v = np.empty(nv, dtype=vtype) # stores vertices
        if color_field is not None:
            cs = self[color_field]
        else:
            cs = np.empty(self.vertices.shape[1]/self.vertices.shape[0])
        if emit_field is not None:
            em = self[emit_field]
        else:
            em = np.empty(self.vertices.shape[1]/self.vertices.shape[0])
        self._color_samples_obj(cs, em, color_log, emit_log, color_map, f,
                                color_field_max, color_field_min, color_field,
                                emit_field_max, emit_field_min, emit_field) # map color values to color scheme
        from yt.visualization._colormap_data import color_map_luts # import colors for mtl file
        lut = color_map_luts[color_map] # enumerate colors
        # interpolate emissivity to enumerated colors
        emiss = np.interp(np.mgrid[0:lut[0].shape[0]],np.mgrid[0:len(cs)],f["emit"][:])
        if dist_fac is None: # then normalize by bounds
            DLE = self.ds.domain_left_edge
            DRE = self.ds.domain_right_edge
            bounds = [(DLE[i], DRE[i]) for i in range(3)]
            for i, ax in enumerate("xyz"):
                # Do the bounds first since we cast to f32
                tmp = self.vertices[i,:]
                np.subtract(tmp, bounds[i][0], tmp)
                w = bounds[i][1] - bounds[i][0]
                np.divide(tmp, w, tmp)
                np.subtract(tmp, 0.5, tmp) # Center at origin.
                v[ax][:] = tmp
        else:
            for i, ax in enumerate("xyz"):
                tmp = self.vertices[i,:]
                np.divide(tmp, dist_fac, tmp)
                v[ax][:] = tmp
        return v, lut, transparency, emiss, f['cind']


    def export_ply(self, filename, bounds = None, color_field = None,
                   color_map = None, color_log = True, sample_type = "face",
                   no_ghost=False):
        r"""This exports the surface to the PLY format, suitable for visualization
        in many different programs (e.g., MeshLab).

        Parameters
        ----------
        filename : string
            The file this will be exported to.  This cannot be a file-like object.
        bounds : list of tuples
            The bounds the vertices will be normalized to.  This is of the format:
            [(xmin, xmax), (ymin, ymax), (zmin, zmax)].  Defaults to the full
            domain.
        color_field : string
            Should a field be sample and colormapped?
        color_map : string
            Which color map should be applied?
        color_log : bool
            Should the color field be logged before being mapped?

        Examples
        --------

        >>> from yt.units import kpc
        >>> sp = ds.sphere("max", (10, "kpc")
        >>> surf = ds.surface(sp, "density", 5e-27)
        >>> print surf["temperature"]
        >>> print surf.vertices
        >>> bounds = [(sp.center[i] - 5.0*kpc,
        ...            sp.center[i] + 5.0*kpc) for i in range(3)]
        >>> surf.export_ply("my_galaxy.ply", bounds = bounds)
        """
        if color_map is None:
            color_map = ytcfg.get("yt", "default_colormap")
        if self.vertices is None:
            self.get_data(color_field, sample_type, no_ghost=no_ghost)
        elif color_field is not None:
            if sample_type == "face" and \
                color_field not in self.field_data:
                self[color_field]
            elif sample_type == "vertex" and \
                color_field not in self.vertex_data:
                self.get_data(color_field, sample_type, no_ghost=no_ghost)
        self._export_ply(filename, bounds, color_field, color_map, color_log,
                         sample_type)

    def _color_samples(self, cs, color_log, color_map, arr):
            if color_log: cs = np.log10(cs)
            mi, ma = cs.min(), cs.max()
            cs = (cs - mi) / (ma - mi)
            from yt.visualization.image_writer import map_to_colors
            cs = map_to_colors(cs, color_map)
            arr["red"][:] = cs[0,:,0]
            arr["green"][:] = cs[0,:,1]
            arr["blue"][:] = cs[0,:,2]

    @parallel_root_only
    def _export_ply(self, filename, bounds = None, color_field = None,
<<<<<<< HEAD
                   color_map = "algae", color_log = True, sample_type = "face"):
        if isinstance(filename, io.IOBase):
=======
                   color_map = None, color_log = True, sample_type = "face"):
        if color_map is None:
            color_map = ytcfg.get("yt", "default_colormap")
        if hasattr(filename, 'read'):
>>>>>>> 0b78f46f
            f = filename
        else:
            f = open(filename, "wb")
        if bounds is None:
            DLE = self.ds.domain_left_edge
            DRE = self.ds.domain_right_edge
            bounds = [(DLE[i], DRE[i]) for i in range(3)]
        nv = self.vertices.shape[1]
        vs = [("x", "<f"), ("y", "<f"), ("z", "<f"),
              ("red", "uint8"), ("green", "uint8"), ("blue", "uint8") ]
        fs = [("ni", "uint8"), ("v1", "<i4"), ("v2", "<i4"), ("v3", "<i4"),
              ("red", "uint8"), ("green", "uint8"), ("blue", "uint8") ]
        f.write(b"ply\n")
        f.write(b"format binary_little_endian 1.0\n")
        line = "element vertex %i\n" % (nv)
        f.write(six.b(line))
        f.write(b"property float x\n")
        f.write(b"property float y\n")
        f.write(b"property float z\n")
        if color_field is not None and sample_type == "vertex":
            f.write(b"property uchar red\n")
            f.write(b"property uchar green\n")
            f.write(b"property uchar blue\n")
            v = np.empty(self.vertices.shape[1], dtype=vs)
            cs = self.vertex_samples[color_field]
            self._color_samples(cs, color_log, color_map, v)
        else:
            v = np.empty(self.vertices.shape[1], dtype=vs[:3])
        line = "element face %i\n" % (nv / 3)
        f.write(six.b(line))
        f.write(b"property list uchar int vertex_indices\n")
        if color_field is not None and sample_type == "face":
            f.write(b"property uchar red\n")
            f.write(b"property uchar green\n")
            f.write(b"property uchar blue\n")
            # Now we get our samples
            cs = self[color_field]
            arr = np.empty(cs.shape[0], dtype=np.dtype(fs))
            self._color_samples(cs, color_log, color_map, arr)
        else:
            arr = np.empty(nv/3, np.dtype(fs[:-3]))
        for i, ax in enumerate("xyz"):
            # Do the bounds first since we cast to f32
            tmp = self.vertices[i,:]
            np.subtract(tmp, bounds[i][0], tmp)
            w = bounds[i][1] - bounds[i][0]
            np.divide(tmp, w, tmp)
            np.subtract(tmp, 0.5, tmp) # Center at origin.
            v[ax][:] = tmp
        f.write(b"end_header\n")
        v.tofile(f)
        arr["ni"][:] = 3
        vi = np.arange(nv, dtype="<i")
        vi.shape = (nv/3, 3)
        arr["v1"][:] = vi[:,0]
        arr["v2"][:] = vi[:,1]
        arr["v3"][:] = vi[:,2]
        arr.tofile(f)
        if filename is not f:
            f.close()

    def export_sketchfab(self, title, description, api_key = None,
                            color_field = None, color_map = None,
                            color_log = True, bounds = None, no_ghost = False):
        r"""This exports Surfaces to SketchFab.com, where they can be viewed
        interactively in a web browser.

        SketchFab.com is a proprietary web service that provides WebGL
        rendering of models.  This routine will use temporary files to
        construct a compressed binary representation (in .PLY format) of the
        Surface and any optional fields you specify and upload it to
        SketchFab.com.  It requires an API key, which can be found on your
        SketchFab.com dashboard.  You can either supply the API key to this
        routine directly or you can place it in the variable
        "sketchfab_api_key" in your ~/.yt/config file.  This function is
        parallel-safe.

        Parameters
        ----------
        title : string
            The title for the model on the website
        description : string
            How you want the model to be described on the website
        api_key : string
            Optional; defaults to using the one in the config file
        color_field : string
            If specified, the field by which the surface will be colored
        color_map : string
            The name of the color map to use to map the color field
        color_log : bool
            Should the field be logged before being mapped to RGB?
        bounds : list of tuples
            [ (xmin, xmax), (ymin, ymax), (zmin, zmax) ] within which the model
            will be scaled and centered.  Defaults to the full domain.

        Returns
        -------
        URL : string
            The URL at which your model can be viewed.

        Examples
        --------

        >>> from yt.units import kpc
        >>> dd = ds.sphere("max", (200, "kpc"))
        >>> rho = 5e-27
        >>> bounds = [(dd.center[i] - 100.0*kpc,
        ...            dd.center[i] + 100.0*kpc) for i in range(3)]
        ...
        >>> surf = ds.surface(dd, "density", rho)
        >>> rv = surf.export_sketchfab(
        ...     title = "Testing Upload",
        ...     description = "A simple test of the uploader",
        ...     color_field = "temperature",
        ...     color_map = "hot",
        ...     color_log = True,
        ...     bounds = bounds)
        ...
        """
        if color_map is None:
            color_map = ytcfg.get("yt", "default_colormap")
        api_key = api_key or ytcfg.get("yt","sketchfab_api_key")
        if api_key in (None, "None"):
            raise YTNoAPIKey("SketchFab.com", "sketchfab_api_key")

        ply_file = TemporaryFile()
        self.export_ply(ply_file, bounds, color_field, color_map, color_log,
                        sample_type = "vertex", no_ghost = no_ghost)
        ply_file.seek(0)
        # Greater than ten million vertices and we throw an error but dump
        # to a file.
        if self.vertices.shape[1] > 1e7:
            tfi = 0
            fn = "temp_model_%03i.ply" % tfi
            while os.path.exists(fn):
                fn = "temp_model_%03i.ply" % tfi
                tfi += 1
            open(fn, "wb").write(ply_file.read())
            raise YTTooManyVertices(self.vertices.shape[1], fn)

        zfs = NamedTemporaryFile(suffix='.zip')
        with zipfile.ZipFile(zfs, "w", zipfile.ZIP_DEFLATED) as zf:
            zf.writestr("yt_export.ply", ply_file.read())
        zfs.seek(0)

        zfs.seek(0)
        data = {
            'token': api_key,
            'name': title,
            'description': description,
            'tags': "yt",
        }
        files = {
            'modelFile': zfs
        }
        upload_id = self._upload_to_sketchfab(data, files)
        upload_id = self.comm.mpi_bcast(upload_id, root = 0)
        return upload_id

    @parallel_root_only
    def _upload_to_sketchfab(self, data, files):
        import requests
        SKETCHFAB_DOMAIN = 'sketchfab.com'
        SKETCHFAB_API_URL = 'https://api.{}/v2/models'.format(SKETCHFAB_DOMAIN)
        SKETCHFAB_MODEL_URL = 'https://{}/models/'.format(SKETCHFAB_DOMAIN)

        try:
            r = requests.post(SKETCHFAB_API_URL, data=data, files=files, verify=False)
        except requests.exceptions.RequestException as e:
            mylog.error("An error occured: {}".format(e))
            return

        result = r.json()

        if r.status_code != requests.codes.created:
            mylog.error("Upload to SketchFab failed with error: {}".format(result))
            return

        model_uid = result['uid']
        model_url = SKETCHFAB_MODEL_URL + model_uid
        if model_uid:
            mylog.info("Model uploaded to: {}".format(model_url))
        else:
            mylog.error("Problem uploading.")

        return model_uid<|MERGE_RESOLUTION|>--- conflicted
+++ resolved
@@ -19,11 +19,7 @@
 import fileinput
 import io
 from re import finditer
-<<<<<<< HEAD
-import sys
-=======
 from tempfile import NamedTemporaryFile, TemporaryFile
->>>>>>> 0b78f46f
 import os
 import sys
 import zipfile
@@ -1389,11 +1385,8 @@
                     color_log = True, emit_log = True, plot_index = None,
                     color_field_max = None, color_field_min = None,
                     emit_field_max = None, emit_field_min = None):
-<<<<<<< HEAD
-=======
         if color_map is None:
             color_map = ytcfg.get("yt", "default_colormap")
->>>>>>> 0b78f46f
         if plot_index is None:
             plot_index = 0
         if isinstance(filename, io.IOBase):
@@ -1693,15 +1686,10 @@
 
     @parallel_root_only
     def _export_ply(self, filename, bounds = None, color_field = None,
-<<<<<<< HEAD
-                   color_map = "algae", color_log = True, sample_type = "face"):
-        if isinstance(filename, io.IOBase):
-=======
                    color_map = None, color_log = True, sample_type = "face"):
         if color_map is None:
             color_map = ytcfg.get("yt", "default_colormap")
         if hasattr(filename, 'read'):
->>>>>>> 0b78f46f
             f = filename
         else:
             f = open(filename, "wb")
