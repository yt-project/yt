--- conflicted
+++ resolved
@@ -1299,15 +1299,8 @@
         YTCoveringGrid.__init__(self, *args, **kwargs)
         self._final_start_index = self.global_startindex
         # Assign order (covergence) and nbuf based on interpolation kind
-<<<<<<< HEAD
         if self.ds.interpolation_method is not None:
             kind = kind or self.ds.interpolation_method
-        if kind is None: kind = "linear"
-=======
-        kind = kind or self.ds.interpolation_method
-        if kind is None:
-            kind = "linear"
->>>>>>> 65a12634
         order_nbuf = {
             "natural": (-2, 3),
             "akima": (-1, 3),
