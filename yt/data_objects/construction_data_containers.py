"""
Data containers that require processing before they can be utilized.




"""

#-----------------------------------------------------------------------------
# Copyright (c) 2013, yt Development Team.
#
# Distributed under the terms of the Modified BSD License.
#
# The full license is in the file COPYING.txt, distributed with this software.
#-----------------------------------------------------------------------------

import numpy as np
from functools import wraps
import fileinput
import io
from re import finditer
from tempfile import NamedTemporaryFile, TemporaryFile
import os
import sys
import zipfile

from yt.config import ytcfg
from yt.data_objects.data_containers import \
    YTSelectionContainer1D, \
    YTSelectionContainer2D, \
    YTSelectionContainer3D, \
    YTFieldData
from yt.funcs import \
    ensure_list, \
    mylog, \
    get_memory_usage, \
    iterable, \
    only_on_root
from yt.units.index_array import YTIndexArray
from yt.utilities.exceptions import \
    YTParticleDepositionNotImplemented, \
    YTNoAPIKey, \
    YTTooManyVertices
from yt.fields.field_exceptions import \
    NeedsGridType
from yt.utilities.lib.quad_tree import \
    QuadTree
from yt.utilities.lib.interpolators import \
    ghost_zone_interpolate
from yt.utilities.lib.misc_utilities import \
    fill_region, fill_region_float
from yt.utilities.lib.marching_cubes import \
    march_cubes_grid, march_cubes_grid_flux
from yt.utilities.minimal_representation import \
    MinimalProjectionData
from yt.utilities.parallel_tools.parallel_analysis_interface import \
    parallel_objects, parallel_root_only, communication_system
from yt.units.unit_object import Unit
import yt.geometry.particle_deposit as particle_deposit
from yt.utilities.grid_data_format.writer import write_to_gdf
from yt.fields.field_exceptions import \
    NeedsOriginalGrid
from yt.frontends.stream.api import load_uniform_grid
import yt.extern.six as six

class YTStreamline(YTSelectionContainer1D):
    """
    This is a streamline, which is a set of points defined as
    being parallel to some vector field.

    This object is typically accessed through the Streamlines.path
    function.  The resulting arrays have their dimensionality
    reduced to one, and an ordered list of points at an (x,y)
    tuple along `axis` are available, as is the `t` field, which
    corresponds to a unitless measurement along the ray from start
    to end.

    Parameters
    ----------
    positions : array-like
        List of streamline positions
    length : float
        The magnitude of the distance; dts will be divided by this
    fields : list of strings, optional
        If you want the object to pre-retrieve a set of fields, supply them
        here.  This is not necessary.
    ds : dataset object
        Passed in to access the index
    kwargs : dict of items
        Any additional values are passed as field parameters that can be
        accessed by generated fields.

    Examples
    --------

    >>> from yt.visualization.api import Streamlines
    >>> streamlines = Streamlines(ds, [0.5]*3)
    >>> streamlines.integrate_through_volume()
    >>> stream = streamlines.path(0)
    >>> matplotlib.pylab.semilogy(stream['t'], stream['density'], '-x')

    """
    _type_name = "streamline"
    _con_args = ('positions')
    sort_by = 't'
    def __init__(self, positions, length = 1.0, fields=None, ds=None, **kwargs):
        YTSelectionContainer1D.__init__(self, ds, fields, **kwargs)
        self.positions = positions
        self.dts = np.empty_like(positions[:,0])
        self.dts[:-1] = np.sqrt(np.sum((self.positions[1:]-
                                        self.positions[:-1])**2,axis=1))
        self.dts[-1] = self.dts[-1]
        self.length = length
        self.dts /= length
        self.ts = np.add.accumulate(self.dts)
        self._set_center(self.positions[0])
        self.set_field_parameter('center', self.positions[0])
        self._dts, self._ts = {}, {}
        #self._refresh_data()

    def _get_list_of_grids(self):
        # Get the value of the line at each LeftEdge and RightEdge
        LE = self.ds.grid_left_edge
        RE = self.ds.grid_right_edge
        # Check left faces first
        min_streampoint = np.min(self.positions, axis=0)
        max_streampoint = np.max(self.positions, axis=0)
        p = np.all((min_streampoint <= RE) & (max_streampoint > LE), axis=1)
        self._grids = self.index.grids[p]

    def _get_data_from_grid(self, grid, field):
        # No child masking here; it happens inside the mask cut
        mask = self._get_cut_mask(grid)
        if field == 'dts': return self._dts[grid.id]
        if field == 't': return self._ts[grid.id]
        return grid[field].flat[mask]


    def _get_cut_mask(self, grid):
        points_in_grid = np.all(self.positions > grid.LeftEdge, axis=1) & \
                         np.all(self.positions <= grid.RightEdge, axis=1)
        pids = np.where(points_in_grid)[0]
        mask = np.zeros(points_in_grid.sum(), dtype='int')
        dts = np.zeros(points_in_grid.sum(), dtype='float64')
        ts = np.zeros(points_in_grid.sum(), dtype='float64')
        for mi, (i, pos) in enumerate(zip(pids, self.positions[points_in_grid])):
            if not points_in_grid[i]: continue
            ci = ((pos - grid.LeftEdge)/grid.dds).astype('int')
            if grid.child_mask[ci[0], ci[1], ci[2]] == 0: continue
            for j in range(3):
                ci[j] = min(ci[j], grid.ActiveDimensions[j]-1)
            mask[mi] = np.ravel_multi_index(ci, grid.ActiveDimensions)
            dts[mi] = self.dts[i]
            ts[mi] = self.ts[i]
        self._dts[grid.id] = dts
        self._ts[grid.id] = ts
        return mask


class YTQuadTreeProj(YTSelectionContainer2D):
    """
    This is a data object corresponding to a line integral through the
    simulation domain.

    This object is typically accessed through the `proj` object that
    hangs off of index objects.  YTQuadTreeProj is a projection of a
    `field` along an `axis`.  The field can have an associated
    `weight_field`, in which case the values are multiplied by a weight
    before being summed, and then divided by the sum of that weight; the
    two fundamental modes of operating are direct line integral (no
    weighting) and average along a line of sight (weighting.)  What makes
    `proj` different from the standard projection mechanism is that it
    utilizes a quadtree data structure, rather than the old mechanism for
    projections.  It will not run in parallel, but serial runs should be
    substantially faster.  Note also that lines of sight are integrated at
    every projected finest-level cell.

    Parameters
    ----------
    field : string
        This is the field which will be "projected" along the axis.  If
        multiple are specified (in a list) they will all be projected in
        the first pass.
    axis : int
        The axis along which to slice.  Can be 0, 1, or 2 for x, y, z.
    weight_field : string
        If supplied, the field being projected will be multiplied by this
        weight value before being integrated, and at the conclusion of the
        projection the resultant values will be divided by the projected
        `weight_field`.
    center : array_like, optional
        The 'center' supplied to fields that use it.  Note that this does
        not have to have `coord` as one value.  Strictly optional.
    data_source : `yt.data_objects.data_containers.YTSelectionContainer`, optional
        If specified, this will be the data source used for selecting
        regions to project.
    method : string, optional
        The method of projection to be performed.
        "integrate" : integration along the axis
        "mip" : maximum intensity projection
        "sum" : same as "integrate", except that we don't multiply by the path length
        WARNING: The "sum" option should only be used for uniform resolution grid
        datasets, as other datasets may result in unphysical images.
    style : string, optional
        The same as the method keyword.  Deprecated as of version 3.0.2.
        Please use method keyword instead.
    field_parameters : dict of items
        Values to be passed as field parameters that can be
        accessed by generated fields.

    Examples
    --------

    >>> ds = load("RedshiftOutput0005")
    >>> prj = ds.proj("density", 0)
    >>> print proj["density"]
    """
    _key_fields = YTSelectionContainer2D._key_fields + ['weight_field']
    _type_name = "proj"
    _con_args = ('axis', 'field', 'weight_field')
    _container_fields = ('px', 'py', 'pdx', 'pdy', 'weight_field')
    def __init__(self, field, axis, weight_field = None,
                 center = None, ds = None, data_source = None,
                 style = None, method = "integrate",
                 field_parameters = None, max_level = None):
        YTSelectionContainer2D.__init__(self, axis, ds, field_parameters)
        # Style is deprecated, but if it is set, then it trumps method
        # keyword.  TODO: Remove this keyword and this check at some point in
        # the future.
        if style is not None:
            method = style
        if method == "sum":
            self.method = "integrate"
            self._sum_only = True
        else:
            self.method = method
            self._sum_only = False
        if self.method == "mip":
            self.func = np.max
        elif self.method == "integrate":
            self.func = np.sum # for the future
        else:
            raise NotImplementedError(self.method)
        self._set_center(center)
        self._projected_units = {}
        if data_source is None: data_source = self.ds.all_data()
        if max_level is not None:
            data_source.max_level = max_level
        for k, v in data_source.field_parameters.items():
            if k not in self.field_parameters or \
              self._is_default_field_parameter(k):
                self.set_field_parameter(k, v)
        self.data_source = data_source
        if weight_field is None:
            self.weight_field = weight_field
        else:
            self.weight_field = self._determine_fields(weight_field)[0]

        field = field or []
        field = self._determine_fields(ensure_list(field))

        if not self.deserialize(field):
            self.get_data(field)
            self.serialize()

    @property
    def blocks(self):
        return self.data_source.blocks

    @property
    def field(self):
        return [k for k in self.field_data.keys() if k not in self._container_fields]

    @property
    def _mrep(self):
        return MinimalProjectionData(self)

    def hub_upload(self):
        self._mrep.upload()

    def deserialize(self, fields):
        if not ytcfg.getboolean("yt", "serialize"):
            return False
        for field in fields:
            self[field] = None
        deserialized_successfully = False
        store_file = self.ds.parameter_filename + '.yt'
        if os.path.isfile(store_file):
            deserialized_successfully = self._mrep.restore(store_file, self.ds)

            if deserialized_successfully:
                mylog.info("Using previous projection data from %s" % store_file)
                for field, field_data in self._mrep.field_data.items():
                    self[field] = field_data
        if not deserialized_successfully:
            for field in fields:
                del self[field]
        return deserialized_successfully

    def serialize(self):
        if not ytcfg.getboolean("yt", "serialize"):
            return
        self._mrep.store(self.ds.parameter_filename + '.yt')

    def _get_tree(self, nvals):
        xax = self.ds.coordinates.x_axis[self.axis]
        yax = self.ds.coordinates.y_axis[self.axis]
        xd = self.ds.domain_dimensions[xax]
        yd = self.ds.domain_dimensions[yax]
        bounds = (self.ds.domain_left_edge[xax],
                  self.ds.domain_right_edge[xax],
                  self.ds.domain_left_edge[yax],
                  self.ds.domain_right_edge[yax])
        return QuadTree(np.array([xd,yd], dtype='int64'), nvals,
                        bounds, method = self.method)

    def get_data(self, fields = None):
        fields = fields or []
        fields = self._determine_fields(ensure_list(fields))
        # We need a new tree for every single set of fields we add
        if len(fields) == 0: return
        tree = self._get_tree(len(fields))
        # This only needs to be done if we are in parallel; otherwise, we can
        # safely build the mesh as we go.
        if communication_system.communicators[-1].size > 1:
            for chunk in self.data_source.chunks([], "io", local_only = False):
                self._initialize_chunk(chunk, tree)
        _units_initialized = False
        with self.data_source._field_parameter_state(self.field_parameters):
            for chunk in parallel_objects(self.data_source.chunks(
                                          [], "io", local_only = True)):
                mylog.debug("Adding chunk (%s) to tree (%0.3e GB RAM)",
                            chunk.ires.size, get_memory_usage()/1024.)
                if _units_initialized is False:
                    self._initialize_projected_units(fields, chunk)
                    _units_initialized = True
                self._handle_chunk(chunk, fields, tree)
        # Note that this will briefly double RAM usage
        if self.method == "mip":
            merge_style = -1
            op = "max"
        elif self.method == "integrate":
            merge_style = 1
            op = "sum"
        else:
            raise NotImplementedError
        # TODO: Add the combine operation
        xax = self.ds.coordinates.x_axis[self.axis]
        yax = self.ds.coordinates.y_axis[self.axis]
        ox = self.ds.domain_left_edge[xax]
        oy = self.ds.domain_left_edge[yax]
        px, py, pdx, pdy, nvals, nwvals = tree.get_all(False, merge_style)
        nvals = self.comm.mpi_allreduce(nvals, op=op)
        nwvals = self.comm.mpi_allreduce(nwvals, op=op)
        np.multiply(px, self.ds.domain_width[xax], px)
        np.add(px, ox, px)
        np.multiply(pdx, self.ds.domain_width[xax], pdx)

        np.multiply(py, self.ds.domain_width[yax], py)
        np.add(py, oy, py)
        np.multiply(pdy, self.ds.domain_width[yax], pdy)
        if self.weight_field is not None:
            # If there are 0s remaining in the weight vals
            # this will not throw an error, but silently
            # return nans for vals where dividing by 0
            # Leave as NaNs to be auto-masked by Matplotlib
            with np.errstate(invalid='ignore'):
                np.divide(nvals, nwvals[:,None], nvals)
        # We now convert to half-widths and center-points
        data = {}
        units = self.ds.domain_width.units
        px_units = units[xax]
        py_units = units[yax]
        data['px'] = self.ds.arr(px, px_units)
        data['py'] = self.ds.arr(py, py_units)
        data['weight_field'] = nwvals
        data['pdx'] = self.ds.arr(pdx, px_units)
        data['pdy'] = self.ds.arr(pdy, py_units)
        data['fields'] = nvals
        # Now we run the finalizer, which is ignored if we don't need it
        field_data = np.hsplit(data.pop('fields'), len(fields))
        for fi, field in enumerate(fields):
            mylog.debug("Setting field %s", field)
            input_units = self._projected_units[field]
            self[field] = self.ds.arr(field_data[fi].ravel(), input_units)
        for i in list(data.keys()):
            self[i] = data.pop(i)
        mylog.info("Projection completed")
        self.tree = tree

    def _initialize_chunk(self, chunk, tree):
        icoords = chunk.icoords
        xax = self.ds.coordinates.x_axis[self.axis]
        yax = self.ds.coordinates.y_axis[self.axis]
        i1 = icoords[:,xax]
        i2 = icoords[:,yax]
        ilevel = chunk.ires * self.ds.ires_factor
        tree.initialize_chunk(i1, i2, ilevel)

    def _initialize_projected_units(self, fields, chunk):
        for field in self.data_source._determine_fields(fields):
            finfo = self.ds._get_field_info(*field)
            if finfo.units is None:
                # First time calling a units="auto" field, infer units and cache
                # for future field accesses.
                finfo.units = str(chunk[field].units)
            field_unit = Unit(finfo.units, registry=self.ds.unit_registry)
            if self.method == "mip" or self._sum_only:
                path_length_unit = Unit(registry=self.ds.unit_registry)
            else:
                ax_name = self.ds.coordinates.axis_name[self.axis]
                path_element_name = ("index", "path_element_%s" % (ax_name))
                path_length_unit = self.ds.field_info[path_element_name].units
                path_length_unit = Unit(path_length_unit,
                                        registry=self.ds.unit_registry)
                # Only convert to CGS for path elements that aren't angles
                if not path_length_unit.is_dimensionless:
                    path_length_unit = path_length_unit.get_cgs_equivalent()
            if self.weight_field is None:
                self._projected_units[field] = field_unit*path_length_unit
            else:
                self._projected_units[field] = field_unit

    def _handle_chunk(self, chunk, fields, tree):
        if self.method == "mip" or self._sum_only:
            dl = self.ds.quan(1.0, "")
        else:
            ax_name = self.ds.coordinates.axis_name[self.axis]
            dl = chunk["index", "path_element_%s" % (ax_name)]
<<<<<<< HEAD
            dl.convert_to_base()
=======
            # This is done for cases where our path element does not have a CGS
            # equivalent.  Once "preferred units" have been implemented, this
            # will not be necessary at all, as the final conversion will occur
            # at the display layer.
            if not dl.units.is_dimensionless:
                dl.convert_to_units(self.ds.unit_system["length"])
>>>>>>> 77dfb507
        v = np.empty((chunk.ires.size, len(fields)), dtype="float64")
        for i, field in enumerate(fields):
            d = chunk[field] * dl
            v[:,i] = d
        if self.weight_field is not None:
            w = chunk[self.weight_field]
            np.multiply(v, w[:,None], v)
            np.multiply(w, dl, w)
        else:
            w = np.ones(chunk.ires.size, dtype="float64")
        icoords = chunk.icoords
        xax = self.ds.coordinates.x_axis[self.axis]
        yax = self.ds.coordinates.y_axis[self.axis]
        i1 = icoords[:,xax]
        i2 = icoords[:,yax]
        ilevel = chunk.ires * self.ds.ires_factor
        tree.add_chunk_to_tree(i1, i2, ilevel, v, w)

    def to_pw(self, fields=None, center='c', width=None, origin='center-window'):
        r"""Create a :class:`~yt.visualization.plot_window.PWViewerMPL` from this
        object.

        This is a bare-bones mechanism of creating a plot window from this
        object, which can then be moved around, zoomed, and on and on.  All
        behavior of the plot window is relegated to that routine.
        """
        pw = self._get_pw(fields, center, width, origin, 'Projection')
        return pw

    def plot(self, fields=None):
        if hasattr(self.data_source, "left_edge") and \
            hasattr(self.data_source, "right_edge"):
            left_edge = self.data_source.left_edge
            right_edge = self.data_source.right_edge
            center = (left_edge + right_edge)/2.0
            width = right_edge - left_edge
            xax = self.ds.coordinates.x_axis[self.axis]
            yax = self.ds.coordinates.y_axis[self.axis]
            lx, rx = left_edge[xax], right_edge[xax]
            ly, ry = left_edge[yax], right_edge[yax]
            width = (rx-lx), (ry-ly)
        else:
            width = self.ds.domain_width
            center = self.ds.domain_center
        pw = self._get_pw(fields, center, width, 'native', 'Projection')
        pw.show()
        return pw

class YTCoveringGrid(YTSelectionContainer3D):
    """A 3D region with all data extracted to a single, specified
    resolution.  Left edge should align with a cell boundary, but
    defaults to the closest cell boundary.

    Parameters
    ----------
    level : int
        The resolution level data to which data will be gridded. Level
        0 is the root grid dx for that dataset.
    left_edge : array_like
        The left edge of the region to be extracted.  Specify units by supplying
        a YTArray, otherwise code length units are assumed.
    dims : array_like
        Number of cells along each axis of resulting covering_grid
    fields : array_like, optional
        A list of fields that you'd like pre-generated for your object
    num_ghost_zones : integer, optional
        The number of padding ghost zones used when accessing fields.

    Examples
    --------
    >>> cube = ds.covering_grid(2, left_edge=[0.0, 0.0, 0.0], \
    ...                          dims=[128, 128, 128])
    """
    _spatial = True
    _type_name = "covering_grid"
    _con_args = ('level', 'left_edge', 'ActiveDimensions')
    _container_fields = (("index", "dx"),
                         ("index", "dy"),
                         ("index", "dz"),
                         ("index", "x"),
                         ("index", "y"),
                         ("index", "z"))
    _base_grid = None
    def __init__(self, level, left_edge, dims, fields = None,
                 ds = None, num_ghost_zones = 0, use_pbar = True,
                 field_parameters = None):
        if field_parameters is None:
            center = None
        else:
            center = field_parameters.get("center", None)
        YTSelectionContainer3D.__init__(self,
            center, ds, field_parameters)

        self.level = level
        self.left_edge = self._sanitize_edge(left_edge)
        self.ActiveDimensions = self._sanitize_dims(dims)

        rdx = self.ds.domain_dimensions*self.ds.relative_refinement(0, level)
        rdx[np.where(np.array(dims) - 2 * num_ghost_zones <= 1)] = 1   # issue 602
        self.base_dds = self.ds.domain_width / self.ds.domain_dimensions
        self.dds = self.ds.domain_width / rdx.astype("float64")
        self.right_edge = self.left_edge + self.ActiveDimensions*self.dds
        self._num_ghost_zones = num_ghost_zones
        self._use_pbar = use_pbar
        self.global_startindex = np.rint(
            (self.left_edge-self.ds.domain_left_edge)/self.dds).astype('int64')
        self._setup_data_source()
        self.get_data(fields)

    @property
    def icoords(self):
        ic = np.indices(self.ActiveDimensions).astype("int64")
        return np.column_stack([i.ravel() + gi for i, gi in
            zip(ic, self.get_global_startindex())])

    @property
    def fwidth(self):
        fw = np.ones((self.ActiveDimensions.prod(), 3), dtype="float64")
        fw *= self.dds
        return fw

    @property
    def fcoords(self):
        LE = self.LeftEdge + self.dds/2.0
        RE = self.RightEdge - self.dds/2.0
        N = self.ActiveDimensions
        fc = np.mgrid[LE[0]:RE[0]:N[0]*1j,
                      LE[1]:RE[1]:N[1]*1j,
                      LE[2]:RE[2]:N[2]*1j]
        return np.column_stack([f.ravel() for f in fc])

    @property
    def ires(self):
        tr = np.ones(self.ActiveDimensions.prod(), dtype="int64")
        tr *= self.level
        return tr

    def _sanitize_dims(self, dims):
        if not iterable(dims):
            dims = [dims]*len(self.ds.domain_left_edge)
        if len(dims) != len(self.ds.domain_left_edge):
            raise RuntimeError(
                "Length of dims must match the dimensionality of the dataset")
        return np.array(dims, dtype='int32')

    def _sanitize_edge(self, edge):
        if not iterable(edge):
            edge = [edge]*len(self.ds.domain_left_edge)
        if len(edge) != len(self.ds.domain_left_edge):
            raise RuntimeError(
                "Length of edges must match the dimensionality of the "
                "dataset")
        if hasattr(edge, 'units'):
            edge_units = edge.units
        else:
            edge_units = 'code_length'
        return YTIndexArray(edge, edge_units, registry=self.ds.unit_registry)

    def _reshape_vals(self, arr):
        if len(arr.shape) == 3: return arr
        return arr.reshape(self.ActiveDimensions, order="C")

    @property
    def shape(self):
        return tuple(self.ActiveDimensions.tolist())

    def _setup_data_source(self):
        self._data_source = self.ds.region(self.center,
            self.left_edge, self.right_edge)
        self._data_source.min_level = 0
        self._data_source.max_level = self.level
        # This triggers "special" behavior in the RegionSelector to ensure we
        # select *cells* whose bounding boxes overlap with our region, not just
        # their cell centers.
        self._data_source.loose_selection = True

    def get_data(self, fields = None):
        if fields is None: return
        fields = self._determine_fields(ensure_list(fields))
        fields_to_get = [f for f in fields if f not in self.field_data]
        fields_to_get = self._identify_dependencies(fields_to_get)
        if len(fields_to_get) == 0: return
        try:
            fill, gen, part, alias = self._split_fields(fields_to_get)
        except NeedsGridType:
            if self._num_ghost_zones == 0:
                raise RuntimeError(
                    "Attempting to access a field that needs ghost zones, but "
                    "num_ghost_zones = %s. You should create the covering grid "
                    "with nonzero num_ghost_zones." % self._num_ghost_zones)
            else:
                raise
        if len(part) > 0: self._fill_particles(part)
        if len(fill) > 0: self._fill_fields(fill)
        for a, f in sorted(alias.items()):
            self[a] = f(self)
            self.field_data[a].convert_to_units(f.output_units)
        if len(gen) > 0: self._generate_fields(gen)

    def _split_fields(self, fields_to_get):
        fill, gen = self.index._split_fields(fields_to_get)
        particles = []
        alias = {}
        for field in gen:
            finfo = self.ds._get_field_info(*field)
            if finfo._function.__name__ == "_TranslationFunc":
                alias[field] = finfo
                continue
            try:
                finfo.check_available(self)
            except NeedsOriginalGrid:
                fill.append(field)
        for field in fill:
            finfo = self.ds._get_field_info(*field)
            if finfo.particle_type:
                particles.append(field)
        gen = [f for f in gen if f not in fill and f not in alias]
        fill = [f for f in fill if f not in particles]
        return fill, gen, particles, alias

    def _fill_particles(self, part):
        for p in part:
            self[p] = self._data_source[p]

    def _fill_fields(self, fields):
        fields = [f for f in fields if f not in self.field_data]
        if len(fields) == 0: return
        output_fields = [np.zeros(self.ActiveDimensions, dtype="float64")
                         for field in fields]
        domain_dims = self.ds.domain_dimensions.astype("int64") \
                    * self.ds.relative_refinement(0, self.level)
        for chunk in self._data_source.chunks(fields, "io"):
            input_fields = [chunk[field] for field in fields]
            # NOTE: This usage of "refine_by" is actually *okay*, because it's
            # being used with respect to iref, which is *already* scaled!
            fill_region(input_fields, output_fields, self.level,
                        self.global_startindex, chunk.icoords, chunk.ires,
                        domain_dims, self.ds.refine_by)
        for name, v in zip(fields, output_fields):
            fi = self.ds._get_field_info(*name)
            self[name] = self.ds.arr(v, fi.units)

    def _generate_container_field(self, field):
        rv = self.ds.arr(np.ones(self.ActiveDimensions, dtype="float64"),
                             "")
        if field == ("index", "dx"):
            np.multiply(rv, self.dds[0], rv)
        elif field == ("index", "dy"):
            np.multiply(rv, self.dds[1], rv)
        elif field == ("index", "dz"):
            np.multiply(rv, self.dds[2], rv)
        elif field == ("index", "x"):
            x = np.mgrid[self.left_edge[0] + 0.5*self.dds[0]:
                         self.right_edge[0] - 0.5*self.dds[0]:
                         self.ActiveDimensions[0] * 1j]
            np.multiply(rv, x[:,None,None], rv)
        elif field == ("index", "y"):
            y = np.mgrid[self.left_edge[1] + 0.5*self.dds[1]:
                         self.right_edge[1] - 0.5*self.dds[1]:
                         self.ActiveDimensions[1] * 1j]
            np.multiply(rv, y[None,:,None], rv)
        elif field == ("index", "z"):
            z = np.mgrid[self.left_edge[2] + 0.5*self.dds[2]:
                         self.right_edge[2] - 0.5*self.dds[2]:
                         self.ActiveDimensions[2] * 1j]
            np.multiply(rv, z[None,None,:], rv)
        else:
            raise KeyError(field)
        return rv

    @property
    def LeftEdge(self):
        return self.left_edge

    @property
    def RightEdge(self):
        return self.right_edge

    def deposit(self, positions, fields = None, method = None,
                kernel_name = 'cubic'):
        cls = getattr(particle_deposit, "deposit_%s" % method, None)
        if cls is None:
            raise YTParticleDepositionNotImplemented(method)
        # We allocate number of zones, not number of octs
        op = cls(self.ActiveDimensions, kernel_name)
        op.initialize()
        op.process_grid(self, positions, fields)
        vals = op.finalize()
        return vals.copy(order="C")

    def write_to_gdf(self, gdf_path, fields, nprocs=1, field_units=None,
                     **kwargs):
        r"""
        Write the covering grid data to a GDF file.

        Parameters
        ----------
        gdf_path : string
            Pathname of the GDF file to write.
        fields : list of strings
            Fields to write to the GDF file.
        nprocs : integer, optional
            Split the covering grid into *nprocs* subgrids before
            writing to the GDF file. Default: 1
        field_units : dictionary, optional
            Dictionary of units to convert fields to. If not set, fields are
            in their default units.
        All remaining keyword arguments are passed to
        yt.utilities.grid_data_format.writer.write_to_gdf.

        Examples
        --------
        >>> cube.write_to_gdf("clumps.h5", ["density","temperature"], nprocs=16,
        ...                   clobber=True)
        """
        data = {}
        for field in fields:
            if field in field_units:
                units = field_units[field]
            else:
                units = str(self[field].units)
            data[field] = (self[field].in_units(units).v, units)
        le = self.left_edge.v
        re = self.right_edge.v
        bbox = np.array([[l,r] for l,r in zip(le, re)])
        ds = load_uniform_grid(data, self.ActiveDimensions, bbox=bbox,
                               length_unit=self.ds.length_unit,
                               time_unit=self.ds.time_unit,
                               mass_unit=self.ds.mass_unit, nprocs=nprocs,
                               sim_time=self.ds.current_time.v)
        write_to_gdf(ds, gdf_path, **kwargs)

class YTArbitraryGrid(YTCoveringGrid):
    """A 3D region with arbitrary bounds and dimensions.

    In contrast to the Covering Grid, this object accepts a left edge, a right
    edge, and dimensions.  This allows it to be used for creating 3D particle
    deposition fields that are independent of the underlying mesh, whether that
    is yt-generated or from the simulation data.  For example, arbitrary boxes
    around particles can be drawn and particle deposition fields can be
    created.  This object will refuse to generate any fluid fields.

    Parameters
    ----------
    left_edge : array_like
        The left edge of the region to be extracted
    right_edge : array_like
        The left edge of the region to be extracted
    dims : array_like
        Number of cells along each axis of resulting grid.

    Examples
    --------
    >>> obj = ds.arbitrary_grid([0.0, 0.0, 0.0], [0.99, 0.99, 0.99],
    ...                          dims=[128, 128, 128])
    """
    _spatial = True
    _type_name = "arbitrary_grid"
    _con_args = ('left_edge', 'right_edge', 'ActiveDimensions')
    _container_fields = (("index", "dx"),
                         ("index", "dy"),
                         ("index", "dz"),
                         ("index", "x"),
                         ("index", "y"),
                         ("index", "z"))
    def __init__(self, left_edge, right_edge, dims,
                 ds = None, field_parameters = None):
        if field_parameters is None:
            center = None
        else:
            center = field_parameters.get("center", None)
        YTSelectionContainer3D.__init__(self, center, ds, field_parameters)
        self.left_edge = self._sanitize_edge(left_edge)
        self.right_edge = self._sanitize_edge(right_edge)
        self.ActiveDimensions = self._sanitize_dims(dims)
        self.dds = self.base_dds = (self.right_edge - self.left_edge)/self.ActiveDimensions
        self.level = 99
        self._setup_data_source()

    def _fill_fields(self, fields):
        fields = [f for f in fields if f not in self.field_data]
        if len(fields) == 0: return
        assert(len(fields) == 1)
        field = fields[0]
        dest = np.zeros(self.ActiveDimensions, dtype="float64")
        for chunk in self._data_source.chunks(fields, "io"):
            fill_region_float(chunk.fcoords, chunk.fwidth, chunk[field],
                              self.left_edge, self.right_edge, dest, 1,
                              self.ds.domain_width,
                              int(any(self.ds.periodicity)))
        fi = self.ds._get_field_info(field)
        self[field] = self.ds.arr(dest, fi.units)


class LevelState(object):
    current_dx = None
    current_dims = None
    current_level = None
    global_startindex = None
    old_global_startindex = None
    fields = None
    data_source = None

    # These are all cached here as numpy arrays, without units, in
    # code_lengths.
    domain_width = None
    domain_left_edge = None
    domain_right_edge = None
    left_edge = None
    right_edge = None
    base_dx = None
    dds = None

class YTSmoothedCoveringGrid(YTCoveringGrid):
    """A 3D region with all data extracted and interpolated to a
    single, specified resolution. (Identical to covering_grid,
    except that it interpolates.)

    Smoothed covering grids start at level 0, interpolating to
    fill the region to level 1, replacing any cells actually
    covered by level 1 data, and then recursively repeating this
    process until it reaches the specified `level`.

    Parameters
    ----------
    level : int
        The resolution level data is uniformly gridded at
    left_edge : array_like
        The left edge of the region to be extracted
    dims : array_like
        Number of cells along each axis of resulting covering_grid.
    fields : array_like, optional
        A list of fields that you'd like pre-generated for your object

    Example
    -------
    cube = ds.smoothed_covering_grid(2, left_edge=[0.0, 0.0, 0.0], \
                              dims=[128, 128, 128])
    """
    _type_name = "smoothed_covering_grid"
    filename = None
    _min_level = None
    @wraps(YTCoveringGrid.__init__)
    def __init__(self, *args, **kwargs):
        ds = kwargs['ds']
        self._base_dx = ((ds.domain_right_edge - ds.domain_left_edge) /
                         ds.domain_dimensions.astype("float64"))
        self.global_endindex = None
        YTCoveringGrid.__init__(self, *args, **kwargs)
        self._final_start_index = self.global_startindex

    def _setup_data_source(self, level_state = None):
        if level_state is None: return
        # We need a buffer region to allow for zones that contribute to the
        # interpolation but are not directly inside our bounds
        level_state.data_source = self.ds.region(
            self.center,
            level_state.left_edge - level_state.current_dx,
            level_state.right_edge + level_state.current_dx)
        level_state.data_source.min_level = level_state.current_level
        level_state.data_source.max_level = level_state.current_level
        self._pdata_source = self.ds.region(
            self.center,
            level_state.left_edge - level_state.current_dx,
            level_state.right_edge + level_state.current_dx)
        self._pdata_source.min_level = level_state.current_level
        self._pdata_source.max_level = level_state.current_level

    def _compute_minimum_level(self):
        # This attempts to determine the minimum level that we should be
        # starting on for this box.  It does this by identifying the minimum
        # level that could contribute to the minimum bounding box at that
        # level; that means that all cells from coarser levels will be replaced.
        if self._min_level is not None:
            return self._min_level
        ils = LevelState()
        min_level = 0
        for l in range(self.level, 0, -1):
            dx = self._base_dx / self.ds.relative_refinement(0, l)
            start_index, end_index, dims = self._minimal_box(dx)
            ils.left_edge = start_index * dx + self.ds.domain_left_edge
            ils.right_edge = ils.left_edge + dx * dims
            ils.current_dx = dx
            ils.current_level = l
            self._setup_data_source(ils)
            # Reset the max_level
            ils.data_source.min_level = 0
            ils.data_source.max_level = l
            ils.data_source.loose_selection = False
            min_level = self.level
            for chunk in ils.data_source.chunks([], "io"):
                # With our odd selection methods, we can sometimes get no-sized ires.
                ir = chunk.ires
                if ir.size == 0: continue
                min_level = min(ir.min(), min_level)
            if min_level >= l:
                break
        self._min_level = min_level
        return min_level

    def _fill_fields(self, fields):
        fields = [f for f in fields if f not in self.field_data]
        if len(fields) == 0: return
        ls = self._initialize_level_state(fields)
        min_level = self._compute_minimum_level()
        for level in range(self.level + 1):
            if level < min_level:
                self._update_level_state(ls)
                continue
            domain_dims = self.ds.domain_dimensions.astype("int64") \
                        * self.ds.relative_refinement(0, ls.current_level)
            tot = ls.current_dims.prod()
            for chunk in ls.data_source.chunks(fields, "io"):
                chunk[fields[0]]
                input_fields = [chunk[field] for field in fields]
                # NOTE: This usage of "refine_by" is actually *okay*, because it's
                # being used with respect to iref, which is *already* scaled!
                tot -= fill_region(input_fields, ls.fields, ls.current_level,
                            ls.global_startindex, chunk.icoords,
                            chunk.ires, domain_dims, self.ds.refine_by)
            if level == 0 and tot != 0:
                raise RuntimeError
            self._update_level_state(ls)
        for name, v in zip(fields, ls.fields):
            if self.level > 0: v = v[1:-1,1:-1,1:-1]
            fi = self.ds._get_field_info(*name)
            self[name] = self.ds.arr(v, fi.units)

    def _initialize_level_state(self, fields):
        ls = LevelState()
        ls.domain_width = self.ds.domain_width
        ls.domain_left_edge = self.ds.domain_left_edge
        ls.domain_right_edge = self.ds.domain_right_edge
        ls.base_dx = self._base_dx
        ls.dds = self.dds
        ls.left_edge = self.left_edge
        ls.right_edge = self.right_edge
        for att in ("domain_width", "domain_left_edge", "domain_right_edge",
                    "left_edge", "right_edge", "base_dx", "dds"):
            setattr(ls, att, getattr(ls, att).in_units("code_length").d)
        ls.current_dx = ls.base_dx
        ls.current_level = 0
        ls.global_startindex, end_index, idims = \
            self._minimal_box(ls.current_dx)
        ls.current_dims = idims.astype("int32")
        ls.left_edge = ls.global_startindex * ls.current_dx \
                     + self.ds.domain_left_edge.d
        ls.right_edge = ls.left_edge + ls.current_dims * ls.current_dx
        ls.fields = [np.zeros(idims, dtype="float64")-999 for field in fields]
        self._setup_data_source(ls)
        return ls

    def _minimal_box(self, dds):
        LL = self.left_edge.d - self.ds.domain_left_edge.d
        # Nudge in case we're on the edge
        LL += np.finfo(np.float64).eps
        LS = self.right_edge.d - self.ds.domain_left_edge.d
        LS += np.finfo(np.float64).eps
        cell_start = LL / dds  # This is the cell we're inside
        cell_end = LS / dds
        if self.level == 0:
            start_index = np.array(np.floor(cell_start), dtype="int64")
            end_index = np.array(np.ceil(cell_end), dtype="int64")
            dims = np.rint((self.ActiveDimensions * self.dds.d) / dds).astype("int64")
        else:
            # Give us one buffer
            start_index = np.rint(cell_start).astype('int64') - 1
            # How many root cells do we occupy?
            end_index = np.rint(cell_end).astype('int64')
            dims = end_index - start_index + 1
        return start_index, end_index.astype("int64"), dims.astype("int32")

    def _update_level_state(self, level_state):
        ls = level_state
        if ls.current_level >= self.level: return
        rf = float(self.ds.relative_refinement(
                    ls.current_level, ls.current_level + 1))
        ls.current_level += 1
        ls.current_dx = ls.base_dx / \
            self.ds.relative_refinement(0, ls.current_level)
        ls.old_global_startindex = ls.global_startindex
        ls.global_startindex, end_index, ls.current_dims = \
            self._minimal_box(ls.current_dx)
        ls.left_edge = ls.global_startindex * ls.current_dx \
                     + self.ds.domain_left_edge.d
        ls.right_edge = ls.left_edge + ls.current_dims * ls.current_dx
        input_left = (level_state.old_global_startindex) * rf  + 1
        new_fields = []
        for input_field in level_state.fields:
            output_field = np.zeros(ls.current_dims, dtype="float64")
            output_left = level_state.global_startindex + 0.5
            ghost_zone_interpolate(rf, input_field, input_left,
                                   output_field, output_left)
            new_fields.append(output_field)
        level_state.fields = new_fields
        self._setup_data_source(ls)

class YTSurface(YTSelectionContainer3D):
    r"""This surface object identifies isocontours on a cell-by-cell basis,
    with no consideration of global connectedness, and returns the vertices
    of the Triangles in that isocontour.

    This object simply returns the vertices of all the triangles calculated by
    the `marching cubes <http://en.wikipedia.org/wiki/Marching_cubes>`_
    algorithm; for more complex operations, such as identifying connected sets
    of cells above a given threshold, see the extract_connected_sets function.
    This is more useful for calculating, for instance, total isocontour area, or
    visualizing in an external program (such as `MeshLab
    <http://meshlab.sf.net>`_.)  The object has the properties .vertices and
    will sample values if a field is requested.  The values are interpolated to
    the center of a given face.

    Parameters
    ----------
    data_source : YTSelectionContainer
        This is the object which will used as a source
    surface_field : string
        Any field that can be obtained in a data object.  This is the field
        which will be isocontoured.
    field_value : float
        The value at which the isocontour should be calculated.

    Examples
    --------
    This will create a data object, find a nice value in the center, and
    output the vertices to "triangles.obj" after rescaling them.

    >>> from yt.units import kpc
    >>> sp = ds.sphere("max", (10, "kpc")
    >>> surf = ds.surface(sp, "density", 5e-27)
    >>> print surf["temperature"]
    >>> print surf.vertices
    >>> bounds = [(sp.center[i] - 5.0*kpc,
    ...            sp.center[i] + 5.0*kpc) for i in range(3)]
    >>> surf.export_ply("my_galaxy.ply", bounds = bounds)
    """
    _type_name = "surface"
    _con_args = ("data_source", "surface_field", "field_value")
    _container_fields = (("index", "dx"),
                         ("index", "dy"),
                         ("index", "dz"),
                         ("index", "x"),
                         ("index", "y"),
                         ("index", "z"))
    vertices = None
    def __init__(self, data_source, surface_field, field_value, ds=None):
        self.data_source = data_source
        self.surface_field = surface_field
        self.field_value = field_value
        self.vertex_samples = YTFieldData()
        center = data_source.get_field_parameter("center")
        super(YTSurface, self).__init__(center = center, ds=ds)

    def _generate_container_field(self, field):
        self.get_data(field)
        return self[field]

    def get_data(self, fields = None, sample_type = "face", no_ghost = False):
        if isinstance(fields, list) and len(fields) > 1:
            for field in fields: self.get_data(field)
            return
        elif isinstance(fields, list):
            fields = fields[0]
        # Now we have a "fields" value that is either a string or None
        mylog.info("Extracting (sampling: %s)" % (fields,))
        verts = []
        samples = []
        for io_chunk in parallel_objects(self.data_source.chunks([], "io")):
            for block, mask in self.data_source.blocks:
                my_verts = self._extract_isocontours_from_grid(
                                block, self.surface_field, self.field_value,
                                mask, fields, sample_type, no_ghost=no_ghost)
                if fields is not None:
                    my_verts, svals = my_verts
                    samples.append(svals)
                verts.append(my_verts)
        verts = np.concatenate(verts).transpose()
        verts = self.comm.par_combine_object(verts, op='cat', datatype='array')
        self.vertices = verts
        if fields is not None:
            samples = np.concatenate(samples)
            samples = self.comm.par_combine_object(samples, op='cat',
                                datatype='array')
            if sample_type == "face":
                self[fields] = samples
            elif sample_type == "vertex":
                self.vertex_samples[fields] = samples

    def _extract_isocontours_from_grid(self, grid, field, value,
                                       mask, sample_values = None,
                                       sample_type = "face",
                                       no_ghost = False):
        vals = grid.get_vertex_centered_data(field, no_ghost = no_ghost)
        if sample_values is not None:
            svals = grid.get_vertex_centered_data(sample_values)
        else:
            svals = None
        sample_type = {"face":1, "vertex":2}[sample_type]
        my_verts = march_cubes_grid(value, vals, mask, grid.LeftEdge,
                                    grid.dds, svals, sample_type)
        return my_verts

    def calculate_flux(self, field_x, field_y, field_z, fluxing_field = None):
        r"""This calculates the flux over the surface.

        This function will conduct `marching cubes
        <http://en.wikipedia.org/wiki/Marching_cubes>`_ on all the cells in a
        given data container (grid-by-grid), and then for each identified
        triangular segment of an isocontour in a given cell, calculate the
        gradient (i.e., normal) in the isocontoured field, interpolate the local
        value of the "fluxing" field, the area of the triangle, and then return:

        area * local_flux_value * (n dot v)

        Where area, local_value, and the vector v are interpolated at the barycenter
        (weighted by the vertex values) of the triangle.  Note that this
        specifically allows for the field fluxing across the surface to be
        *different* from the field being contoured.  If the fluxing_field is
        not specified, it is assumed to be 1.0 everywhere, and the raw flux
        with no local-weighting is returned.

        Additionally, the returned flux is defined as flux *into* the surface,
        not flux *out of* the surface.

        Parameters
        ----------
        field_x : string
            The x-component field
        field_y : string
            The y-component field
        field_z : string
            The z-component field
        fluxing_field : string, optional
            The field whose passage over the surface is of interest.  If not
            specified, assumed to be 1.0 everywhere.

        Returns
        -------
        flux : float
            The summed flux.  Note that it is not currently scaled; this is
            simply the code-unit area times the fields.

        References
        ----------

        .. [1] Marching Cubes: http://en.wikipedia.org/wiki/Marching_cubes

        Examples
        --------

        This will create a data object, find a nice value in the center, and
        calculate the metal flux over it.

        >>> sp = ds.sphere("max", (10, "kpc")
        >>> surf = ds.surface(sp, "density", 5e-27)
        >>> flux = surf.calculate_flux(
        ...     "velocity_x", "velocity_y", "velocity_z", "metal_density")
        """
        flux = 0.0
        mylog.info("Fluxing %s", fluxing_field)
        for io_chunk in parallel_objects(self.data_source.chunks([], "io")):
            for block, mask in self.data_source.blocks:
                flux += self._calculate_flux_in_grid(block, mask,
                        field_x, field_y, field_z, fluxing_field)
        flux = self.comm.mpi_allreduce(flux, op="sum")
        return flux

    def _calculate_flux_in_grid(self, grid, mask,
            field_x, field_y, field_z, fluxing_field = None):
        vals = grid.get_vertex_centered_data(self.surface_field)
        if fluxing_field is None:
            ff = np.ones(vals.shape, dtype="float64")
        else:
            ff = grid.get_vertex_centered_data(fluxing_field)
        xv, yv, zv = [grid.get_vertex_centered_data(f)
                      for f in [field_x, field_y, field_z]]
        return march_cubes_grid_flux(self.field_value, vals, xv, yv, zv,
                    ff, mask, grid.LeftEdge, grid.dds)

    @property
    def triangles(self):
        if self.vertices is None:
            self.get_data()
        vv = np.empty((self.vertices.shape[1]/3, 3, 3), dtype="float64")
        for i in range(3):
            for j in range(3):
                vv[:,i,j] = self.vertices[j,i::3]
        return vv

    def export_obj(self, filename, transparency = 1.0, dist_fac = None,
                   color_field = None, emit_field = None, color_map = None,
                   color_log = True, emit_log = True, plot_index = None,
                   color_field_max = None, color_field_min = None,
                   emit_field_max = None, emit_field_min = None):
        r"""Export the surface to the OBJ format

        Suitable for visualization in many different programs (e.g., Blender).
        NOTE: this exports an .obj file and an .mtl file, both with the general
        'filename' as a prefix.  The .obj file points to the .mtl file in its
        header, so if you move the 2 files, make sure you change the .obj header
        to account for this. ALSO NOTE: the emit_field needs to be a combination
        of the other 2 fields used to have the emissivity track with the color.

        Parameters
        ----------

        filename : string
            The file this will be exported to.  This cannot be a file-like
            object. If there are no file extentions included - both obj & mtl
            files are created.
        transparency : float
            This gives the transparency of the output surface plot.  Values
            from 0.0 (invisible) to 1.0 (opaque).
        dist_fac : float
            Divide the axes distances by this amount.
        color_field : string
            Should a field be sample and colormapped?
        emit_field : string
            Should we track the emissivity of a field? This should be a
            combination of the other 2 fields being used.
        color_map : string
            Which color map should be applied?
        color_log : bool
            Should the color field be logged before being mapped?
        emit_log : bool
            Should the emitting field be logged before being mapped?
        plot_index : integer
            Index of plot for multiple plots.  If none, then only 1 plot.
        color_field_max : float
            Maximum value of the color field across all surfaces.
        color_field_min : float
            Minimum value of the color field across all surfaces.
        emit_field_max : float
            Maximum value of the emitting field across all surfaces.
        emit_field_min : float
            Minimum value of the emitting field across all surfaces.

        Examples
        --------

        >>> sp = ds.sphere("max", (10, "kpc"))
        >>> trans = 1.0
        >>> distf = 3.1e18*1e3 # distances into kpc
        >>> surf = ds.surface(sp, "density", 5e-27)
        >>> surf.export_obj("my_galaxy", transparency=trans, dist_fac = distf)

        >>> sp = ds.sphere("max", (10, "kpc"))
        >>> mi, ma = sp.quantities.extrema('temperature')[0]
        >>> rhos = [1e-24, 1e-25]
        >>> trans = [0.5, 1.0]
        >>> distf = 3.1e18*1e3 # distances into kpc
        >>> for i, r in enumerate(rhos):
        ...     surf = ds.surface(sp,'density',r)
        ...     surf.export_obj("my_galaxy", transparency=trans[i],
        ...                      color_field='temperature', dist_fac = distf,
        ...                      plot_index = i, color_field_max = ma,
        ...                      color_field_min = mi)

        >>> sp = ds.sphere("max", (10, "kpc"))
        >>> rhos = [1e-24, 1e-25]
        >>> trans = [0.5, 1.0]
        >>> distf = 3.1e18*1e3 # distances into kpc
        >>> def _Emissivity(field, data):
        ...     return (data['density']*data['density'] *
        ...             np.sqrt(data['temperature']))
        >>> ds.add_field("emissivity", function=_Emissivity, units=r"g*K/cm**6")
        >>> for i, r in enumerate(rhos):
        ...     surf = ds.surface(sp,'density',r)
        ...     surf.export_obj("my_galaxy", transparency=trans[i],
        ...                      color_field='temperature',
        ...                      emit_field='emissivity',
        ...                      dist_fac = distf, plot_index = i)

        """
        if color_map is None:
            color_map = ytcfg.get("yt", "default_colormap")
        if self.vertices is None:
            if color_field is not None:
                self.get_data(color_field,"face")
        elif color_field is not None:
            if color_field not in self.field_data:
                self[color_field]
        if color_field is None:
            self.get_data(self.surface_field,'face')
        if emit_field is not None:
            if color_field not in self.field_data:
                self[emit_field]
        only_on_root(self._export_obj, filename, transparency, dist_fac, color_field, emit_field,
                             color_map, color_log, emit_log, plot_index, color_field_max,
                             color_field_min, emit_field_max, emit_field_min)

    def _color_samples_obj(self, cs, em, color_log, emit_log, color_map, arr,
                           color_field_max, color_field_min, color_field,
                           emit_field_max, emit_field_min, emit_field): # this now holds for obj files
        if color_field is not None:
            if color_log: cs = np.log10(cs)
        if emit_field is not None:
            if emit_log: em = np.log10(em)
        if color_field is not None:
            if color_field_min is None:
                if sys.version_info > (3, ):
                    cs = [float(field) for field in cs]
                    cs = np.array(cs)
                mi = cs.min()
            else:
                mi = color_field_min
                if color_log: mi = np.log10(mi)
            if color_field_max is None:
                if sys.version_info > (3, ):
                    cs = [float(field) for field in cs]
                    cs = np.array(cs)
                ma = cs.max()
            else:
                ma = color_field_max
                if color_log: ma = np.log10(ma)
            cs = (cs - mi) / (ma - mi)
        else:
            cs[:] = 1.0
        # to get color indicies for OBJ formatting
        from yt.visualization._colormap_data import color_map_luts
        lut = color_map_luts[color_map]
        x = np.mgrid[0.0:1.0:lut[0].shape[0]*1j]
        arr["cind"][:] = (np.interp(cs,x,x)*(lut[0].shape[0]-1)).astype("uint8")
        # now, get emission
        if emit_field is not None:
            if emit_field_min is None:
                if sys.version_info > (3, ):
                    em = [float(field) for field in em]
                    em = np.array(em)
                emi = em.min()
            else:
                emi = emit_field_min
                if emit_log: emi = np.log10(emi)
            if emit_field_max is None:
                if sys.version_info > (3, ):
                    em = [float(field) for field in em]
                    em = np.array(em)
                ema = em.max()
            else:
                ema = emit_field_max
                if emit_log: ema = np.log10(ema)
            em = (em - emi)/(ema - emi)
            x = np.mgrid[0.0:255.0:2j] # assume 1 emissivity per color
            arr["emit"][:] = (np.interp(em,x,x))*2.0 # for some reason, max emiss = 2
        else:
            arr["emit"][:] = 0.0


    @parallel_root_only
    def _export_obj(self, filename, transparency, dist_fac = None,
                    color_field = None, emit_field = None, color_map = None,
                    color_log = True, emit_log = True, plot_index = None,
                    color_field_max = None, color_field_min = None,
                    emit_field_max = None, emit_field_min = None):
        if color_map is None:
            color_map = ytcfg.get("yt", "default_colormap")
        if plot_index is None:
            plot_index = 0
        if isinstance(filename, io.IOBase):
            fobj = filename + '.obj'
            fmtl = filename + '.mtl'
        else:
            if plot_index == 0:
                fobj = open(filename + '.obj', "w")
                fmtl = open(filename + '.mtl', 'w')
                cc = 1
            else:
                # read in last vertex
                linesave = ''
                for line in fileinput.input(filename + '.obj'):
                    if line[0] == 'f':
                        linesave = line
                p = [m.start() for m in finditer(' ', linesave)]
                cc = int(linesave[p[len(p)-1]:])+1
                fobj = open(filename + '.obj', "a")
                fmtl = open(filename + '.mtl', 'a')
        ftype = [("cind", "uint8"), ("emit", "float")]
        vtype = [("x","float"),("y","float"), ("z","float")]
        if plot_index == 0:
            fobj.write("# yt OBJ file\n")
            fobj.write("# www.yt-project.com\n")
            fobj.write("mtllib " + filename + '.mtl\n\n')  # use this material file for the faces
            fmtl.write("# yt MLT file\n")
            fmtl.write("# www.yt-project.com\n\n")
        #(0) formulate vertices
        nv = self.vertices.shape[1] # number of groups of vertices
        f = np.empty(nv/self.vertices.shape[0], dtype=ftype) # store sets of face colors
        v = np.empty(nv, dtype=vtype) # stores vertices
        if color_field is not None:
            cs = self[color_field]
        else:
            cs = np.empty(self.vertices.shape[1]/self.vertices.shape[0])
        if emit_field is not None:
            em = self[emit_field]
        else:
            em = np.empty(self.vertices.shape[1]/self.vertices.shape[0])
        self._color_samples_obj(cs, em, color_log, emit_log, color_map, f,
                                color_field_max, color_field_min,  color_field,
                                emit_field_max, emit_field_min, emit_field) # map color values to color scheme
        from yt.visualization._colormap_data import color_map_luts # import colors for mtl file
        lut = color_map_luts[color_map] # enumerate colors
        # interpolate emissivity to enumerated colors
        emiss = np.interp(np.mgrid[0:lut[0].shape[0]],np.mgrid[0:len(cs)],f["emit"][:])
        if dist_fac is None: # then normalize by bounds
            DLE = self.pf.domain_left_edge
            DRE = self.pf.domain_right_edge
            bounds = [(DLE[i], DRE[i]) for i in range(3)]
            for i, ax in enumerate("xyz"):
                # Do the bounds first since we cast to f32
                tmp = self.vertices[i,:]
                np.subtract(tmp, bounds[i][0], tmp)
                w = bounds[i][1] - bounds[i][0]
                np.divide(tmp, w, tmp)
                np.subtract(tmp, 0.5, tmp) # Center at origin.
                v[ax][:] = tmp
        else:
            for i, ax in enumerate("xyz"):
                tmp = self.vertices[i,:]
                np.divide(tmp, dist_fac, tmp)
                v[ax][:] = tmp
        #(1) write all colors per surface to mtl file
        for i in range(0,lut[0].shape[0]):
            omname = "material_" + str(i) + '_' + str(plot_index)  # name of the material
            fmtl.write("newmtl " + omname +'\n') # the specific material (color) for this face
            fmtl.write("Ka %.6f %.6f %.6f\n" %(0.0, 0.0, 0.0)) # ambient color, keep off
            fmtl.write("Kd %.6f %.6f %.6f\n" %(lut[0][i], lut[1][i], lut[2][i])) # color of face
            fmtl.write("Ks %.6f %.6f %.6f\n" %(0.0, 0.0, 0.0)) # specular color, keep off
            fmtl.write("d %.6f\n" %(transparency))  # transparency
            fmtl.write("em %.6f\n" %(emiss[i])) # emissivity per color
            fmtl.write("illum 2\n") # not relevant, 2 means highlights on?
            fmtl.write("Ns %.6f\n\n" %(0.0)) #keep off, some other specular thing
        #(2) write vertices
        for i in range(0,self.vertices.shape[1]):
            fobj.write("v %.6f %.6f %.6f\n" %(v["x"][i], v["y"][i], v["z"][i]))
        fobj.write("#done defining vertices\n\n")
        #(3) define faces and materials for each face
        for i in range(0,self.triangles.shape[0]):
            omname = 'material_' + str(f["cind"][i]) + '_' + str(plot_index) # which color to use
            fobj.write("usemtl " + omname + '\n') # which material to use for this face (color)
            fobj.write("f " + str(cc) + ' ' + str(cc+1) + ' ' + str(cc+2) + '\n\n') # vertices to color
            cc = cc+3
        fmtl.close()
        fobj.close()


    def export_blender(self,  transparency = 1.0, dist_fac = None,
                   color_field = None, emit_field = None, color_map = None,
                   color_log = True, emit_log = True, plot_index = None,
                   color_field_max = None, color_field_min = None,
                   emit_field_max = None, emit_field_min = None):
        r"""This exports the surface to the OBJ format, suitable for visualization
        in many different programs (e.g., Blender).  NOTE: this exports an .obj file
        and an .mtl file, both with the general 'filename' as a prefix.
        The .obj file points to the .mtl file in its header, so if you move the 2
        files, make sure you change the .obj header to account for this. ALSO NOTE:
        the emit_field needs to be a combination of the other 2 fields used to
        have the emissivity track with the color.

        Parameters
        ----------
        filename : string
            The file this will be exported to.  This cannot be a file-like object.
            Note - there are no file extentions included - both obj & mtl files
            are created.
        transparency : float
            This gives the transparency of the output surface plot.  Values
            from 0.0 (invisible) to 1.0 (opaque).
        dist_fac : float
            Divide the axes distances by this amount.
        color_field : string
            Should a field be sample and colormapped?
        emit_field : string
            Should we track the emissivity of a field?
              NOTE: this should be a combination of the other 2 fields being used.
        color_map : string
            Which color map should be applied?
        color_log : bool
            Should the color field be logged before being mapped?
        emit_log : bool
            Should the emitting field be logged before being mapped?
        plot_index : integer
            Index of plot for multiple plots.  If none, then only 1 plot.
        color_field_max : float
            Maximum value of the color field across all surfaces.
        color_field_min : float
            Minimum value of the color field across all surfaces.
        emit_field_max : float
            Maximum value of the emitting field across all surfaces.
        emit_field_min : float
            Minimum value of the emitting field across all surfaces.

        Examples
        --------

        >>> sp = ds.sphere("max", (10, "kpc"))
        >>> trans = 1.0
        >>> distf = 3.1e18*1e3 # distances into kpc
        >>> surf = ds.surface(sp, "density", 5e-27)
        >>> surf.export_obj("my_galaxy", transparency=trans, dist_fac = distf)

        >>> sp = ds.sphere("max", (10, "kpc"))
        >>> mi, ma = sp.quantities.extrema('temperature')[0]
        >>> rhos = [1e-24, 1e-25]
        >>> trans = [0.5, 1.0]
        >>> distf = 3.1e18*1e3 # distances into kpc
        >>> for i, r in enumerate(rhos):
        ...     surf = ds.surface(sp,'density',r)
        ...     surf.export_obj("my_galaxy", transparency=trans[i],
        ...                      color_field='temperature', dist_fac = distf,
        ...                      plot_index = i, color_field_max = ma,
        ...                      color_field_min = mi)

        >>> sp = ds.sphere("max", (10, "kpc"))
        >>> rhos = [1e-24, 1e-25]
        >>> trans = [0.5, 1.0]
        >>> distf = 3.1e18*1e3 # distances into kpc
        >>> def _Emissivity(field, data):
        ...     return (data['density']*data['density']*np.sqrt(data['temperature']))
        >>> ds.add_field("emissivity", function=_Emissivity, units="g / cm**6")
        >>> for i, r in enumerate(rhos):
        ...     surf = ds.surface(sp,'density',r)
        ...     surf.export_obj("my_galaxy", transparency=trans[i],
        ...                      color_field='temperature', emit_field = 'emissivity',
        ...                      dist_fac = distf, plot_index = i)

        """
        if color_map is None:
            color_map = ytcfg.get("yt", "default_colormap")
        if self.vertices is None:
            if color_field is not None:
                self.get_data(color_field,"face")
        elif color_field is not None:
            if color_field not in self.field_data:
                self[color_field]
        if color_field is None:
            self.get_data(self.surface_field,'face')
        if emit_field is not None:
            if color_field not in self.field_data:
                self[emit_field]
        fullverts, colors, alpha, emisses, colorindex = only_on_root(self._export_blender,
                                                                transparency, dist_fac, color_field, emit_field,
                                                                color_map, color_log, emit_log, plot_index,
                                                                color_field_max,
                                                                color_field_min, emit_field_max, emit_field_min)
        return fullverts, colors, alpha, emisses, colorindex

    def _export_blender(self, transparency, dist_fac = None,
                    color_field = None, emit_field = None, color_map = None,
                    color_log = True, emit_log = True, plot_index = None,
                    color_field_max = None, color_field_min = None,
                    emit_field_max = None, emit_field_min = None):
        if color_map is None:
            color_map = ytcfg.get("yt", "default_colormap")
        if plot_index is None:
            plot_index = 0
        ftype = [("cind", "uint8"), ("emit", "float")]
        vtype = [("x","float"),("y","float"), ("z","float")]
        #(0) formulate vertices
        nv = self.vertices.shape[1] # number of groups of vertices
        f = np.empty(nv/self.vertices.shape[0], dtype=ftype) # store sets of face colors
        v = np.empty(nv, dtype=vtype) # stores vertices
        if color_field is not None:
            cs = self[color_field]
        else:
            cs = np.empty(self.vertices.shape[1]/self.vertices.shape[0])
        if emit_field is not None:
            em = self[emit_field]
        else:
            em = np.empty(self.vertices.shape[1]/self.vertices.shape[0])
        self._color_samples_obj(cs, em, color_log, emit_log, color_map, f,
                                color_field_max, color_field_min, color_field,
                                emit_field_max, emit_field_min, emit_field) # map color values to color scheme
        from yt.visualization._colormap_data import color_map_luts # import colors for mtl file
        lut = color_map_luts[color_map] # enumerate colors
        # interpolate emissivity to enumerated colors
        emiss = np.interp(np.mgrid[0:lut[0].shape[0]],np.mgrid[0:len(cs)],f["emit"][:])
        if dist_fac is None: # then normalize by bounds
            DLE = self.ds.domain_left_edge
            DRE = self.ds.domain_right_edge
            bounds = [(DLE[i], DRE[i]) for i in range(3)]
            for i, ax in enumerate("xyz"):
                # Do the bounds first since we cast to f32
                tmp = self.vertices[i,:]
                np.subtract(tmp, bounds[i][0], tmp)
                w = bounds[i][1] - bounds[i][0]
                np.divide(tmp, w, tmp)
                np.subtract(tmp, 0.5, tmp) # Center at origin.
                v[ax][:] = tmp
        else:
            for i, ax in enumerate("xyz"):
                tmp = self.vertices[i,:]
                np.divide(tmp, dist_fac, tmp)
                v[ax][:] = tmp
        return v, lut, transparency, emiss, f['cind']


    def export_ply(self, filename, bounds = None, color_field = None,
                   color_map = None, color_log = True, sample_type = "face",
                   no_ghost=False):
        r"""This exports the surface to the PLY format, suitable for visualization
        in many different programs (e.g., MeshLab).

        Parameters
        ----------
        filename : string
            The file this will be exported to.  This cannot be a file-like object.
        bounds : list of tuples
            The bounds the vertices will be normalized to.  This is of the format:
            [(xmin, xmax), (ymin, ymax), (zmin, zmax)].  Defaults to the full
            domain.
        color_field : string
            Should a field be sample and colormapped?
        color_map : string
            Which color map should be applied?
        color_log : bool
            Should the color field be logged before being mapped?

        Examples
        --------

        >>> from yt.units import kpc
        >>> sp = ds.sphere("max", (10, "kpc")
        >>> surf = ds.surface(sp, "density", 5e-27)
        >>> print surf["temperature"]
        >>> print surf.vertices
        >>> bounds = [(sp.center[i] - 5.0*kpc,
        ...            sp.center[i] + 5.0*kpc) for i in range(3)]
        >>> surf.export_ply("my_galaxy.ply", bounds = bounds)
        """
        if color_map is None:
            color_map = ytcfg.get("yt", "default_colormap")
        if self.vertices is None:
            self.get_data(color_field, sample_type, no_ghost=no_ghost)
        elif color_field is not None:
            if sample_type == "face" and \
                color_field not in self.field_data:
                self[color_field]
            elif sample_type == "vertex" and \
                color_field not in self.vertex_data:
                self.get_data(color_field, sample_type, no_ghost=no_ghost)
        self._export_ply(filename, bounds, color_field, color_map, color_log,
                         sample_type)

    def _color_samples(self, cs, color_log, color_map, arr):
            if color_log: cs = np.log10(cs)
            mi, ma = cs.min(), cs.max()
            cs = (cs - mi) / (ma - mi)
            from yt.visualization.image_writer import map_to_colors
            cs = map_to_colors(cs, color_map)
            arr["red"][:] = cs[0,:,0]
            arr["green"][:] = cs[0,:,1]
            arr["blue"][:] = cs[0,:,2]

    @parallel_root_only
    def _export_ply(self, filename, bounds = None, color_field = None,
                   color_map = None, color_log = True, sample_type = "face"):
        if color_map is None:
            color_map = ytcfg.get("yt", "default_colormap")
        if hasattr(filename, 'read'):
            f = filename
        else:
            f = open(filename, "wb")
        if bounds is None:
            DLE = self.ds.domain_left_edge
            DRE = self.ds.domain_right_edge
            bounds = [(DLE[i], DRE[i]) for i in range(3)]
        nv = self.vertices.shape[1]
        vs = [("x", "<f"), ("y", "<f"), ("z", "<f"),
              ("red", "uint8"), ("green", "uint8"), ("blue", "uint8") ]
        fs = [("ni", "uint8"), ("v1", "<i4"), ("v2", "<i4"), ("v3", "<i4"),
              ("red", "uint8"), ("green", "uint8"), ("blue", "uint8") ]
        f.write(b"ply\n")
        f.write(b"format binary_little_endian 1.0\n")
        line = "element vertex %i\n" % (nv)
        f.write(six.b(line))
        f.write(b"property float x\n")
        f.write(b"property float y\n")
        f.write(b"property float z\n")
        if color_field is not None and sample_type == "vertex":
            f.write(b"property uchar red\n")
            f.write(b"property uchar green\n")
            f.write(b"property uchar blue\n")
            v = np.empty(self.vertices.shape[1], dtype=vs)
            cs = self.vertex_samples[color_field]
            self._color_samples(cs, color_log, color_map, v)
        else:
            v = np.empty(self.vertices.shape[1], dtype=vs[:3])
        line = "element face %i\n" % (nv / 3)
        f.write(six.b(line))
        f.write(b"property list uchar int vertex_indices\n")
        if color_field is not None and sample_type == "face":
            f.write(b"property uchar red\n")
            f.write(b"property uchar green\n")
            f.write(b"property uchar blue\n")
            # Now we get our samples
            cs = self[color_field]
            arr = np.empty(cs.shape[0], dtype=np.dtype(fs))
            self._color_samples(cs, color_log, color_map, arr)
        else:
            arr = np.empty(nv/3, np.dtype(fs[:-3]))
        for i, ax in enumerate("xyz"):
            # Do the bounds first since we cast to f32
            tmp = self.vertices[i,:]
            np.subtract(tmp, bounds[i][0], tmp)
            w = bounds[i][1] - bounds[i][0]
            np.divide(tmp, w, tmp)
            np.subtract(tmp, 0.5, tmp) # Center at origin.
            v[ax][:] = tmp
        f.write(b"end_header\n")
        v.tofile(f)
        arr["ni"][:] = 3
        vi = np.arange(nv, dtype="<i")
        vi.shape = (nv/3, 3)
        arr["v1"][:] = vi[:,0]
        arr["v2"][:] = vi[:,1]
        arr["v3"][:] = vi[:,2]
        arr.tofile(f)
        if filename is not f:
            f.close()

    def export_sketchfab(self, title, description, api_key = None,
                            color_field = None, color_map = None,
                            color_log = True, bounds = None, no_ghost = False):
        r"""This exports Surfaces to SketchFab.com, where they can be viewed
        interactively in a web browser.

        SketchFab.com is a proprietary web service that provides WebGL
        rendering of models.  This routine will use temporary files to
        construct a compressed binary representation (in .PLY format) of the
        Surface and any optional fields you specify and upload it to
        SketchFab.com.  It requires an API key, which can be found on your
        SketchFab.com dashboard.  You can either supply the API key to this
        routine directly or you can place it in the variable
        "sketchfab_api_key" in your ~/.yt/config file.  This function is
        parallel-safe.

        Parameters
        ----------
        title : string
            The title for the model on the website
        description : string
            How you want the model to be described on the website
        api_key : string
            Optional; defaults to using the one in the config file
        color_field : string
            If specified, the field by which the surface will be colored
        color_map : string
            The name of the color map to use to map the color field
        color_log : bool
            Should the field be logged before being mapped to RGB?
        bounds : list of tuples
            [ (xmin, xmax), (ymin, ymax), (zmin, zmax) ] within which the model
            will be scaled and centered.  Defaults to the full domain.

        Returns
        -------
        URL : string
            The URL at which your model can be viewed.

        Examples
        --------

        >>> from yt.units import kpc
        >>> dd = ds.sphere("max", (200, "kpc"))
        >>> rho = 5e-27
        >>> bounds = [(dd.center[i] - 100.0*kpc,
        ...            dd.center[i] + 100.0*kpc) for i in range(3)]
        ...
        >>> surf = ds.surface(dd, "density", rho)
        >>> rv = surf.export_sketchfab(
        ...     title = "Testing Upload",
        ...     description = "A simple test of the uploader",
        ...     color_field = "temperature",
        ...     color_map = "hot",
        ...     color_log = True,
        ...     bounds = bounds)
        ...
        """
        if color_map is None:
            color_map = ytcfg.get("yt", "default_colormap")
        api_key = api_key or ytcfg.get("yt","sketchfab_api_key")
        if api_key in (None, "None"):
            raise YTNoAPIKey("SketchFab.com", "sketchfab_api_key")

        ply_file = TemporaryFile()
        self.export_ply(ply_file, bounds, color_field, color_map, color_log,
                        sample_type = "vertex", no_ghost = no_ghost)
        ply_file.seek(0)
        # Greater than ten million vertices and we throw an error but dump
        # to a file.
        if self.vertices.shape[1] > 1e7:
            tfi = 0
            fn = "temp_model_%03i.ply" % tfi
            while os.path.exists(fn):
                fn = "temp_model_%03i.ply" % tfi
                tfi += 1
            open(fn, "wb").write(ply_file.read())
            raise YTTooManyVertices(self.vertices.shape[1], fn)

        zfs = NamedTemporaryFile(suffix='.zip')
        with zipfile.ZipFile(zfs, "w", zipfile.ZIP_DEFLATED) as zf:
            zf.writestr("yt_export.ply", ply_file.read())
        zfs.seek(0)

        zfs.seek(0)
        data = {
            'token': api_key,
            'name': title,
            'description': description,
            'tags': "yt",
        }
        files = {
            'modelFile': zfs
        }
        upload_id = self._upload_to_sketchfab(data, files)
        upload_id = self.comm.mpi_bcast(upload_id, root = 0)
        return upload_id

    @parallel_root_only
    def _upload_to_sketchfab(self, data, files):
        import requests
        SKETCHFAB_DOMAIN = 'sketchfab.com'
        SKETCHFAB_API_URL = 'https://api.{}/v2/models'.format(SKETCHFAB_DOMAIN)
        SKETCHFAB_MODEL_URL = 'https://{}/models/'.format(SKETCHFAB_DOMAIN)

        try:
            r = requests.post(SKETCHFAB_API_URL, data=data, files=files, verify=False)
        except requests.exceptions.RequestException as e:
            mylog.error("An error occured: {}".format(e))
            return

        result = r.json()

        if r.status_code != requests.codes.created:
            mylog.error("Upload to SketchFab failed with error: {}".format(result))
            return

        model_uid = result['uid']
        model_url = SKETCHFAB_MODEL_URL + model_uid
        if model_uid:
            mylog.info("Model uploaded to: {}".format(model_url))
        else:
            mylog.error("Problem uploading.")

        return model_uid<|MERGE_RESOLUTION|>--- conflicted
+++ resolved
@@ -427,16 +427,7 @@
         else:
             ax_name = self.ds.coordinates.axis_name[self.axis]
             dl = chunk["index", "path_element_%s" % (ax_name)]
-<<<<<<< HEAD
             dl.convert_to_base()
-=======
-            # This is done for cases where our path element does not have a CGS
-            # equivalent.  Once "preferred units" have been implemented, this
-            # will not be necessary at all, as the final conversion will occur
-            # at the display layer.
-            if not dl.units.is_dimensionless:
-                dl.convert_to_units(self.ds.unit_system["length"])
->>>>>>> 77dfb507
         v = np.empty((chunk.ires.size, len(fields)), dtype="float64")
         for i, field in enumerate(fields):
             d = chunk[field] * dl
