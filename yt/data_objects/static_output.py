"""
Dataset and related data structures.




"""

#-----------------------------------------------------------------------------
# Copyright (c) 2013, yt Development Team.
#
# Distributed under the terms of the Modified BSD License.
#
# The full license is in the file COPYING.txt, distributed with this software.
#-----------------------------------------------------------------------------

import functools
import numpy as np
import os
import time
import weakref

from collections import defaultdict
from yt.extern.six import add_metaclass, string_types

from yt.config import ytcfg
from yt.funcs import \
    mylog, \
    set_intersection, \
    ensure_list
from yt.utilities.cosmology import \
    Cosmology
from yt.utilities.exceptions import \
    YTObjectNotImplemented, \
    YTFieldNotFound, \
    YTGeometryNotSupported
from yt.utilities.parallel_tools.parallel_analysis_interface import \
    parallel_root_only
from yt.utilities.parameter_file_storage import \
    ParameterFileStore, \
    NoParameterShelf, \
    output_type_registry
from yt.units.unit_object import Unit, unit_system_registry
from yt.units.unit_registry import UnitRegistry
from yt.fields.derived_field import \
    ValidateSpatial
from yt.fields.fluid_fields import \
    setup_gradient_fields
from yt.fields.particle_fields import \
    add_volume_weighted_smoothed_field
from yt.data_objects.particle_filters import \
    filter_registry
from yt.data_objects.particle_unions import \
    ParticleUnion
from yt.data_objects.data_containers import \
    data_object_registry
from yt.utilities.minimal_representation import \
    MinimalDataset
from yt.units.yt_array import \
    YTArray, \
    YTQuantity
<<<<<<< HEAD
from yt.units.unit_systems import create_code_unit_system
=======
from yt.units.index_array import \
    YTIndexArray
>>>>>>> 7aba9e60
from yt.data_objects.region_expression import \
    RegionExpression

from yt.geometry.coordinates.api import \
    CoordinateHandler, \
    CartesianCoordinateHandler, \
    PolarCoordinateHandler, \
    CylindricalCoordinateHandler, \
    SphericalCoordinateHandler, \
    GeographicCoordinateHandler, \
    SpectralCubeCoordinateHandler, \
    CustomCoordinateHandler

# We want to support the movie format in the future.
# When such a thing comes to pass, I'll move all the stuff that is contant up
# to here, and then have it instantiate EnzoDatasets as appropriate.

_cached_datasets = weakref.WeakValueDictionary()
_ds_store = ParameterFileStore()

def _unsupported_object(ds, obj_name):
    def _raise_unsupp(*args, **kwargs):
        raise YTObjectNotImplemented(ds, obj_name)
    return _raise_unsupp

class RegisteredDataset(type):
    def __init__(cls, name, b, d):
        type.__init__(cls, name, b, d)
        output_type_registry[name] = cls
        mylog.debug("Registering: %s as %s", name, cls)

class FieldTypeContainer(object):
    def __init__(self, ds):
        self.ds = weakref.proxy(ds)

    def __getattr__(self, attr):
        ds = self.__getattribute__('ds')
        fnc = FieldNameContainer(ds, attr)
        if len(dir(fnc)) == 0:
            return self.__getattribute__(attr)
        return fnc

    def __dir__(self):
        return list(set(t for t, n in self.ds.field_info))

class FieldNameContainer(object):
    def __init__(self, ds, field_type):
        self.ds = ds
        self.field_type = field_type

    def __getattr__(self, attr):
        ft = self.__getattribute__("field_type")
        ds = self.__getattribute__("ds")
        if (ft, attr) not in ds.field_info:
            return self.__getattribute__(attr)
        return ds.field_info[ft, attr]

    def __dir__(self):
        return [n for t, n in self.ds.field_info
                if t == self.field_type]

class IndexProxy(object):
    # This is a simple proxy for Index objects.  It enables backwards
    # compatibility so that operations like .h.sphere, .h.print_stats and
    # .h.grid_left_edge will correctly pass through to the various dataset or
    # index objects.
    def __init__(self, ds):
        self.ds = weakref.proxy(ds)
        ds.index

    def __getattr__(self, name):
        # Check the ds first
        if hasattr(self.ds, name):
            return getattr(self.ds, name)
        # Now for a subset of the available items, check the ds.index.
        elif name in self.ds.index._index_properties:
            return getattr(self.ds.index, name)
        raise AttributeError

def requires_index(attr_name):
    @property
    def ireq(self):
        self.index
        # By now it should have been set
        attr = self.__dict__[attr_name]
        return attr

    @ireq.setter
    def ireq(self, value):
        self.__dict__[attr_name] = value

    return ireq

@add_metaclass(RegisteredDataset)
class Dataset(object):

    default_fluid_type = "gas"
    default_field = ("gas", "density")
    fluid_types = ("gas", "deposit", "index")
    particle_types = ("io",) # By default we have an 'all'
    particle_types_raw = ("io",)
    geometry = "cartesian"
    coordinates = None
    max_level = 99
    storage_filename = None
    particle_unions = None
    known_filters = None
    _index_class = None
    field_units = None
    derived_field_list = requires_index("derived_field_list")
    fields = requires_index("fields")
    _instantiated = False

    def __new__(cls, filename=None, *args, **kwargs):
        if not isinstance(filename, string_types):
            obj = object.__new__(cls)
            # The Stream frontend uses a StreamHandler object to pass metadata
            # to __init__.
            is_stream = (hasattr(filename, 'get_fields') and
                         hasattr(filename, 'get_particle_type'))
            if not is_stream:
                obj.__init__(filename, *args, **kwargs)
            return obj
        apath = os.path.abspath(filename)
        if ytcfg.getboolean("yt","skip_dataset_cache"):
            obj = object.__new__(cls)
        elif apath not in _cached_datasets:
            obj = object.__new__(cls)
            if obj._skip_cache is False:
                _cached_datasets[apath] = obj
        else:
            obj = _cached_datasets[apath]
        return obj

    def __init__(self, filename, dataset_type=None, file_style=None, 
                 units_override=None, unit_system="cgs"):
        """
        Base class for generating new output types.  Principally consists of
        a *filename* and a *dataset_type* which will be passed on to children.
        """
        # We return early and do NOT initialize a second time if this file has
        # already been initialized.
        if self._instantiated: return
        self.dataset_type = dataset_type
        self.file_style = file_style
        self.conversion_factors = {}
        self.parameters = {}
        self.region_expression = self.r = RegionExpression(self)
        self.known_filters = self.known_filters or {}
        self.particle_unions = self.particle_unions or {}
        self.field_units = self.field_units or {}
        if units_override is None:
            units_override = {}
        self.units_override = units_override

        # path stuff
        self.parameter_filename = str(filename)
        self.basename = os.path.basename(filename)
        self.directory = os.path.expanduser(os.path.dirname(filename))
        self.fullpath = os.path.abspath(self.directory)
        self.backup_filename = self.parameter_filename + '_backup.gdf'
        self.read_from_backup = False
        if os.path.exists(self.backup_filename):
            self.read_from_backup = True
        if len(self.directory) == 0:
            self.directory = "."

        # to get the timing right, do this before the heavy lifting
        self._instantiated = time.time()

        self.min_level = 0
        self.no_cgs_equiv_length = False

        self._create_unit_registry()
        self._parse_parameter_file()
        self.set_units()
        self._setup_coordinate_handler()

        create_code_unit_system(self)
        if unit_system == "code":
            unit_system = str(self)
        self.unit_system = unit_system_registry[unit_system]

        # Because we need an instantiated class to check the ds's existence in
        # the cache, we move that check to here from __new__.  This avoids
        # double-instantiation.
        try:
            _ds_store.check_ds(self)
        except NoParameterShelf:
            pass
        self.print_key_parameters()

        self._set_derived_attrs()
        self._setup_classes()

    def _set_derived_attrs(self):
        if self.domain_left_edge is None or self.domain_right_edge is None:
            self.domain_center = np.zeros(3)
            self.domain_width = np.zeros(3)
        else:
            self.domain_center = 0.5 * (self.domain_right_edge + self.domain_left_edge)
            self.domain_width = self.domain_right_edge - self.domain_left_edge
        if not isinstance(self.current_time, YTQuantity):
            self.current_time = self.quan(self.current_time, "code_time")
        coords = self.coordinates
        units = tuple(coords.axes_units.values())
        for attr in ("center", "width", "left_edge", "right_edge"):
            n = "domain_%s" % attr
            v = getattr(self, n)
            v = YTIndexArray(v, units, registry=self.unit_registry)
            setattr(self, n, v)

    def __reduce__(self):
        args = (self._hash(),)
        return (_reconstruct_ds, args)

    def __repr__(self):
        return self.basename

    def _hash(self):
        s = "%s;%s;%s" % (self.basename,
            self.current_time, self.unique_identifier)
        try:
            import hashlib
            return hashlib.md5(s.encode('utf-8')).hexdigest()
        except ImportError:
            return s.replace(";", "*")

    @property
    def _mrep(self):
        return MinimalDataset(self)

    @property
    def _skip_cache(self):
        return False

    def hub_upload(self):
        self._mrep.upload()

    @classmethod
    def _is_valid(cls, *args, **kwargs):
        return False

    @classmethod
    def _guess_candidates(cls, base, directories, files):
        """
        This is a class method that accepts a directory (base), a list of files
        in that directory, and a list of subdirectories.  It should return a
        list of filenames (defined relative to the supplied directory) and a
        boolean as to whether or not further directories should be recursed.
        
        This function doesn't need to catch all possibilities, nor does it need
        to filter possibilities.
        """
        return [], True

    def close(self):
        pass

    def __getitem__(self, key):
        """ Returns units, parameters, or conversion_factors in that order. """
        return self.parameters[key]

    def __iter__(self):
      for i in self.parameters: yield i

    def get_smallest_appropriate_unit(self, v, quantity='distance',
                                      return_quantity=False):
        """
        Returns the largest whole unit smaller than the YTQuantity passed to
        it as a string.

        The quantity keyword can be equal to `distance` or `time`.  In the
        case of distance, the units are: 'Mpc', 'kpc', 'pc', 'au', 'rsun',
        'km', etc.  For time, the units are: 'Myr', 'kyr', 'yr', 'day', 'hr',
        's', 'ms', etc.

        If return_quantity is set to True, it finds the largest YTQuantity
        object with a whole unit and a power of ten as the coefficient, and it
        returns this YTQuantity.
        """
        good_u = None
        if quantity == 'distance':
            unit_list =['Ppc', 'Tpc', 'Gpc', 'Mpc', 'kpc', 'pc', 'au', 'rsun',
                        'km', 'cm', 'um', 'nm', 'pm']
        elif quantity == 'time':
            unit_list =['Yyr', 'Zyr', 'Eyr', 'Pyr', 'Tyr', 'Gyr', 'Myr', 'kyr',
                        'yr', 'day', 'hr', 's', 'ms', 'us', 'ns', 'ps', 'fs']
        else:
            raise SyntaxError("Specified quantity must be equal to 'distance'"\
                              "or 'time'.")
        for unit in unit_list:
            uq = self.quan(1.0, unit)
            if uq <= v:
                good_u = unit
                break
        if good_u is None and quantity == 'distance': good_u = 'cm'
        if good_u is None and quantity == 'time': good_u = 's'
        if return_quantity:
            unit_index = unit_list.index(good_u)
            # This avoids indexing errors
            if unit_index == 0: return self.quan(1, unit_list[0])
            # Number of orders of magnitude between unit and next one up
            OOMs = np.ceil(np.log10(self.quan(1, unit_list[unit_index-1]) /
                                    self.quan(1, unit_list[unit_index])))
            # Backwards order of coefficients (e.g. [100, 10, 1])
            coeffs = 10**np.arange(OOMs)[::-1]
            for j in coeffs:
                uq = self.quan(j, good_u)
                if uq <= v:
                    return uq
        else:
            return good_u

    def has_key(self, key):
        """
        Checks units, parameters, and conversion factors. Returns a boolean.

        """
        return key in self.parameters

    _instantiated_index = None
    @property
    def index(self):
        if self._instantiated_index is None:
            if self._index_class is None:
                raise RuntimeError("You should not instantiate Dataset.")
            self._instantiated_index = self._index_class(
                self, dataset_type=self.dataset_type)
            # Now we do things that we need an instantiated index for
            # ...first off, we create our field_info now.
            oldsettings = np.geterr()
            np.seterr(all='ignore')
            self.create_field_info()
            np.seterr(**oldsettings)
        return self._instantiated_index

    _index_proxy = None
    @property
    def h(self):
        if self._index_proxy is None:
            self._index_proxy = IndexProxy(self)
        return self._index_proxy
    hierarchy = h

    @parallel_root_only
    def print_key_parameters(self):
        for a in ["current_time", "domain_dimensions", "domain_left_edge",
                  "domain_right_edge", "cosmological_simulation"]:
            if not hasattr(self, a):
                mylog.error("Missing %s in parameter file definition!", a)
                continue
            v = getattr(self, a)
            mylog.info("Parameters: %-25s = %s", a, v)
        if hasattr(self, "cosmological_simulation") and \
           getattr(self, "cosmological_simulation"):
            for a in ["current_redshift", "omega_lambda", "omega_matter",
                      "hubble_constant"]:
                if not hasattr(self, a):
                    mylog.error("Missing %s in parameter file definition!", a)
                    continue
                v = getattr(self, a)
                mylog.info("Parameters: %-25s = %s", a, v)

    @parallel_root_only
    def print_stats(self):
        self.index.print_stats()

    @property
    def field_list(self):
        return self.index.field_list

    def create_field_info(self):
        self.field_dependencies = {}
        self.derived_field_list = []
        self.filtered_particle_types = []
        self.field_info = self._field_info_class(self, self.field_list)
        self.coordinates.setup_fields(self.field_info)
        self.field_info.setup_fluid_fields()
        for ptype in self.particle_types:
            self.field_info.setup_particle_fields(ptype)
        self.field_info.setup_fluid_index_fields()
        if "all" not in self.particle_types:
            mylog.debug("Creating Particle Union 'all'")
            pu = ParticleUnion("all", list(self.particle_types_raw))
            nfields = self.add_particle_union(pu)
            if nfields == 0:
                mylog.debug("zero common fields: skipping particle union 'all'")
        self.field_info.setup_extra_union_fields()
        mylog.debug("Loading field plugins.")
        self.field_info.load_all_plugins()
        deps, unloaded = self.field_info.check_derived_fields()
        self.field_dependencies.update(deps)
        self.fields = FieldTypeContainer(self)

    def setup_deprecated_fields(self):
        from yt.fields.field_aliases import _field_name_aliases
        added = []
        for old_name, new_name in _field_name_aliases:
            try:
                fi = self._get_field_info(new_name)
            except YTFieldNotFound:
                continue
            self.field_info.alias(("gas", old_name), fi.name)
            added.append(("gas", old_name))
        self.field_info.find_dependencies(added)

    def _setup_coordinate_handler(self):
        kwargs = {}
        if isinstance(self.geometry, tuple):
            self.geometry, ordering = self.geometry
            kwargs['ordering'] = ordering
        if isinstance(self.geometry, CoordinateHandler):
            # I kind of dislike this.  The geometry field should always be a
            # string, but the way we're set up with subclassing, we can't
            # mandate that quite the way I'd like.
            self.coordinates = self.geometry
            return
        elif callable(self.geometry):
            cls = self.geometry
        elif self.geometry == "cartesian":
            cls = CartesianCoordinateHandler
        elif self.geometry == "cylindrical":
            cls = CylindricalCoordinateHandler
        elif self.geometry == "polar":
            cls = PolarCoordinateHandler
        elif self.geometry == "spherical":
            cls = SphericalCoordinateHandler
        elif self.geometry == "geographic":
            cls = GeographicCoordinateHandler
        elif self.geometry == "spectral_cube":
            cls = SpectralCubeCoordinateHandler
        elif self.geometry == "custom":
            cls = CustomCoordinateHandler
        else:
            raise YTGeometryNotSupported(self.geometry)
        self.coordinates = cls(self, **kwargs)

    def add_particle_union(self, union):
        # No string lookups here, we need an actual union.
        f = self.particle_fields_by_type

        # find fields common to all particle types in the union
        fields = set_intersection(
            [f[s] for s in union if s in self.particle_types_raw]
        )

        if len(fields) == 0:
            # don't create this union if no fields are common to all
            # particle types
            return len(fields)

        for field in fields:
            units = set([])
            for s in union:
                # First we check our existing fields for units
                funits = self._get_field_info(s, field).units
                # Then we override with field_units settings.
                funits = self.field_units.get((s, field), funits)
                units.add(funits)
            if len(units) == 1:
                self.field_units[union.name, field] = list(units)[0]
        self.particle_types += (union.name,)
        self.particle_unions[union.name] = union
        fields = [ (union.name, field) for field in fields]
        self.field_list.extend(fields)
        # Give ourselves a chance to add them here, first, then...
        # ...if we can't find them, we set them up as defaults.
        new_fields = self._setup_particle_types([union.name])
        self.field_info.find_dependencies(new_fields)
        return len(new_fields)

    def add_particle_filter(self, filter):
        # This requires an index
        self.index
        # This is a dummy, which we set up to enable passthrough of "all"
        # concatenation fields.
        n = getattr(filter, "name", filter)
        self.known_filters[n] = None
        if isinstance(filter, string_types):
            used = False
            for f in filter_registry[filter]:
                used = self._setup_filtered_type(f)
                if used:
                    filter = f
                    break
        else:
            used = self._setup_filtered_type(filter)
        if not used:
            self.known_filters.pop(n, None)
            return False
        self.known_filters[filter.name] = filter
        return True

    def _setup_filtered_type(self, filter):
        if not filter.available(self.derived_field_list):
            return False
        fi = self.field_info
        fd = self.field_dependencies
        available = False
        for fn in self.derived_field_list:
            if fn[0] == filter.filtered_type:
                # Now we can add this
                available = True
                self.derived_field_list.append(
                    (filter.name, fn[1]))
                fi[filter.name, fn[1]] = filter.wrap_func(fn, fi[fn])
                # Now we append the dependencies
                fd[filter.name, fn[1]] = fd[fn]
        if available:
            self.particle_types += (filter.name,)
            self.filtered_particle_types.append(filter.name)
            new_fields = self._setup_particle_types([filter.name])
            deps, _ = self.field_info.check_derived_fields(new_fields)
            self.field_dependencies.update(deps)
        return available

    def _setup_particle_types(self, ptypes = None):
        df = []
        if ptypes is None: ptypes = self.ds.particle_types_raw
        for ptype in set(ptypes):
            df += self._setup_particle_type(ptype)
        return df

    _last_freq = (None, None)
    _last_finfo = None
    def _get_field_info(self, ftype, fname = None):
        self.index
        if fname is None:
            ftype, fname = "unknown", ftype
        guessing_type = False
        if ftype == "unknown":
            guessing_type = True
            ftype = self._last_freq[0] or ftype
        field = (ftype, fname)
        if field == self._last_freq:
            return self._last_finfo
        if field in self.field_info:
            self._last_freq = field
            self._last_finfo = self.field_info[(ftype, fname)]
            return self._last_finfo
        if fname in self.field_info:
            # Sometimes, if guessing_type == True, this will be switched for
            # the type of field it is.  So we look at the field type and
            # determine if we need to change the type.
            fi = self._last_finfo = self.field_info[fname]
            if fi.particle_type and self._last_freq[0] \
                not in self.particle_types:
                    field = "all", field[1]
            elif not fi.particle_type and self._last_freq[0] \
                not in self.fluid_types:
                    field = self.default_fluid_type, field[1]
            self._last_freq = field
            return self._last_finfo
        # We also should check "all" for particles, which can show up if you're
        # mixing deposition/gas fields with particle fields.
        if guessing_type:
            to_guess = ["all", self.default_fluid_type] \
                     + list(self.fluid_types) \
                     + list(self.particle_types)
            for ftype in to_guess:
                if (ftype, fname) in self.field_info:
                    self._last_freq = (ftype, fname)
                    self._last_finfo = self.field_info[(ftype, fname)]
                    return self._last_finfo
        raise YTFieldNotFound((ftype, fname), self)

    def _setup_classes(self):
        # Called by subclass
        self.object_types = []
        self.objects = []
        self.plots = []
        for name, cls in sorted(data_object_registry.items()):
            if name in self._index_class._unsupported_objects:
                setattr(self, name,
                    _unsupported_object(self, name))
                continue
            cname = cls.__name__
            if cname.endswith("Base"): cname = cname[:-4]
            self._add_object_class(name, cls)
        if self.refine_by != 2 and hasattr(self, 'proj') and \
            hasattr(self, 'overlap_proj'):
            mylog.warning("Refine by something other than two: reverting to"
                        + " overlap_proj")
            self.proj = self.overlap_proj
        if self.dimensionality < 3 and hasattr(self, 'proj') and \
            hasattr(self, 'overlap_proj'):
            mylog.warning("Dimensionality less than 3: reverting to"
                        + " overlap_proj")
            self.proj = self.overlap_proj
        self.object_types.sort()

    def _add_object_class(self, name, base):
        self.object_types.append(name)
        obj = functools.partial(base, ds=weakref.proxy(self))
        obj.__doc__ = base.__doc__
        setattr(self, name, obj)

    def find_max(self, field):
        """
        Returns (value, location) of the maximum of a given field.
        """
        mylog.debug("Searching for maximum value of %s", field)
        source = self.all_data()
        max_val, mx, my, mz = \
            source.quantities.max_location(field)
        mylog.info("Max Value is %0.5e at %0.16f %0.16f %0.16f",
              max_val, mx, my, mz)
        return max_val, self.arr([mx, my, mz], 'code_length', dtype="float64")

    def find_min(self, field):
        """
        Returns (value, location) for the minimum of a given field.
        """
        mylog.debug("Searching for minimum value of %s", field)
        source = self.all_data()
        min_val, mx, my, mz = \
            source.quantities.min_location(field)
        mylog.info("Min Value is %0.5e at %0.16f %0.16f %0.16f",
              min_val, mx, my, mz)
        return min_val, self.arr([mx, my, mz], 'code_length', dtype="float64")

    def find_field_values_at_point(self, fields, coords):
        """
        Returns the values [field1, field2,...] of the fields at the given
        coordinates. Returns a list of field values in the same order as
        the input *fields*.
        """
        point = self.point(coords)
        ret = []
        field_list = ensure_list(fields)
        for field in field_list:
            ret.append(point[field])
        if len(field_list) == 1:
            return ret[0]
        else:
            return ret

    def find_field_values_at_points(self, fields, coords):
        """
        Returns the values [field1, field2,...] of the fields at the given
        [(x1, y1, z2), (x2, y2, z2),...] points.  Returns a list of field
        values in the same order as the input *fields*.

        """
        # If an optimized version exists on the Index object we'll use that
        try:
            return self.index._find_field_values_at_points(fields, coords)
        except AttributeError:
            pass

        fields = ensure_list(fields)
        out = []

        # This may be slow because it creates a data object for each point
        for field_index, field in enumerate(fields):
            funit = self._get_field_info[field].units
            out.append(self.arr(np.empty((len(coords),)), funit))
            for coord_index, coord in enumerate(coords):
                out[field_index][coord_index] = self.point(coord)[fields]
        if len(fields) == 1:
            return out[0]
        else:
            return out

    # Now all the object related stuff
    def all_data(self, find_max=False, **kwargs):
        """
        all_data is a wrapper to the Region object for creating a region
        which covers the entire simulation domain.
        """
        if find_max: c = self.find_max("density")[1]
        else: c = (self.domain_right_edge + self.domain_left_edge)/2.0
        return self.region(c,
            self.domain_left_edge, self.domain_right_edge, **kwargs)

    def box(self, left_edge, right_edge, **kwargs):
        """
        box is a wrapper to the Region object for creating a region
        without having to specify a *center* value.  It assumes the center
        is the midpoint between the left_edge and right_edge.
        """
        left_edge = np.array(left_edge)
        right_edge = np.array(right_edge)
        c = (left_edge + right_edge)/2.0
        return self.region(c, left_edge, right_edge, **kwargs)

    def _setup_particle_type(self, ptype):
        orig = set(self.field_info.items())
        self.field_info.setup_particle_fields(ptype)
        return [n for n, v in set(self.field_info.items()).difference(orig)]

    @property
    def particle_fields_by_type(self):
        fields = defaultdict(list)
        for field in self.field_list:
            if field[0] in self.particle_types_raw:
                fields[field[0]].append(field[1])
        return fields

    @property
    def ires_factor(self):
        o2 = np.log2(self.refine_by)
        if o2 != int(o2):
            raise RuntimeError
        return int(o2)

    def relative_refinement(self, l0, l1):
        return self.refine_by**(l1-l0)

    def _create_unit_registry(self):
        self.unit_registry = UnitRegistry()
        import yt.units.dimensions as dimensions
        self.unit_registry.add("code_length", 1.0, dimensions.length)
        self.unit_registry.add("code_mass", 1.0, dimensions.mass)
        self.unit_registry.add("code_density", 1.0, dimensions.density)
        self.unit_registry.add("code_time", 1.0, dimensions.time)
        self.unit_registry.add("code_magnetic", 1.0, dimensions.magnetic_field)
        self.unit_registry.add("code_temperature", 1.0, dimensions.temperature)
        self.unit_registry.add("code_pressure", 1.0, dimensions.pressure)
        self.unit_registry.add("code_velocity", 1.0, dimensions.velocity)
        self.unit_registry.add("code_metallicity", 1.0,
                               dimensions.dimensionless)
        self.unit_registry.add("a", 1.0, dimensions.dimensionless)

    def set_units(self):
        """
        Creates the unit registry for this dataset.

        """
        from yt.units.dimensions import length
        if getattr(self, "cosmological_simulation", False):
            # this dataset is cosmological, so add cosmological units.
            self.unit_registry.modify("h", self.hubble_constant)
            # Comoving lengths
            for my_unit in ["m", "pc", "AU", "au"]:
                new_unit = "%scm" % my_unit
                self.unit_registry.add(new_unit, self.unit_registry.lut[my_unit][0] /
                                       (1 + self.current_redshift),
                                       length, "\\rm{%s}/(1+z)" % my_unit)
            self.unit_registry.modify('a', 1/(1+self.current_redshift))

        self.set_code_units()

        if getattr(self, "cosmological_simulation", False):
            # this dataset is cosmological, add a cosmology object
            self.cosmology = \
                    Cosmology(hubble_constant=self.hubble_constant,
                              omega_matter=self.omega_matter,
                              omega_lambda=self.omega_lambda,
                              unit_registry=self.unit_registry)
            self.critical_density = \
                    self.cosmology.critical_density(self.current_redshift)
            self.scale_factor = 1.0 / (1.0 + self.current_redshift)

    def get_unit_from_registry(self, unit_str):
        """
        Creates a unit object matching the string expression, using this
        dataset's unit registry.

        Parameters
        ----------
        unit_str : str
            string that we can parse for a sympy Expr.

        """
        new_unit = Unit(unit_str, registry=self.unit_registry)
        return new_unit

    def set_code_units(self):
        self._set_code_unit_attributes()
        # here we override units, if overrides have been provided.
        self._override_code_units()
        self.unit_registry.modify("code_length", self.length_unit)
        self.unit_registry.modify("code_mass", self.mass_unit)
        self.unit_registry.modify("code_time", self.time_unit)
        if hasattr(self, 'magnetic_unit'):
            # If we do not have this set, but some fields come in in
            # "code_magnetic", this will allow them to remain in that unit.
            self.unit_registry.modify("code_magnetic", self.magnetic_unit)
        vel_unit = getattr(
            self, "velocity_unit", self.length_unit / self.time_unit)
        pressure_unit = getattr(
            self, "pressure_unit",
            self.mass_unit / (self.length_unit * self.time_unit)**2)
        temperature_unit = getattr(self, "temperature_unit", 1.0)
        density_unit = getattr(self, "density_unit", self.mass_unit / self.length_unit**3)
        self.unit_registry.modify("code_velocity", vel_unit)
        self.unit_registry.modify("code_temperature", temperature_unit)
        self.unit_registry.modify("code_pressure", pressure_unit)
        self.unit_registry.modify("code_density", density_unit)
        # domain_width does not yet exist
        if (self.domain_left_edge is not None and
            self.domain_right_edge is not None):
            DW = self.arr(self.domain_right_edge - self.domain_left_edge, "code_length")
            self.unit_registry.add("unitary", float(DW.max() * DW.units.base_value),
                                   DW.units.dimensions)

    def _override_code_units(self):
        if len(self.units_override) == 0:
            return
        mylog.warning("Overriding code units. This is an experimental and potentially "+
                      "dangerous option that may yield inconsistent results, and must be used "+
                      "very carefully, and only if you know what you want from it.")
        for unit, cgs in [("length", "cm"), ("time", "s"), ("mass", "g"),
                          ("velocity","cm/s"), ("magnetic","gauss"), ("temperature","K")]:
            val = self.units_override.get("%s_unit" % unit, None)
            if val is not None:
                if isinstance(val, YTQuantity):
                    val = (val.v, str(val.units))
                elif not isinstance(val, tuple):
                    val = (val, cgs)
                u = getattr(self, "%s_unit" % unit)
                mylog.info("Overriding %s_unit: %g %s -> %g %s.", unit, u.v, u.units, val[0], val[1])
                setattr(self, "%s_unit" % unit, self.quan(val[0], val[1]))

    _arr = None
    @property
    def arr(self):
        """Converts an array into a :class:`yt.units.yt_array.YTArray`

        The returned YTArray will be dimensionless by default, but can be
        cast to arbitray units using the ``input_units`` keyword argument.

        Parameters
        ----------

        input_array : iterable
            A tuple, list, or array to attach units to
        input_units : String unit specification, unit symbol or astropy object
            The units of the array. Powers must be specified using python syntax
            (cm**3, not cm^3).
        dtype : string or NumPy dtype object
            The dtype of the returned array data

        Examples
        --------

        >>> import yt
        >>> import numpy as np
        >>> ds = yt.load('IsolatedGalaxy/galaxy0030/galaxy0030')
        >>> a = ds.arr([1, 2, 3], 'cm')
        >>> b = ds.arr([4, 5, 6], 'm')
        >>> a + b
        YTArray([ 401.,  502.,  603.]) cm
        >>> b + a
        YTArray([ 4.01,  5.02,  6.03]) m

        Arrays returned by this function know about the dataset's unit system

        >>> a = ds.arr(np.ones(5), 'code_length')
        >>> a.in_units('Mpccm/h')
        YTArray([ 1.00010449,  1.00010449,  1.00010449,  1.00010449,
                 1.00010449]) Mpc

        """

        if self._arr is not None:
            return self._arr
        self._arr = functools.partial(YTArray, registry = self.unit_registry)
        return self._arr

    _quan = None
    @property
    def quan(self):
        """Converts an scalar into a :class:`yt.units.yt_array.YTQuantity`

        The returned YTQuantity will be dimensionless by default, but can be
        cast to arbitray units using the ``input_units`` keyword argument.

        Parameters
        ----------

        input_scalar : an integer or floating point scalar
            The scalar to attach units to
        input_units : String unit specification, unit symbol or astropy object
            The units of the quantity. Powers must be specified using python
            syntax (cm**3, not cm^3).
        dtype : string or NumPy dtype object
            The dtype of the array data.

        Examples
        --------

        >>> import yt
        >>> ds = yt.load('IsolatedGalaxy/galaxy0030/galaxy0030')

        >>> a = ds.quan(1, 'cm')
        >>> b = ds.quan(2, 'm')
        >>> a + b
        201.0 cm
        >>> b + a
        2.01 m

        Quantities created this way automatically know about the unit system
        of the dataset.

        >>> a = ds.quan(5, 'code_length')
        >>> a.in_cgs()
        1.543e+25 cm

        """

        if self._quan is not None:
            return self._quan
        self._quan = functools.partial(YTQuantity, registry=self.unit_registry)
        return self._quan

    def add_field(self, name, function=None, **kwargs):
        """
        Dataset-specific call to add_field

        Add a new field, along with supplemental metadata, to the list of
        available fields.  This respects a number of arguments, all of which
        are passed on to the constructor for
        :class:`~yt.data_objects.api.DerivedField`.

        Parameters
        ----------

        name : str
           is the name of the field.
        function : callable
           A function handle that defines the field.  Should accept
           arguments (field, data)
        units : str
           A plain text string encoding the unit.  Powers must be in
           python syntax (** instead of ^).
        take_log : bool
           Describes whether the field should be logged
        validators : list
           A list of :class:`FieldValidator` objects
        particle_type : bool
           Is this a particle (1D) field?
        vector_field : bool
           Describes the dimensionality of the field.  Currently unused.
        display_name : str
           A name used in the plots

        """
        self.index
        override = kwargs.get("force_override", False)
        # Handle the case where the field has already been added.
        if not override and name in self.field_info:
            mylog.warning("Field %s already exists. To override use " +
                          "force_override=True.", name)
        self.field_info.add_field(name, function=function, **kwargs)
        self.field_info._show_field_errors.append(name)
        deps, _ = self.field_info.check_derived_fields([name])
        self.field_dependencies.update(deps)

    def add_deposited_particle_field(self, deposit_field, method, kernel_name='cubic',
                                     weight_field='particle_mass'):
        """Add a new deposited particle field

        Creates a new deposited field based on the particle *deposit_field*.

        Parameters
        ----------

        deposit_field : tuple
           The field name tuple of the particle field the deposited field will
           be created from.  This must be a field name tuple so yt can
           appropriately infer the correct particle type.
        method : string
           This is the "method name" which will be looked up in the
           `particle_deposit` namespace as `methodname_deposit`.  Current
           methods include `simple_smooth`, `sum`, `std`, `cic`, `weighted_mean`,
           `mesh_id`, and `nearest`.
        kernel_name : string, default 'cubic'
           This is the name of the smoothing kernel to use. It is only used for
           the `simple_smooth` method and is otherwise ignored. Current
           supported kernel names include `cubic`, `quartic`, `quintic`,
           `wendland2`, `wendland4`, and `wendland6`.
        weight_field : string, default 'particle_mass'
           Weighting field name for deposition method `weighted_mean`.

        Returns
        -------

        The field name tuple for the newly created field.
        """
        self.index
        if isinstance(deposit_field, tuple):
            ptype, deposit_field = deposit_field[0], deposit_field[1]
        else:
            raise RuntimeError

        units = self.field_info[ptype, deposit_field].units
        take_log = self.field_info[ptype, deposit_field].take_log
        name_map = {"sum": "sum", "std":"std", "cic": "cic", "weighted_mean": "avg",
                    "nearest": "nn", "simple_smooth": "ss", "count": "count"}
        field_name = "%s_" + name_map[method] + "_%s"
        field_name = field_name % (ptype, deposit_field.replace('particle_', ''))

        if method == "count":
            field_name = "%s_count" % ptype
            if ("deposit", field_name) in self.field_info:
                mylog.warning("The deposited field %s already exists" % field_name)
                return ("deposit", field_name)
            else:
                units = "dimensionless"
                take_log = False

        def _deposit_field(field, data):
            """
            Create a grid field for particle quantities using given method.
            """
            pos = data[ptype, "particle_position"]
            if method == 'weighted_mean':
                d = data.ds.arr(data.deposit(pos, [data[ptype, deposit_field],
                                                   data[ptype, weight_field]],
                                             method=method, kernel_name=kernel_name),
                                             input_units=units)
                d[np.isnan(d)] = 0.0
            else:
                d = data.ds.arr(data.deposit(pos, [data[ptype, deposit_field]],
                                             method=method, kernel_name=kernel_name),
                                             input_units=units)
            return d

        self.add_field(
            ("deposit", field_name),
            function=_deposit_field,
            units=units,
            take_log=take_log,
            validators=[ValidateSpatial()])
        return ("deposit", field_name)

    def add_smoothed_particle_field(self, smooth_field, method="volume_weighted",
                                    nneighbors=64, kernel_name="cubic"):
        """Add a new smoothed particle field

        Creates a new smoothed field based on the particle *smooth_field*.

        Parameters
        ----------

        smooth_field : tuple
           The field name tuple of the particle field the smoothed field will
           be created from.  This must be a field name tuple so yt can
           appropriately infer the correct particle type.
        method : string, default 'volume_weighted'
           The particle smoothing method to use. Can only be 'volume_weighted'
           for now.
        nneighbors : int, default 64
            The number of neighbors to examine during the process.
        kernel_name : string, default 'cubic'
            This is the name of the smoothing kernel to use. Current supported
            kernel names include `cubic`, `quartic`, `quintic`, `wendland2`,
            `wendland4`, and `wendland6`.

        Returns
        -------

        The field name tuple for the newly created field.
        """
        self.index
        if isinstance(smooth_field, tuple):
            ptype, smooth_field = smooth_field[0], smooth_field[1]
        else:
            raise RuntimeError("smooth_field must be a tuple, received %s" %
                               smooth_field)
        if method != "volume_weighted":
            raise NotImplementedError("method must be 'volume_weighted'")

        coord_name = "particle_position"
        mass_name = "particle_mass"
        smoothing_length_name = "smoothing_length"
        if (ptype, smoothing_length_name) not in self.derived_field_list:
            raise ValueError("%s not in derived_field_list" %
                             ((ptype, smoothing_length_name),))
        density_name = "density"
        registry = self.field_info

        return add_volume_weighted_smoothed_field(ptype, coord_name, mass_name,
                   smoothing_length_name, density_name, smooth_field, registry,
                   nneighbors=nneighbors, kernel_name=kernel_name)[0]

    def add_gradient_fields(self, input_field):
        """Add gradient fields.

        Creates four new grid-based fields that represent the components of
        the gradient of an existing field, plus an extra field for the magnitude
        of the gradient. Currently only supported in Cartesian geometries. The
        gradient is computed using second-order centered differences.

        Parameters
        ----------
        input_field : tuple
           The field name tuple of the particle field the deposited field will
           be created from.  This must be a field name tuple so yt can
           appropriately infer the correct field type.

        Returns
        -------
        A list of field name tuples for the newly created fields.

        Examples
        --------
        >>> grad_fields = ds.add_gradient_fields(("gas","temperature"))
        >>> print(grad_fields)
        [('gas', 'temperature_gradient_x'),
         ('gas', 'temperature_gradient_y'),
         ('gas', 'temperature_gradient_z'),
         ('gas', 'temperature_gradient_magnitude')]
        """
        self.index
        if isinstance(input_field, tuple):
            ftype, input_field = input_field[0], input_field[1]
        else:
            raise RuntimeError
        units = self.field_info[ftype, input_field].units
        setup_gradient_fields(self.field_info, (ftype, input_field), units)
        # Now we make a list of the fields that were just made, to check them
        # and to return them
        grad_fields = [(ftype,input_field+"_gradient_%s" % suffix)
                       for suffix in "xyz"]
        grad_fields.append((ftype,input_field+"_gradient_magnitude"))
        deps, _ = self.field_info.check_derived_fields(grad_fields)
        self.field_dependencies.update(deps)
        return grad_fields

def _reconstruct_ds(*args, **kwargs):
    datasets = ParameterFileStore()
    ds = datasets.get_ds_hash(*args)
    return ds

class ParticleFile(object):
    def __init__(self, ds, io, filename, file_id):
        self.ds = ds
        self.io = weakref.proxy(io)
        self.filename = filename
        self.file_id = file_id
        self.total_particles = self.io._count_particles(self)

    def select(self, selector):
        pass

    def count(self, selector):
        pass

    def _calculate_offsets(self, fields):
        pass

    def __lt__(self, other):
        return self.filename < other.filename<|MERGE_RESOLUTION|>--- conflicted
+++ resolved
@@ -59,12 +59,9 @@
 from yt.units.yt_array import \
     YTArray, \
     YTQuantity
-<<<<<<< HEAD
 from yt.units.unit_systems import create_code_unit_system
-=======
 from yt.units.index_array import \
     YTIndexArray
->>>>>>> 7aba9e60
 from yt.data_objects.region_expression import \
     RegionExpression
 
