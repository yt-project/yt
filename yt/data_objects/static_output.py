"""
Dataset and related data structures.




"""

#-----------------------------------------------------------------------------
# Copyright (c) 2013, yt Development Team.
#
# Distributed under the terms of the Modified BSD License.
#
# The full license is in the file COPYING.txt, distributed with this software.
#-----------------------------------------------------------------------------

import functools
import itertools
import numpy as np
import os
import time
import weakref
import warnings

from collections import defaultdict
from yt.extern.six import add_metaclass, string_types

from yt.config import ytcfg
from yt.fields.derived_field import \
    DerivedField
from yt.funcs import \
    mylog, \
    set_intersection, \
    ensure_list
from yt.utilities.cosmology import \
    Cosmology
from yt.utilities.exceptions import \
    YTObjectNotImplemented, \
    YTFieldNotFound, \
    YTGeometryNotSupported
from yt.utilities.parallel_tools.parallel_analysis_interface import \
    parallel_root_only
from yt.utilities.parameter_file_storage import \
    ParameterFileStore, \
    NoParameterShelf, \
    output_type_registry
from yt.units.dimensions import current_mks
from yt.units.unit_object import Unit, unit_system_registry, \
    _define_unit
from yt.units.unit_registry import UnitRegistry
from yt.fields.derived_field import \
    ValidateSpatial
from yt.fields.fluid_fields import \
    setup_gradient_fields
from yt.fields.particle_fields import \
    add_volume_weighted_smoothed_field
from yt.data_objects.particle_filters import \
    filter_registry
from yt.data_objects.particle_unions import \
    ParticleUnion
from yt.data_objects.data_containers import \
    data_object_registry
from yt.utilities.minimal_representation import \
    MinimalDataset
from yt.units.yt_array import \
    YTArray, \
    YTQuantity
from yt.units.index_array import \
    YTIndexArray
from yt.units.unit_systems import create_code_unit_system
from yt.data_objects.region_expression import \
    RegionExpression
from yt.geometry.coordinates.api import \
    CoordinateHandler, \
    CartesianCoordinateHandler, \
    PolarCoordinateHandler, \
    CylindricalCoordinateHandler, \
    SphericalCoordinateHandler, \
    GeographicCoordinateHandler, \
    SpectralCubeCoordinateHandler, \
    InternalGeographicCoordinateHandler, \
    CustomCoordinateHandler

# We want to support the movie format in the future.
# When such a thing comes to pass, I'll move all the stuff that is contant up
# to here, and then have it instantiate EnzoDatasets as appropriate.

_cached_datasets = weakref.WeakValueDictionary()
_ds_store = ParameterFileStore()

def _unsupported_object(ds, obj_name):
    def _raise_unsupp(*args, **kwargs):
        raise YTObjectNotImplemented(ds, obj_name)
    return _raise_unsupp

class RegisteredDataset(type):
    def __init__(cls, name, b, d):
        type.__init__(cls, name, b, d)
        output_type_registry[name] = cls
        mylog.debug("Registering: %s as %s", name, cls)

class FieldTypeContainer(object):
    def __init__(self, ds):
        self.ds = weakref.proxy(ds)

    def __getattr__(self, attr):
        ds = self.__getattribute__('ds')
        fnc = FieldNameContainer(ds, attr)
        if len(dir(fnc)) == 0:
            return self.__getattribute__(attr)
        return fnc

    _field_types = None
    @property
    def field_types(self):
        if self._field_types is None:
            self._field_types = set(t for t, n in self.ds.field_info)
        return self._field_types

    def __dir__(self):
        return list(self.field_types)

    def __iter__(self):
        for ft in self.field_types:
            fnc = FieldNameContainer(self.ds, ft)
            if len(dir(fnc)) == 0:
                yield self.__getattribute__(ft)
            else:
                yield fnc

    def __contains__(self, obj):
        ob = None
        if isinstance(obj, FieldNameContainer):
            ob = obj.field_type
        elif isinstance(obj, string_types):
            ob = obj

        return ob in self.field_types

class FieldNameContainer(object):
    def __init__(self, ds, field_type):
        self.ds = ds
        self.field_type = field_type

    def __getattr__(self, attr):
        ft = self.__getattribute__("field_type")
        ds = self.__getattribute__("ds")
        if (ft, attr) not in ds.field_info:
            return self.__getattribute__(attr)
        return ds.field_info[ft, attr]

    def __dir__(self):
        return [n for t, n in self.ds.field_info
                if t == self.field_type]

    def __iter__(self):
        for t, n in self.ds.field_info:
            if t == self.field_type:
                yield self.ds.field_info[t, n]

    def __contains__(self, obj):
        if isinstance(obj, DerivedField):
            if self.field_type == obj.name[0] and obj.name in self.ds.field_info:
                # e.g. from a completely different dataset
                if self.ds.field_info[obj.name] is not obj:
                    return False
                return True
        elif isinstance(obj, tuple):
            if self.field_type == obj[0] and obj in self.ds.field_info:
                return True
        elif isinstance(obj, string_types):
            if (self.field_type, obj) in self.ds.field_info:
                return True
        return False

class IndexProxy(object):
    # This is a simple proxy for Index objects.  It enables backwards
    # compatibility so that operations like .h.sphere, .h.print_stats and
    # .h.grid_left_edge will correctly pass through to the various dataset or
    # index objects.
    def __init__(self, ds):
        self.ds = weakref.proxy(ds)
        ds.index

    def __getattr__(self, name):
        # Check the ds first
        if hasattr(self.ds, name):
            return getattr(self.ds, name)
        # Now for a subset of the available items, check the ds.index.
        elif name in self.ds.index._index_properties:
            return getattr(self.ds.index, name)
        raise AttributeError

class MutableAttribute(object):
    """A descriptor for mutable data"""
    def __init__(self):
        self.data = weakref.WeakKeyDictionary()

    def __get__(self, instance, owner):
        ret = self.data.get(instance, None)
        try:
            ret = ret.copy()
        except AttributeError:
            pass
        return ret

    def __set__(self, instance, value):
        self.data[instance] = value

def requires_index(attr_name):
    @property
    def ireq(self):
        self.index
        # By now it should have been set
        attr = self.__dict__[attr_name]
        return attr

    @ireq.setter
    def ireq(self, value):
        self.__dict__[attr_name] = value

    return ireq

@add_metaclass(RegisteredDataset)
class Dataset(object):

    default_fluid_type = "gas"
    default_field = ("gas", "density")
    fluid_types = ("gas", "deposit", "index")
    particle_types = ("io",) # By default we have an 'all'
    particle_types_raw = ("io",)
    geometry = "cartesian"
    coordinates = None
    storage_filename = None
    particle_unions = None
    known_filters = None
    _index_class = None
    field_units = None
    derived_field_list = requires_index("derived_field_list")
    fields = requires_index("fields")
    _instantiated = False
    _particle_type_counts = None

    def __new__(cls, filename=None, *args, **kwargs):
        if not isinstance(filename, string_types):
            obj = object.__new__(cls)
            # The Stream frontend uses a StreamHandler object to pass metadata
            # to __init__.
            is_stream = (hasattr(filename, 'get_fields') and
                         hasattr(filename, 'get_particle_type'))
            if not is_stream:
                obj.__init__(filename, *args, **kwargs)
            return obj
        apath = os.path.abspath(filename)
        if ytcfg.getboolean("yt","skip_dataset_cache"):
            obj = object.__new__(cls)
        elif apath not in _cached_datasets:
            obj = object.__new__(cls)
            if obj._skip_cache is False:
                _cached_datasets[apath] = obj
        else:
            obj = _cached_datasets[apath]
        return obj

    def __init__(self, filename, dataset_type=None, file_style=None,
                 units_override=None, unit_system="cgs"):
        """
        Base class for generating new output types.  Principally consists of
        a *filename* and a *dataset_type* which will be passed on to children.
        """
        # We return early and do NOT initialize a second time if this file has
        # already been initialized.
        if self._instantiated: return
        self.dataset_type = dataset_type
        self.file_style = file_style
        self.conversion_factors = {}
        self.parameters = {}
        self.region_expression = self.r = RegionExpression(self)
        self.known_filters = self.known_filters or {}
        self.particle_unions = self.particle_unions or {}
        self.field_units = self.field_units or {}
        if units_override is None:
            units_override = {}
        self.units_override = units_override

        # path stuff
        self.parameter_filename = str(filename)
        self.basename = os.path.basename(filename)
        self.directory = os.path.expanduser(os.path.dirname(filename))
        self.fullpath = os.path.abspath(self.directory)
        self.backup_filename = self.parameter_filename + '_backup.gdf'
        self.read_from_backup = False
        if os.path.exists(self.backup_filename):
            self.read_from_backup = True
        if len(self.directory) == 0:
            self.directory = "."

        # to get the timing right, do this before the heavy lifting
        self._instantiated = time.time()

        self.min_level = 0
        self.no_cgs_equiv_length = False

        self._create_unit_registry()
        self._assign_unit_system(unit_system)

        self._parse_parameter_file()
        self.set_units()
        self._setup_coordinate_handler()

        # Because we need an instantiated class to check the ds's existence in
        # the cache, we move that check to here from __new__.  This avoids
        # double-instantiation.
        try:
            _ds_store.check_ds(self)
        except NoParameterShelf:
            pass
        self.print_key_parameters()

        self._set_derived_attrs()
        self._setup_classes()

    def _set_derived_attrs(self):
        if self.domain_left_edge is None or self.domain_right_edge is None:
            self.domain_center = np.zeros(3)
            self.domain_width = np.zeros(3)
        else:
            self.domain_center = 0.5 * (self.domain_right_edge + self.domain_left_edge)
            self.domain_width = self.domain_right_edge - self.domain_left_edge
        if not isinstance(self.current_time, YTQuantity):
            self.current_time = self.quan(self.current_time, "code_time")
        coords = self.coordinates
        units = tuple(coords.axes_units.values())
        for attr in ("center", "width", "left_edge", "right_edge"):
            n = "domain_%s" % attr
            v = getattr(self, n)
<<<<<<< HEAD
            v = YTIndexArray(v, units, registry=self.unit_registry)
            setattr(self, n, v)
=======
            if not isinstance(v, YTArray):
                v = self.arr(v, "code_length")
                setattr(self, n, v)
>>>>>>> 2042a947

    def __reduce__(self):
        args = (self._hash(),)
        return (_reconstruct_ds, args)

    def __repr__(self):
        return self.basename

    def _hash(self):
        s = "%s;%s;%s" % (self.basename,
            self.current_time, self.unique_identifier)
        try:
            import hashlib
            return hashlib.md5(s.encode('utf-8')).hexdigest()
        except ImportError:
            return s.replace(";", "*")

    domain_left_edge = MutableAttribute()
    domain_right_edge = MutableAttribute()
    domain_width = MutableAttribute()
    domain_dimensions = MutableAttribute()
    domain_center = MutableAttribute()

    @property
    def _mrep(self):
        return MinimalDataset(self)

    @property
    def _skip_cache(self):
        return False

    def hub_upload(self):
        self._mrep.upload()

    @classmethod
    def _is_valid(cls, *args, **kwargs):
        return False

    @classmethod
    def _guess_candidates(cls, base, directories, files):
        """
        This is a class method that accepts a directory (base), a list of files
        in that directory, and a list of subdirectories.  It should return a
        list of filenames (defined relative to the supplied directory) and a
        boolean as to whether or not further directories should be recursed.

        This function doesn't need to catch all possibilities, nor does it need
        to filter possibilities.
        """
        return [], True

    def close(self):
        pass

    def __getitem__(self, key):
        """ Returns units, parameters, or conversion_factors in that order. """
        return self.parameters[key]

    def __iter__(self):
      for i in self.parameters: yield i

    def get_smallest_appropriate_unit(self, v, quantity='distance',
                                      return_quantity=False):
        """
        Returns the largest whole unit smaller than the YTQuantity passed to
        it as a string.

        The quantity keyword can be equal to `distance` or `time`.  In the
        case of distance, the units are: 'Mpc', 'kpc', 'pc', 'au', 'rsun',
        'km', etc.  For time, the units are: 'Myr', 'kyr', 'yr', 'day', 'hr',
        's', 'ms', etc.

        If return_quantity is set to True, it finds the largest YTQuantity
        object with a whole unit and a power of ten as the coefficient, and it
        returns this YTQuantity.
        """
        good_u = None
        if quantity == 'distance':
            unit_list =['Ppc', 'Tpc', 'Gpc', 'Mpc', 'kpc', 'pc', 'au', 'rsun',
                        'km', 'cm', 'um', 'nm', 'pm']
        elif quantity == 'time':
            unit_list =['Yyr', 'Zyr', 'Eyr', 'Pyr', 'Tyr', 'Gyr', 'Myr', 'kyr',
                        'yr', 'day', 'hr', 's', 'ms', 'us', 'ns', 'ps', 'fs']
        else:
            raise SyntaxError("Specified quantity must be equal to 'distance'"\
                              "or 'time'.")
        for unit in unit_list:
            uq = self.quan(1.0, unit)
            if uq <= v:
                good_u = unit
                break
        if good_u is None and quantity == 'distance': good_u = 'cm'
        if good_u is None and quantity == 'time': good_u = 's'
        if return_quantity:
            unit_index = unit_list.index(good_u)
            # This avoids indexing errors
            if unit_index == 0: return self.quan(1, unit_list[0])
            # Number of orders of magnitude between unit and next one up
            OOMs = np.ceil(np.log10(self.quan(1, unit_list[unit_index-1]) /
                                    self.quan(1, unit_list[unit_index])))
            # Backwards order of coefficients (e.g. [100, 10, 1])
            coeffs = 10**np.arange(OOMs)[::-1]
            for j in coeffs:
                uq = self.quan(j, good_u)
                if uq <= v:
                    return uq
        else:
            return good_u

    def has_key(self, key):
        """
        Checks units, parameters, and conversion factors. Returns a boolean.

        """
        return key in self.parameters

    _instantiated_index = None
    @property
    def index(self):
        if self._instantiated_index is None:
            if self._index_class is None:
                raise RuntimeError("You should not instantiate Dataset.")
            self._instantiated_index = self._index_class(
                self, dataset_type=self.dataset_type)
            # Now we do things that we need an instantiated index for
            # ...first off, we create our field_info now.
            oldsettings = np.geterr()
            np.seterr(all='ignore')
            self.create_field_info()
            np.seterr(**oldsettings)
        return self._instantiated_index

    _index_proxy = None
    @property
    def h(self):
        if self._index_proxy is None:
            self._index_proxy = IndexProxy(self)
        return self._index_proxy
    hierarchy = h

    @parallel_root_only
    def print_key_parameters(self):
        for a in ["current_time", "domain_dimensions", "domain_left_edge",
                  "domain_right_edge", "cosmological_simulation"]:
            if not hasattr(self, a):
                mylog.error("Missing %s in parameter file definition!", a)
                continue
            v = getattr(self, a)
            mylog.info("Parameters: %-25s = %s", a, v)
        if hasattr(self, "cosmological_simulation") and \
           getattr(self, "cosmological_simulation"):
            for a in ["current_redshift", "omega_lambda", "omega_matter",
                      "hubble_constant"]:
                if not hasattr(self, a):
                    mylog.error("Missing %s in parameter file definition!", a)
                    continue
                v = getattr(self, a)
                mylog.info("Parameters: %-25s = %s", a, v)

    @parallel_root_only
    def print_stats(self):
        self.index.print_stats()

    @property
    def field_list(self):
        return self.index.field_list

    def create_field_info(self):
        self.field_dependencies = {}
        self.derived_field_list = []
        self.filtered_particle_types = []
        self.field_info = self._field_info_class(self, self.field_list)
        self.coordinates.setup_fields(self.field_info)
        self.field_info.setup_fluid_fields()
        for ptype in self.particle_types:
            self.field_info.setup_particle_fields(ptype)
        self.field_info.setup_fluid_index_fields()
        if "all" not in self.particle_types:
            mylog.debug("Creating Particle Union 'all'")
            pu = ParticleUnion("all", list(self.particle_types_raw))
            nfields = self.add_particle_union(pu)
            if nfields == 0:
                mylog.debug("zero common fields: skipping particle union 'all'")
        self.field_info.setup_extra_union_fields()
        mylog.debug("Loading field plugins.")
        self.field_info.load_all_plugins()
        deps, unloaded = self.field_info.check_derived_fields()
        self.field_dependencies.update(deps)
        self.fields = FieldTypeContainer(self)
        self.index.field_list = sorted(self.field_list)

    def setup_deprecated_fields(self):
        from yt.fields.field_aliases import _field_name_aliases
        added = []
        for old_name, new_name in _field_name_aliases:
            try:
                fi = self._get_field_info(new_name)
            except YTFieldNotFound:
                continue
            self.field_info.alias(("gas", old_name), fi.name)
            added.append(("gas", old_name))
        self.field_info.find_dependencies(added)

    def _setup_coordinate_handler(self):
        kwargs = {}
        if isinstance(self.geometry, tuple):
            self.geometry, ordering = self.geometry
            kwargs['ordering'] = ordering
        if isinstance(self.geometry, CoordinateHandler):
            # I kind of dislike this.  The geometry field should always be a
            # string, but the way we're set up with subclassing, we can't
            # mandate that quite the way I'd like.
            self.coordinates = self.geometry
            return
        elif callable(self.geometry):
            cls = self.geometry
        elif self.geometry == "cartesian":
            cls = CartesianCoordinateHandler
        elif self.geometry == "cylindrical":
            cls = CylindricalCoordinateHandler
        elif self.geometry == "polar":
            cls = PolarCoordinateHandler
        elif self.geometry == "spherical":
            cls = SphericalCoordinateHandler
        elif self.geometry == "geographic":
            cls = GeographicCoordinateHandler
        elif self.geometry == "internal_geographic":
            cls = InternalGeographicCoordinateHandler
        elif self.geometry == "spectral_cube":
            cls = SpectralCubeCoordinateHandler
        elif self.geometry == "custom":
            cls = CustomCoordinateHandler
        else:
            raise YTGeometryNotSupported(self.geometry)
        self.coordinates = cls(self, **kwargs)

    def add_particle_union(self, union):
        # No string lookups here, we need an actual union.
        f = self.particle_fields_by_type

        # find fields common to all particle types in the union
        fields = set_intersection(
            [f[s] for s in union if s in self.particle_types_raw]
        )

        if len(fields) == 0:
            # don't create this union if no fields are common to all
            # particle types
            return len(fields)

        for field in fields:
            units = set([])
            for s in union:
                # First we check our existing fields for units
                funits = self._get_field_info(s, field).units
                # Then we override with field_units settings.
                funits = self.field_units.get((s, field), funits)
                units.add(funits)
            if len(units) == 1:
                self.field_units[union.name, field] = list(units)[0]
        self.particle_types += (union.name,)
        self.particle_unions[union.name] = union
        fields = [ (union.name, field) for field in fields]
        new_fields = [_ for _ in fields if _ not in self.field_list]
        self.field_list.extend(new_fields)
        new_field_info_fields = [
            _ for _ in fields if _ not in self.field_info.field_list]
        self.field_info.field_list.extend(new_field_info_fields)
        self.index.field_list = sorted(self.field_list)
        # Give ourselves a chance to add them here, first, then...
        # ...if we can't find them, we set them up as defaults.
        new_fields = self._setup_particle_types([union.name])
        self.field_info.find_dependencies(new_fields)
        return len(new_fields)

    def add_particle_filter(self, filter):
        # This requires an index
        self.index
        # This is a dummy, which we set up to enable passthrough of "all"
        # concatenation fields.
        n = getattr(filter, "name", filter)
        self.known_filters[n] = None
        if isinstance(filter, string_types):
            used = False
            for f in filter_registry[filter]:
                used = self._setup_filtered_type(f)
                if used:
                    filter = f
                    break
        else:
            used = self._setup_filtered_type(filter)
        if not used:
            self.known_filters.pop(n, None)
            return False
        self.known_filters[filter.name] = filter
        return True

    def _setup_filtered_type(self, filter):
        if not filter.available(self.derived_field_list):
            return False
        fi = self.field_info
        fd = self.field_dependencies
        available = False
        for fn in self.derived_field_list:
            if fn[0] == filter.filtered_type:
                # Now we can add this
                available = True
                self.derived_field_list.append(
                    (filter.name, fn[1]))
                fi[filter.name, fn[1]] = filter.wrap_func(fn, fi[fn])
                # Now we append the dependencies
                fd[filter.name, fn[1]] = fd[fn]
        if available:
            self.particle_types += (filter.name,)
            self.filtered_particle_types.append(filter.name)
            new_fields = self._setup_particle_types([filter.name])
            deps, _ = self.field_info.check_derived_fields(new_fields)
            self.field_dependencies.update(deps)
        return available

    def _setup_particle_types(self, ptypes = None):
        df = []
        if ptypes is None: ptypes = self.ds.particle_types_raw
        for ptype in set(ptypes):
            df += self._setup_particle_type(ptype)
        return df

    _last_freq = (None, None)
    _last_finfo = None
    def _get_field_info(self, ftype, fname = None):
        self.index
        if fname is None:
            if isinstance(ftype, DerivedField):
                ftype, fname = ftype.name
            else:
                ftype, fname = "unknown", ftype
        guessing_type = False
        if ftype == "unknown":
            guessing_type = True
            ftype = self._last_freq[0] or ftype
        field = (ftype, fname)
        if field == self._last_freq:
            if field not in self.field_info.field_aliases.values():
                return self._last_finfo
        if field in self.field_info:
            self._last_freq = field
            self._last_finfo = self.field_info[(ftype, fname)]
            return self._last_finfo
        if fname in self.field_info:
            # Sometimes, if guessing_type == True, this will be switched for
            # the type of field it is.  So we look at the field type and
            # determine if we need to change the type.
            fi = self._last_finfo = self.field_info[fname]
            if fi.particle_type and self._last_freq[0] \
                not in self.particle_types:
                    field = "all", field[1]
            elif not fi.particle_type and self._last_freq[0] \
                not in self.fluid_types:
                    field = self.default_fluid_type, field[1]
            self._last_freq = field
            return self._last_finfo
        # We also should check "all" for particles, which can show up if you're
        # mixing deposition/gas fields with particle fields.
        if guessing_type:
            to_guess = ["all", self.default_fluid_type] \
                     + list(self.fluid_types) \
                     + list(self.particle_types)
            for ftype in to_guess:
                if (ftype, fname) in self.field_info:
                    self._last_freq = (ftype, fname)
                    self._last_finfo = self.field_info[(ftype, fname)]
                    return self._last_finfo
        raise YTFieldNotFound((ftype, fname), self)

    def _setup_classes(self):
        # Called by subclass
        self.object_types = []
        self.objects = []
        self.plots = []
        for name, cls in sorted(data_object_registry.items()):
            if name in self._index_class._unsupported_objects:
                setattr(self, name,
                    _unsupported_object(self, name))
                continue
            cname = cls.__name__
            if cname.endswith("Base"): cname = cname[:-4]
            self._add_object_class(name, cls)
        if not np.all(self.refine_by == 2) and hasattr(self, 'proj') and \
            hasattr(self, 'overlap_proj'):
            mylog.warning("Refine by something other than two: reverting to"
                        + " overlap_proj")
            self.proj = self.overlap_proj
        if self.dimensionality < 3 and hasattr(self, 'proj') and \
            hasattr(self, 'overlap_proj'):
            mylog.warning("Dimensionality less than 3: reverting to"
                        + " overlap_proj")
            self.proj = self.overlap_proj
        self.object_types.sort()

    def _add_object_class(self, name, base):
        self.object_types.append(name)
        obj = functools.partial(base, ds=weakref.proxy(self))
        obj.__doc__ = base.__doc__
        setattr(self, name, obj)

    def find_max(self, field):
        """
        Returns (value, location) of the maximum of a given field.
        """
        mylog.debug("Searching for maximum value of %s", field)
        source = self.all_data()
        max_val, mx, my, mz = \
            source.quantities.max_location(field)
        mylog.info("Max Value is %0.5e at %0.16f %0.16f %0.16f",
              max_val, mx, my, mz)
        return max_val, self.arr([mx, my, mz], 'code_length', dtype="float64")

    def find_min(self, field):
        """
        Returns (value, location) for the minimum of a given field.
        """
        mylog.debug("Searching for minimum value of %s", field)
        source = self.all_data()
        min_val, mx, my, mz = \
            source.quantities.min_location(field)
        mylog.info("Min Value is %0.5e at %0.16f %0.16f %0.16f",
              min_val, mx, my, mz)
        return min_val, self.arr([mx, my, mz], 'code_length', dtype="float64")

    def find_field_values_at_point(self, fields, coords):
        """
        Returns the values [field1, field2,...] of the fields at the given
        coordinates. Returns a list of field values in the same order as
        the input *fields*.
        """
        point = self.point(coords)
        ret = []
        field_list = ensure_list(fields)
        for field in field_list:
            ret.append(point[field])
        if len(field_list) == 1:
            return ret[0]
        else:
            return ret

    def find_field_values_at_points(self, fields, coords):
        """
        Returns the values [field1, field2,...] of the fields at the given
        [(x1, y1, z2), (x2, y2, z2),...] points.  Returns a list of field
        values in the same order as the input *fields*.

        """
        # If an optimized version exists on the Index object we'll use that
        try:
            return self.index._find_field_values_at_points(fields, coords)
        except AttributeError:
            pass

        fields = ensure_list(fields)
        out = []

        # This may be slow because it creates a data object for each point
        for field_index, field in enumerate(fields):
            funit = self._get_field_info[field].units
            out.append(self.arr(np.empty((len(coords),)), funit))
            for coord_index, coord in enumerate(coords):
                out[field_index][coord_index] = self.point(coord)[fields]
        if len(fields) == 1:
            return out[0]
        else:
            return out

    # Now all the object related stuff
    def all_data(self, find_max=False, **kwargs):
        """
        all_data is a wrapper to the Region object for creating a region
        which covers the entire simulation domain.
        """
        if find_max: c = self.find_max("density")[1]
        else: c = (self.domain_right_edge + self.domain_left_edge)/2.0
        return self.region(c,
            self.domain_left_edge, self.domain_right_edge, **kwargs)

    def box(self, left_edge, right_edge, **kwargs):
        """
        box is a wrapper to the Region object for creating a region
        without having to specify a *center* value.  It assumes the center
        is the midpoint between the left_edge and right_edge.
        """
        # we handle units in the region data object
        # but need to check if left_edge or right_edge is a
        # list or other non-array iterable before calculating
        # the center
        if not isinstance(left_edge, np.ndarray):
            left_edge = np.array(left_edge)
        if not isinstance(right_edge, np.ndarray):
            right_edge = np.array(right_edge)
        c = (left_edge + right_edge)/2.0
        return self.region(c, left_edge, right_edge, **kwargs)

    def _setup_particle_type(self, ptype):
        orig = set(self.field_info.items())
        self.field_info.setup_particle_fields(ptype)
        return [n for n, v in set(self.field_info.items()).difference(orig)]

    @property
    def particle_fields_by_type(self):
        fields = defaultdict(list)
        for field in self.field_list:
            if field[0] in self.particle_types_raw:
                fields[field[0]].append(field[1])
        return fields

    @property
    def particles_exist(self):
        for pt, f in itertools.product(self.particle_types_raw, self.field_list):
            if pt == f[0]:
                return True
        return False

    @property
    def particle_type_counts(self):
        self.index
        if self.particles_exist is False:
            return {}

        # frontends or index implementation can populate this dict while
        # creating the index if they know particle counts at that time
        if self._particle_type_counts is not None:
            return self._particle_type_counts

        self._particle_type_counts = self.index._get_particle_type_counts()
        return self._particle_type_counts

    @property
    def ires_factor(self):
        o2 = np.log2(self.refine_by)
        if o2 != int(o2):
            raise RuntimeError
        return int(o2)

    def relative_refinement(self, l0, l1):
        return self.refine_by**(l1-l0)

    def _assign_unit_system(self, unit_system):
        create_code_unit_system(self)
        if unit_system == "code":
            unit_system = str(self)
        else:
            unit_system = str(unit_system).lower()
        self.unit_system = unit_system_registry[unit_system]

    def _create_unit_registry(self):
        self.unit_registry = UnitRegistry()
        import yt.units.dimensions as dimensions
        self.unit_registry.add("code_length", 1.0, dimensions.length)
        self.unit_registry.add("code_mass", 1.0, dimensions.mass)
        self.unit_registry.add("code_density", 1.0, dimensions.density)
        self.unit_registry.add("code_time", 1.0, dimensions.time)
        self.unit_registry.add("code_magnetic", 1.0, dimensions.magnetic_field)
        self.unit_registry.add("code_temperature", 1.0, dimensions.temperature)
        self.unit_registry.add("code_pressure", 1.0, dimensions.pressure)
        self.unit_registry.add("code_velocity", 1.0, dimensions.velocity)
        self.unit_registry.add("code_metallicity", 1.0,
                               dimensions.dimensionless)
        self.unit_registry.add("a", 1.0, dimensions.dimensionless)

    def set_units(self):
        """
        Creates the unit registry for this dataset.

        """
        from yt.units.dimensions import length
        if getattr(self, "cosmological_simulation", False):
            # this dataset is cosmological, so add cosmological units.
            self.unit_registry.modify("h", self.hubble_constant)
            # Comoving lengths
            for my_unit in ["m", "pc", "AU", "au"]:
                new_unit = "%scm" % my_unit
                self.unit_registry.add(new_unit, self.unit_registry.lut[my_unit][0] /
                                       (1 + self.current_redshift),
                                       length, "\\rm{%s}/(1+z)" % my_unit)
            self.unit_registry.modify('a', 1/(1+self.current_redshift))

        self.set_code_units()

        if getattr(self, "cosmological_simulation", False):
            # this dataset is cosmological, add a cosmology object
            self.cosmology = \
                    Cosmology(hubble_constant=self.hubble_constant,
                              omega_matter=self.omega_matter,
                              omega_lambda=self.omega_lambda)
            self.critical_density = \
                    self.cosmology.critical_density(self.current_redshift)
            self.scale_factor = 1.0 / (1.0 + self.current_redshift)

    def get_unit_from_registry(self, unit_str):
        """
        Creates a unit object matching the string expression, using this
        dataset's unit registry.

        Parameters
        ----------
        unit_str : str
            string that we can parse for a sympy Expr.

        """
        new_unit = Unit(unit_str, registry=self.unit_registry)
        return new_unit

    def set_code_units(self):
        # here we override units, if overrides have been provided.
        self._override_code_units()

        # set attributes like ds.length_unit
        self._set_code_unit_attributes()

        self.unit_registry.modify("code_length", self.length_unit)
        self.unit_registry.modify("code_mass", self.mass_unit)
        self.unit_registry.modify("code_time", self.time_unit)
        if hasattr(self, 'magnetic_unit'):
            # if the magnetic unit is in T, we need to recreate the code unit
            # system as an MKS-like system
            if current_mks in self.magnetic_unit.units.dimensions.free_symbols:

                if self.unit_system == unit_system_registry[str(self)]:
                    unit_system_registry.pop(str(self))
                    create_code_unit_system(self, current_mks_unit='A')
                    self.unit_system = unit_system_registry[str(self)]
                elif str(self.unit_system) == 'mks':
                    pass
                else:
                    self.magnetic_unit = \
                        self.magnetic_unit.to_equivalent('gauss', 'CGS')
            self.unit_registry.modify("code_magnetic", self.magnetic_unit)
        vel_unit = getattr(
            self, "velocity_unit", self.length_unit / self.time_unit)
        pressure_unit = getattr(
            self, "pressure_unit",
            self.mass_unit / (self.length_unit * (self.time_unit)**2))
        temperature_unit = getattr(self, "temperature_unit", 1.0)
        density_unit = getattr(self, "density_unit", self.mass_unit / self.length_unit**3)
        self.unit_registry.modify("code_velocity", vel_unit)
        self.unit_registry.modify("code_temperature", temperature_unit)
        self.unit_registry.modify("code_pressure", pressure_unit)
        self.unit_registry.modify("code_density", density_unit)
        # domain_width does not yet exist
        if (self.domain_left_edge is not None and
            self.domain_right_edge is not None):
            DW = self.arr(self.domain_right_edge - self.domain_left_edge, "code_length")
            self.unit_registry.add("unitary", float(DW.max() * DW.units.base_value),
                                   DW.units.dimensions)

    def _override_code_units(self):
        if len(self.units_override) == 0:
            return
        mylog.warning(
            "Overriding code units. This is an experimental and potentially "
            "dangerous option that may yield inconsistent results, and must be "
            "used very carefully, and only if you know what you want from it.")
        for unit, cgs in [("length", "cm"), ("time", "s"), ("mass", "g"),
                          ("velocity","cm/s"), ("magnetic","gauss"),
                          ("temperature","K")]:
            val = self.units_override.get("%s_unit" % unit, None)
            if val is not None:
                if isinstance(val, YTQuantity):
                    val = (val.v, str(val.units))
                elif not isinstance(val, tuple):
                    val = (val, cgs)
                mylog.info("Overriding %s_unit: %g %s.", unit, val[0], val[1])
                setattr(self, "%s_unit" % unit, self.quan(val[0], val[1]))

    _arr = None
    @property
    def arr(self):
        """Converts an array into a :class:`yt.units.yt_array.YTArray`

        The returned YTArray will be dimensionless by default, but can be
        cast to arbitrary units using the ``input_units`` keyword argument.

        Parameters
        ----------

        input_array : iterable
            A tuple, list, or array to attach units to
        input_units : String unit specification, unit symbol or astropy object
            The units of the array. Powers must be specified using python syntax
            (cm**3, not cm^3).
        dtype : string or NumPy dtype object
            The dtype of the returned array data

        Examples
        --------

        >>> import yt
        >>> import numpy as np
        >>> ds = yt.load('IsolatedGalaxy/galaxy0030/galaxy0030')
        >>> a = ds.arr([1, 2, 3], 'cm')
        >>> b = ds.arr([4, 5, 6], 'm')
        >>> a + b
        YTArray([ 401.,  502.,  603.]) cm
        >>> b + a
        YTArray([ 4.01,  5.02,  6.03]) m

        Arrays returned by this function know about the dataset's unit system

        >>> a = ds.arr(np.ones(5), 'code_length')
        >>> a.in_units('Mpccm/h')
        YTArray([ 1.00010449,  1.00010449,  1.00010449,  1.00010449,
                 1.00010449]) Mpc

        """

        if self._arr is not None:
            return self._arr
        self._arr = functools.partial(YTArray, registry = self.unit_registry)
        return self._arr

    _quan = None
    @property
    def quan(self):
        """Converts an scalar into a :class:`yt.units.yt_array.YTQuantity`

        The returned YTQuantity will be dimensionless by default, but can be
        cast to arbitrary units using the ``input_units`` keyword argument.

        Parameters
        ----------

        input_scalar : an integer or floating point scalar
            The scalar to attach units to
        input_units : String unit specification, unit symbol or astropy object
            The units of the quantity. Powers must be specified using python
            syntax (cm**3, not cm^3).
        dtype : string or NumPy dtype object
            The dtype of the array data.

        Examples
        --------

        >>> import yt
        >>> ds = yt.load('IsolatedGalaxy/galaxy0030/galaxy0030')

        >>> a = ds.quan(1, 'cm')
        >>> b = ds.quan(2, 'm')
        >>> a + b
        201.0 cm
        >>> b + a
        2.01 m

        Quantities created this way automatically know about the unit system
        of the dataset.

        >>> a = ds.quan(5, 'code_length')
        >>> a.in_cgs()
        1.543e+25 cm

        """

        if self._quan is not None:
            return self._quan
        self._quan = functools.partial(YTQuantity, registry=self.unit_registry)
        return self._quan

    def add_field(self, name, function=None, sampling_type=None, **kwargs):
        """
        Dataset-specific call to add_field

        Add a new field, along with supplemental metadata, to the list of
        available fields.  This respects a number of arguments, all of which
        are passed on to the constructor for
        :class:`~yt.data_objects.api.DerivedField`.

        Parameters
        ----------

        name : str
           is the name of the field.
        function : callable
           A function handle that defines the field.  Should accept
           arguments (field, data)
        units : str
           A plain text string encoding the unit.  Powers must be in
           python syntax (** instead of ^).
        take_log : bool
           Describes whether the field should be logged
        validators : list
           A list of :class:`FieldValidator` objects
        particle_type : bool
           Is this a particle (1D) field?
        vector_field : bool
           Describes the dimensionality of the field.  Currently unused.
        display_name : str
           A name used in the plots

        """
        self.index
        override = kwargs.get("force_override", False)
        # Handle the case where the field has already been added.
        if not override and name in self.field_info:
            mylog.warning("Field %s already exists. To override use " +
                          "force_override=True.", name)
        if kwargs.setdefault('particle_type', False):
            if sampling_type is not None and sampling_type != "particle":
                raise RuntimeError("Clashing definition of 'sampling_type' and "
                               "'particle_type'. Note that 'particle_type' is "
                               "deprecated. Please just use 'sampling_type'.")
            else:
                sampling_type = "particle"
        if sampling_type is None:
            warnings.warn("Because 'sampling_type' not specified, yt will "
                          "assume a cell 'sampling_type'")
            sampling_type = "cell"
        self.field_info.add_field(name, sampling_type, function=function, **kwargs)
        self.field_info._show_field_errors.append(name)
        deps, _ = self.field_info.check_derived_fields([name])
        self.field_dependencies.update(deps)

    def add_deposited_particle_field(self, deposit_field, method, kernel_name='cubic',
                                     weight_field='particle_mass'):
        """Add a new deposited particle field

        Creates a new deposited field based on the particle *deposit_field*.

        Parameters
        ----------

        deposit_field : tuple
           The field name tuple of the particle field the deposited field will
           be created from.  This must be a field name tuple so yt can
           appropriately infer the correct particle type.
        method : string
           This is the "method name" which will be looked up in the
           `particle_deposit` namespace as `methodname_deposit`.  Current
           methods include `simple_smooth`, `sum`, `std`, `cic`, `weighted_mean`,
           `mesh_id`, and `nearest`.
        kernel_name : string, default 'cubic'
           This is the name of the smoothing kernel to use. It is only used for
           the `simple_smooth` method and is otherwise ignored. Current
           supported kernel names include `cubic`, `quartic`, `quintic`,
           `wendland2`, `wendland4`, and `wendland6`.
        weight_field : string, default 'particle_mass'
           Weighting field name for deposition method `weighted_mean`.

        Returns
        -------

        The field name tuple for the newly created field.
        """
        self.index
        if isinstance(deposit_field, tuple):
            ptype, deposit_field = deposit_field[0], deposit_field[1]
        else:
            raise RuntimeError

        units = self.field_info[ptype, deposit_field].units
        take_log = self.field_info[ptype, deposit_field].take_log
        name_map = {"sum": "sum", "std":"std", "cic": "cic", "weighted_mean": "avg",
                    "nearest": "nn", "simple_smooth": "ss", "count": "count"}
        field_name = "%s_" + name_map[method] + "_%s"
        field_name = field_name % (ptype, deposit_field.replace('particle_', ''))

        if method == "count":
            field_name = "%s_count" % ptype
            if ("deposit", field_name) in self.field_info:
                mylog.warning("The deposited field %s already exists" % field_name)
                return ("deposit", field_name)
            else:
                units = "dimensionless"
                take_log = False

        def _deposit_field(field, data):
            """
            Create a grid field for particle quantities using given method.
            """
            pos = data[ptype, "particle_position"]
            if method == 'weighted_mean':
                d = data.ds.arr(data.deposit(pos, [data[ptype, deposit_field],
                                                   data[ptype, weight_field]],
                                             method=method, kernel_name=kernel_name),
                                             input_units=units)
                d[np.isnan(d)] = 0.0
            else:
                d = data.ds.arr(data.deposit(pos, [data[ptype, deposit_field]],
                                             method=method, kernel_name=kernel_name),
                                             input_units=units)
            return d

        self.add_field(
            ("deposit", field_name),
            function=_deposit_field,
            sampling_type="cell",
            units=units,
            take_log=take_log,
            validators=[ValidateSpatial()])
        return ("deposit", field_name)

    def add_smoothed_particle_field(self, smooth_field,
                                    method="volume_weighted", nneighbors=64,
                                    kernel_name="cubic"):
        """Add a new smoothed particle field

        Creates a new smoothed field based on the particle *smooth_field*.

        Parameters
        ----------

        smooth_field : tuple
           The field name tuple of the particle field the smoothed field will
           be created from.  This must be a field name tuple so yt can
           appropriately infer the correct particle type.
        method : string, default 'volume_weighted'
           The particle smoothing method to use. Can only be 'volume_weighted'
           for now.
        nneighbors : int, default 64
            The number of neighbors to examine during the process.
        kernel_name : string, default `cubic`
            This is the name of the smoothing kernel to use. Current supported
            kernel names include `cubic`, `quartic`, `quintic`, `wendland2`,
            `wendland4`, and `wendland6`.

        Returns
        -------

        The field name tuple for the newly created field.
        """
        # The magical step
        self.index

        # Parse arguments
        if isinstance(smooth_field, tuple):
            ptype, smooth_field = smooth_field[0], smooth_field[1]
        else:
            raise RuntimeError("smooth_field must be a tuple, received %s" %
                               smooth_field)
        if method != "volume_weighted":
            raise NotImplementedError("method must be 'volume_weighted'")

        # Prepare field names and registry to be used later
        coord_name = "particle_position"
        mass_name = "particle_mass"
        smoothing_length_name = "smoothing_length"
        if (ptype, smoothing_length_name) not in self.derived_field_list:
            raise ValueError("%s not in derived_field_list" %
                             ((ptype, smoothing_length_name),))
        density_name = "density"
        registry = self.field_info

        # Do the actual work
        return add_volume_weighted_smoothed_field(ptype, coord_name, mass_name,
                   smoothing_length_name, density_name, smooth_field, registry,
                   nneighbors=nneighbors, kernel_name=kernel_name)[0]

    def add_gradient_fields(self, input_field):
        """Add gradient fields.

        Creates four new grid-based fields that represent the components of
        the gradient of an existing field, plus an extra field for the magnitude
        of the gradient. Currently only supported in Cartesian geometries. The
        gradient is computed using second-order centered differences.

        Parameters
        ----------
        input_field : tuple
           The field name tuple of the particle field the deposited field will
           be created from.  This must be a field name tuple so yt can
           appropriately infer the correct field type.

        Returns
        -------
        A list of field name tuples for the newly created fields.

        Examples
        --------
        >>> grad_fields = ds.add_gradient_fields(("gas","temperature"))
        >>> print(grad_fields)
        [('gas', 'temperature_gradient_x'),
         ('gas', 'temperature_gradient_y'),
         ('gas', 'temperature_gradient_z'),
         ('gas', 'temperature_gradient_magnitude')]
        """
        self.index
        if isinstance(input_field, tuple):
            ftype, input_field = input_field[0], input_field[1]
        else:
            raise RuntimeError
        units = self.field_info[ftype, input_field].units
        setup_gradient_fields(self.field_info, (ftype, input_field), units)
        # Now we make a list of the fields that were just made, to check them
        # and to return them
        grad_fields = [(ftype,input_field+"_gradient_%s" % suffix)
                       for suffix in "xyz"]
        grad_fields.append((ftype,input_field+"_gradient_magnitude"))
        deps, _ = self.field_info.check_derived_fields(grad_fields)
        self.field_dependencies.update(deps)
        return grad_fields

    _max_level = None
    @property
    def max_level(self):
        if self._max_level is None:
            self._max_level = self.index.max_level

        return self._max_level

    @max_level.setter
    def max_level(self, value):
        self._max_level = value

    def define_unit(self, symbol, value, tex_repr=None, offset=None, prefixable=False):
        """
        Define a new unit and add it to the dataset's unit registry.

        Parameters
        ----------
        symbol : string
            The symbol for the new unit.
        value : (value, unit) tuple or YTQuantity
            The definition of the new unit in terms of some other units. For example,
            one would define a new "mph" unit with (1.0, "mile/hr") 
        tex_repr : string, optional
            The LaTeX representation of the new unit. If one is not supplied, it will
            be generated automatically based on the symbol string.
        offset : float, optional
            The default offset for the unit. If not set, an offset of 0 is assumed.
        prefixable : boolean, optional
            Whether or not the new unit can use SI prefixes. Default: False

        Examples
        --------
        >>> ds.define_unit("mph", (1.0, "mile/hr"))
        >>> two_weeks = YTQuantity(14.0, "days")
        >>> ds.define_unit("fortnight", two_weeks)
        """
        _define_unit(self.unit_registry, symbol, value, tex_repr=tex_repr, 
                     offset=offset, prefixable=prefixable)

def _reconstruct_ds(*args, **kwargs):
    datasets = ParameterFileStore()
    ds = datasets.get_ds_hash(*args)
    return ds

class ParticleFile(object):
    def __init__(self, ds, io, filename, file_id):
        self.ds = ds
        self.io = weakref.proxy(io)
        self.filename = filename
        self.file_id = file_id
        self.total_particles = self.io._count_particles(self)

    def select(self, selector):
        pass

    def count(self, selector):
        pass

    def _calculate_offsets(self, fields):
        pass

    def __lt__(self, other):
        return self.filename < other.filename


class ParticleDataset(Dataset):
    _unit_base = None
    filter_bbox = False

    def __init__(self, filename, dataset_type=None, file_style=None,
                 units_override=None, unit_system="cgs",
                 n_ref=64, over_refine_factor=1):
        self.n_ref = n_ref
        self.over_refine_factor = over_refine_factor
        super(ParticleDataset, self).__init__(
            filename, dataset_type=dataset_type, file_style=file_style,
            units_override=units_override, unit_system=unit_system)<|MERGE_RESOLUTION|>--- conflicted
+++ resolved
@@ -334,14 +334,9 @@
         for attr in ("center", "width", "left_edge", "right_edge"):
             n = "domain_%s" % attr
             v = getattr(self, n)
-<<<<<<< HEAD
-            v = YTIndexArray(v, units, registry=self.unit_registry)
-            setattr(self, n, v)
-=======
-            if not isinstance(v, YTArray):
-                v = self.arr(v, "code_length")
+            if not isinstance(v, YTIndexArray):
+                v = YTIndexArray(v, units, registry=self.unit_registry)
                 setattr(self, n, v)
->>>>>>> 2042a947
 
     def __reduce__(self):
         args = (self._hash(),)
