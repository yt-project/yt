--- conflicted
+++ resolved
@@ -1384,13 +1384,8 @@
             )
         # Handle the case where the field has already been added.
         if not override and name in self.field_info:
-<<<<<<< HEAD
-            mylog.error(
-                "Field %s already exists. To override use 'force_override=True'.", name,
-=======
             mylog.warning(
-                "Field %s already exists. To override use `force_override=True`.", name,
->>>>>>> c8daa1d6
+                "Field %s already exists. To override use `force_override=True`.", name, 
             )
 
         self.field_info.add_field(name, function, sampling_type, **kwargs)
