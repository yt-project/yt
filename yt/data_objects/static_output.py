--- conflicted
+++ resolved
@@ -63,12 +63,9 @@
 from yt.units.yt_array import \
     YTArray, \
     YTQuantity
-<<<<<<< HEAD
 from yt.units.index_array import \
     YTIndexArray
-=======
 from yt.units.unit_systems import create_code_unit_system
->>>>>>> 77dfb507
 from yt.data_objects.region_expression import \
     RegionExpression
 from yt.geometry.coordinates.api import \
@@ -79,11 +76,8 @@
     SphericalCoordinateHandler, \
     GeographicCoordinateHandler, \
     SpectralCubeCoordinateHandler, \
-<<<<<<< HEAD
+    InternalGeographicCoordinateHandler, \
     CustomCoordinateHandler
-=======
-    InternalGeographicCoordinateHandler
->>>>>>> 77dfb507
 
 # We want to support the movie format in the future.
 # When such a thing comes to pass, I'll move all the stuff that is contant up
