--- conflicted
+++ resolved
@@ -175,22 +175,7 @@
                  lower_bound, upper_bound,
                  log_space = True, 
                  end_collect=False):
-<<<<<<< HEAD
-        """
-        A 'Profile' produces either a weighted (or unweighted) average or a
-        straight sum of a field in a bin defined by another field.  In the case
-        of a weighted average, we have: p_i = sum( w_i * v_i ) / sum(w_i)
-
-        We accept a *data_source*, which will be binned into *n_bins*
-        by the field *bin_field* between the *lower_bound* and the
-        *upper_bound*.  These bins may or may not be equally divided
-        in *log_space*. If *end_collect* is True, take all values outside
-        the given bounds and store them in the 0 and *n_bins*-1 values.
-        """
         BinnedProfile.__init__(self, data_source)
-=======
-        BinnedProfile.__init__(self, data_source, lazy_reader)
->>>>>>> 04df7782
         self.bin_field = bin_field
         self._x_log = log_space
         self.end_collect = end_collect
@@ -359,29 +344,8 @@
     def __init__(self, data_source,
                  x_n_bins, x_bin_field, x_lower_bound, x_upper_bound, x_log,
                  y_n_bins, y_bin_field, y_lower_bound, y_upper_bound, y_log,
-<<<<<<< HEAD
                  end_collect=False):
-        """
-        A 'Profile' produces either a weighted (or unweighted) average
-        or a straight sum of a field in a bin defined by two other
-        fields.  In the case of a weighted average, we have: p_i =
-        sum( w_i * v_i ) / sum(w_i)
-
-        We accept a *data_source*, which will be binned into
-        *x_n_bins* by the field *x_bin_field* between the
-        *x_lower_bound* and the *x_upper_bound* and then again binned
-        into *y_n_bins* by the field *y_bin_field* between the
-        *y_lower_bound* and the *y_upper_bound*.  These bins may or
-        may not be equally divided in log-space as specified by
-        *x_log* and *y_log*. If *end_collect* is True, take all
-        values outside the given bounds and store them in the 0 and
-        *n_bins*-1 values.
-        """
         BinnedProfile.__init__(self, data_source)
-=======
-                 lazy_reader=False, end_collect=False):
-        BinnedProfile.__init__(self, data_source, lazy_reader)
->>>>>>> 04df7782
         self.x_bin_field = x_bin_field
         self.y_bin_field = y_bin_field
         self._x_log = x_log
