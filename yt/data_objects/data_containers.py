import abc
import weakref
from collections import defaultdict
from contextlib import contextmanager
from typing import List, Tuple, Union

import numpy as np

from yt.config import ytcfg
from yt.data_objects.field_data import YTFieldData
from yt.data_objects.profiles import create_profile
<<<<<<< HEAD
from yt.utilities.lib.cykdtree import PyKDTree
from yt.utilities.lib.particle_kdtree_tools import \
    generate_smoothing_length
=======
from yt.fields.field_exceptions import NeedsGridType
from yt.frontends.ytdata.utilities import save_as_dataset
from yt.funcs import get_output_filename, is_sequence, iter_fields, mylog
from yt.units.yt_array import YTArray, YTQuantity, uconcatenate  # type: ignore
from yt.utilities.amr_kdtree.api import AMRKDTree
from yt.utilities.exceptions import (
    YTCouldNotGenerateField,
    YTException,
    YTFieldNotFound,
    YTFieldNotParseable,
    YTFieldTypeNotFound,
    YTNonIndexedDataContainer,
    YTSpatialFieldUnitError,
)
from yt.utilities.object_registries import data_object_registry
from yt.utilities.on_demand_imports import _firefly as firefly
from yt.utilities.parameter_file_storage import ParameterFileStore
>>>>>>> dc7da9e8


def sanitize_weight_field(ds, field, weight):
    field_object = ds._get_field_info(field)
    if weight is None:
        if field_object.sampling_type == "particle":
            if field_object.name[0] == "gas":
                ptype = ds._sph_ptypes[0]
            else:
                ptype = field_object.name[0]
            weight_field = (ptype, "particle_ones")
        else:
            weight_field = ("index", "ones")
    else:
        weight_field = weight
    return weight_field


def _get_ipython_key_completion(ds):
    # tuple-completion (ftype, fname) was added in IPython 8.0.0
    # with earlier versions, completion works with fname only
    # this implementation should work transparently with all IPython versions
    tuple_keys = ds.field_list + ds.derived_field_list
    fnames = list({k[1] for k in tuple_keys})
    return tuple_keys + fnames


class YTDataContainer(abc.ABC):
    """
    Generic YTDataContainer container.  By itself, will attempt to
    generate field, read fields (method defined by derived classes)
    and deal with passing back and forth field parameters.
    """

    _chunk_info = None
    _num_ghost_zones = 0
    _con_args: Tuple[str, ...] = ()
    _skip_add = False
    _container_fields: Tuple[Union[str, Tuple[str, str]], ...] = ()
    _tds_attrs: Tuple[str, ...] = ()
    _tds_fields: Tuple[str, ...] = ()
    _field_cache = None
    _index = None
    _key_fields: List[str]

    def __init__(self, ds, field_parameters):
        """
        Typically this is never called directly, but only due to inheritance.
        It associates a :class:`~yt.data_objects.static_output.Dataset` with the class,
        sets its initial set of fields, and the remainder of the arguments
        are passed as field_parameters.
        """
        # ds is typically set in the new object type created in
        # Dataset._add_object_class but it can also be passed as a parameter to the
        # constructor, in which case it will override the default.
        # This code ensures it is never not set.
        if ds is not None:
            self.ds = ds
        else:
            if not hasattr(self, "ds"):
                raise RuntimeError(
                    "Error: ds must be set either through class type "
                    "or parameter to the constructor"
                )

        self._current_particle_type = "all"
        self._current_fluid_type = self.ds.default_fluid_type
        self.ds.objects.append(weakref.proxy(self))
        mylog.debug("Appending object to %s (type: %s)", self.ds, type(self))
        self.field_data = YTFieldData()
        if self.ds.unit_system.has_current_mks:
            mag_unit = "T"
        else:
            mag_unit = "G"
        self._default_field_parameters = {
            "center": self.ds.arr(np.zeros(3, dtype="float64"), "cm"),
            "bulk_velocity": self.ds.arr(np.zeros(3, dtype="float64"), "cm/s"),
            "bulk_magnetic_field": self.ds.arr(np.zeros(3, dtype="float64"), mag_unit),
            "normal": self.ds.arr([0.0, 0.0, 1.0], ""),
        }
        if field_parameters is None:
            field_parameters = {}
        self._set_default_field_parameters()
        for key, val in field_parameters.items():
            self.set_field_parameter(key, val)

    def __init_subclass__(cls, *args, **kwargs):
        super().__init_subclass__(*args, **kwargs)
        if hasattr(cls, "_type_name") and not cls._skip_add:
            name = getattr(cls, "_override_selector_name", cls._type_name)
            data_object_registry[name] = cls

    @property
    def pf(self):
        return getattr(self, "ds", None)

    @property
    def index(self):
        if self._index is not None:
            return self._index
        self._index = self.ds.index
        return self._index

    def _debug(self):
        """
        When called from within a derived field, this will run pdb.  However,
        during field detection, it will not.  This allows you to more easily
        debug fields that are being called on actual objects.
        """
        import pdb

        pdb.set_trace()

    def _set_default_field_parameters(self):
        self.field_parameters = {}
        for k, v in self._default_field_parameters.items():
            self.set_field_parameter(k, v)

    def _is_default_field_parameter(self, parameter):
        if parameter not in self._default_field_parameters:
            return False
        return (
            self._default_field_parameters[parameter]
            is self.field_parameters[parameter]
        )

    def apply_units(self, arr, units):
        try:
            arr.units.registry = self.ds.unit_registry
            return arr.to(units)
        except AttributeError:
            return self.ds.arr(arr, units=units)

    def _first_matching_field(self, field):
        for ftype, fname in self.ds.derived_field_list:
            if fname == field:
                return (ftype, fname)

        raise YTFieldNotFound(field, self.ds)

    def _set_center(self, center):
        if center is None:
            self.center = None
            return
        elif isinstance(center, YTArray):
            self.center = self.ds.arr(center.astype("float64"))
            self.center.convert_to_units("code_length")
        elif isinstance(center, (list, tuple, np.ndarray)):
            if isinstance(center[0], YTQuantity):
                self.center = self.ds.arr([c.copy() for c in center], dtype="float64")
                self.center.convert_to_units("code_length")
            else:
                self.center = self.ds.arr(center, "code_length", dtype="float64")
        elif isinstance(center, str):
            if center.lower() in ("c", "center"):
                self.center = self.ds.domain_center
            # is this dangerous for race conditions?
            elif center.lower() in ("max", "m"):
                self.center = self.ds.find_max(("gas", "density"))[1]
            elif center.startswith("max_"):
                field = self._first_matching_field(center[4:])
                self.center = self.ds.find_max(field)[1]
            elif center.lower() == "min":
                self.center = self.ds.find_min(("gas", "density"))[1]
            elif center.startswith("min_"):
                field = self._first_matching_field(center[4:])
                self.center = self.ds.find_min(field)[1]
        else:
            self.center = self.ds.arr(center, "code_length", dtype="float64")

        if self.center.ndim > 1:
            mylog.debug("Removing singleton dimensions from 'center'.")
            self.center = np.squeeze(self.center)
            if self.center.ndim > 1:
                msg = (
                    "center array must be 1 dimensional, supplied center has "
                    f"{self.center.ndim} dimensions with shape {self.center.shape}."
                )
                raise YTException(msg)

        self.set_field_parameter("center", self.center)

    def get_field_parameter(self, name, default=None):
        """
        This is typically only used by derived field functions, but
        it returns parameters used to generate fields.
        """
        if name in self.field_parameters:
            return self.field_parameters[name]
        else:
            return default

    def set_field_parameter(self, name, val):
        """
        Here we set up dictionaries that get passed up and down and ultimately
        to derived fields.
        """
        self.field_parameters[name] = val

    def has_field_parameter(self, name):
        """
        Checks if a field parameter is set.
        """
        return name in self.field_parameters

    def clear_data(self):
        """
        Clears out all data from the YTDataContainer instance, freeing memory.
        """
        self.field_data.clear()

    def has_key(self, key):
        """
        Checks if a data field already exists.
        """
        return key in self.field_data

    def keys(self):
        return self.field_data.keys()

    def _reshape_vals(self, arr):
        return arr

    def __getitem__(self, key):
        """
        Returns a single field.  Will add if necessary.
        """
        f = self._determine_fields([key])[0]
        if f not in self.field_data and key not in self.field_data:
            if f in self._container_fields:
                self.field_data[f] = self.ds.arr(self._generate_container_field(f))
                return self.field_data[f]
            else:
                self.get_data(f)
        # fi.units is the unit expression string. We depend on the registry
        # hanging off the dataset to define this unit object.
        # Note that this is less succinct so that we can account for the case
        # when there are, for example, no elements in the object.
        try:
            rv = self.field_data[f]
        except KeyError:
            if isinstance(f, tuple):
                fi = self.ds._get_field_info(*f)
            elif isinstance(f, bytes):
                fi = self.ds._get_field_info("unknown", f)
            rv = self.ds.arr(self.field_data[key], fi.units)
        return rv

    def _ipython_key_completions_(self):
        return _get_ipython_key_completion(self.ds)

    def __setitem__(self, key, val):
        """
        Sets a field to be some other value.
        """
        self.field_data[key] = val

    def __delitem__(self, key):
        """
        Deletes a field
        """
        if key not in self.field_data:
            key = self._determine_fields(key)[0]
        del self.field_data[key]

    def _generate_field(self, field):
        ftype, fname = field
        finfo = self.ds._get_field_info(*field)
        with self._field_type_state(ftype, finfo):
            if fname in self._container_fields:
                tr = self._generate_container_field(field)
            if finfo.sampling_type == "particle":
                tr = self._generate_particle_field(field)
            else:
                tr = self._generate_fluid_field(field)
            if tr is None:
                raise YTCouldNotGenerateField(field, self.ds)
            return tr

    def _generate_fluid_field(self, field):
        # First we check the validator
        ftype, fname = field
        finfo = self.ds._get_field_info(ftype, fname)
        if self._current_chunk is None or self._current_chunk.chunk_type != "spatial":
            gen_obj = self
        else:
            gen_obj = self._current_chunk.objs[0]
            gen_obj.field_parameters = self.field_parameters
        try:
            finfo.check_available(gen_obj)
        except NeedsGridType as ngt_exception:
            rv = self._generate_spatial_fluid(field, ngt_exception.ghost_zones)
        else:
            rv = finfo(gen_obj)
        return rv

    def _generate_spatial_fluid(self, field, ngz):
        finfo = self.ds._get_field_info(*field)
        if finfo.units is None:
            raise YTSpatialFieldUnitError(field)
        units = finfo.units
        try:
            rv = self.ds.arr(np.zeros(self.ires.size, dtype="float64"), units)
            accumulate = False
        except YTNonIndexedDataContainer:
            # In this case, we'll generate many tiny arrays of unknown size and
            # then concatenate them.
            outputs = []
            accumulate = True
        ind = 0
        if ngz == 0:
            deps = self._identify_dependencies([field], spatial=True)
            deps = self._determine_fields(deps)
            for _io_chunk in self.chunks([], "io", cache=False):
                for _chunk in self.chunks([], "spatial", ngz=0, preload_fields=deps):
                    o = self._current_chunk.objs[0]
                    if accumulate:
                        rv = self.ds.arr(np.empty(o.ires.size, dtype="float64"), units)
                        outputs.append(rv)
                        ind = 0  # Does this work with mesh?
                    with o._activate_cache():
                        ind += o.select(
                            self.selector, source=self[field], dest=rv, offset=ind
                        )
        else:
            chunks = self.index._chunk(self, "spatial", ngz=ngz)
            for chunk in chunks:
                with self._chunked_read(chunk):
                    gz = self._current_chunk.objs[0]
                    gz.field_parameters = self.field_parameters
                    wogz = gz._base_grid
                    if accumulate:
                        rv = self.ds.arr(
                            np.empty(wogz.ires.size, dtype="float64"), units
                        )
                        outputs.append(rv)
                    ind += wogz.select(
                        self.selector,
                        source=gz[field][ngz:-ngz, ngz:-ngz, ngz:-ngz],
                        dest=rv,
                        offset=ind,
                    )
        if accumulate:
            rv = uconcatenate(outputs)
        return rv

    def _generate_particle_field(self, field):
        # First we check the validator
        ftype, fname = field
        if self._current_chunk is None or self._current_chunk.chunk_type != "spatial":
            gen_obj = self
        else:
            gen_obj = self._current_chunk.objs[0]
        try:
            finfo = self.ds._get_field_info(*field)
            finfo.check_available(gen_obj)
        except NeedsGridType as ngt_exception:
            if ngt_exception.ghost_zones != 0:
                raise NotImplementedError from ngt_exception
            size = self._count_particles(ftype)
            rv = self.ds.arr(np.empty(size, dtype="float64"), finfo.units)
            ind = 0
            for _io_chunk in self.chunks([], "io", cache=False):
                for _chunk in self.chunks(field, "spatial"):
                    x, y, z = (self[ftype, f"particle_position_{ax}"] for ax in "xyz")
                    if x.size == 0:
                        continue
                    mask = self._current_chunk.objs[0].select_particles(
                        self.selector, x, y, z
                    )
                    if mask is None:
                        continue
                    # This requests it from the grid and does NOT mask it
                    data = self[field][mask]
                    rv[ind : ind + data.size] = data
                    ind += data.size
        else:
            with self._field_type_state(ftype, finfo, gen_obj):
                rv = self.ds._get_field_info(*field)(gen_obj)
        return rv

    def _count_particles(self, ftype):
        for (f1, _f2), val in self.field_data.items():
            if f1 == ftype:
                return val.size
        size = 0
        for _io_chunk in self.chunks([], "io", cache=False):
            for _chunk in self.chunks([], "spatial"):
                x, y, z = (self[ftype, f"particle_position_{ax}"] for ax in "xyz")
                if x.size == 0:
                    continue
                size += self._current_chunk.objs[0].count_particles(
                    self.selector, x, y, z
                )
        return size

    def _generate_container_field(self, field):
        raise NotImplementedError

    def _parameter_iterate(self, seq):
        for obj in seq:
            old_fp = obj.field_parameters
            obj.field_parameters = self.field_parameters
            yield obj
            obj.field_parameters = old_fp

    def write_out(self, filename, fields=None, format="%0.16e"):
        """Write out the YTDataContainer object in a text file.

        This function will take a data object and produce a tab delimited text
        file containing the fields presently existing and the fields given in
        the ``fields`` list.

        Parameters
        ----------
        filename : String
            The name of the file to write to.

        fields : List of string, Default = None
            If this is supplied, these fields will be added to the list of
            fields to be saved to disk. If not supplied, whatever fields
            presently exist will be used.

        format : String, Default = "%0.16e"
            Format of numbers to be written in the file.

        Raises
        ------
        ValueError
            Raised when there is no existing field.

        YTException
            Raised when field_type of supplied fields is inconsistent with the
            field_type of existing fields.

        Examples
        --------
        >>> ds = fake_particle_ds()
        >>> sp = ds.sphere(ds.domain_center, 0.25)
        >>> sp.write_out("sphere_1.txt")
        >>> sp.write_out("sphere_2.txt", fields=["cell_volume"])
        """
        if fields is None:
            fields = sorted(self.field_data.keys())

        field_order = [("index", k) for k in self._key_fields]
        diff_fields = [field for field in fields if field not in field_order]
        field_order += diff_fields
        field_order = sorted(self._determine_fields(field_order))

        field_shapes = defaultdict(list)
        for field in field_order:
            shape = self[field].shape
            field_shapes[shape].append(field)

        # Check all fields have the same shape
        if len(field_shapes) != 1:
            err_msg = ["Got fields with different number of elements:\n"]
            for shape, these_fields in field_shapes.items():
                err_msg.append(f"\t {these_fields} with shape {shape}")
            raise YTException("\n".join(err_msg))

        with open(filename, "w") as fid:
            field_header = [str(f) for f in field_order]
            fid.write("\t".join(["#"] + field_header + ["\n"]))
            field_data = np.array([self.field_data[field] for field in field_order])
            for line in range(field_data.shape[1]):
                field_data[:, line].tofile(fid, sep="\t", format=format)
                fid.write("\n")

    def to_dataframe(self, fields):
        r"""Export a data object to a :class:`~pandas.DataFrame`.

        This function will take a data object and an optional list of fields
        and export them to a :class:`~pandas.DataFrame` object.
        If pandas is not importable, this will raise ImportError.

        Parameters
        ----------
        fields : list of strings or tuple field names
            This is the list of fields to be exported into
            the DataFrame.

        Returns
        -------
        df : :class:`~pandas.DataFrame`
            The data contained in the object.

        Examples
        --------
        >>> dd = ds.all_data()
        >>> df = dd.to_dataframe([("gas", "density"), ("gas", "temperature")])
        """
        from yt.utilities.on_demand_imports import _pandas as pd

        data = {}
        fields = self._determine_fields(fields)
        for field in fields:
            data[field[-1]] = self[field]
        df = pd.DataFrame(data)
        return df

    def to_astropy_table(self, fields):
        """
        Export region data to a :class:~astropy.table.table.QTable,
        which is a Table object which is unit-aware. The QTable can then
        be exported to an ASCII file, FITS file, etc.

        See the AstroPy Table docs for more details:
        http://docs.astropy.org/en/stable/table/

        Parameters
        ----------
        fields : list of strings or tuple field names
            This is the list of fields to be exported into
            the QTable.

        Examples
        --------
        >>> sp = ds.sphere("c", (1.0, "Mpc"))
        >>> t = sp.to_astropy_table([("gas", "density"), ("gas", "temperature")])
        """
        from astropy.table import QTable

        t = QTable()
        fields = self._determine_fields(fields)
        for field in fields:
            t[field[-1]] = self[field].to_astropy()
        return t

    def save_as_dataset(self, filename=None, fields=None):
        r"""Export a data object to a reloadable yt dataset.

        This function will take a data object and output a dataset
        containing either the fields presently existing or fields
        given in the ``fields`` list.  The resulting dataset can be
        reloaded as a yt dataset.

        Parameters
        ----------
        filename : str, optional
            The name of the file to be written.  If None, the name
            will be a combination of the original dataset and the type
            of data container.
        fields : list of string or tuple field names, optional
            If this is supplied, it is the list of fields to be saved to
            disk.  If not supplied, all the fields that have been queried
            will be saved.

        Returns
        -------
        filename : str
            The name of the file that has been created.

        Examples
        --------

        >>> import yt
        >>> ds = yt.load("enzo_tiny_cosmology/DD0046/DD0046")
        >>> sp = ds.sphere(ds.domain_center, (10, "Mpc"))
        >>> fn = sp.save_as_dataset(fields=[("gas", "density"), ("gas", "temperature")])
        >>> sphere_ds = yt.load(fn)
        >>> # the original data container is available as the data attribute
        >>> print(sds.data[("gas", "density")])
        [  4.46237613e-32   4.86830178e-32   4.46335118e-32 ...,   6.43956165e-30
           3.57339907e-30   2.83150720e-30] g/cm**3
        >>> ad = sphere_ds.all_data()
        >>> print(ad[("gas", "temperature")])
        [  1.00000000e+00   1.00000000e+00   1.00000000e+00 ...,   4.40108359e+04
           4.54380547e+04   4.72560117e+04] K

        """

        keyword = f"{str(self.ds)}_{self._type_name}"
        filename = get_output_filename(filename, keyword, ".h5")

        data = {}
        if fields is not None:
            for f in self._determine_fields(fields):
                data[f] = self[f]
        else:
            data.update(self.field_data)
        # get the extra fields needed to reconstruct the container
        tds_fields = tuple(("index", t) for t in self._tds_fields)
        for f in [f for f in self._container_fields + tds_fields if f not in data]:
            data[f] = self[f]
        data_fields = list(data.keys())

        need_grid_positions = False
        need_particle_positions = False
        ptypes = []
        ftypes = {}
        for field in data_fields:
            if field in self._container_fields:
                ftypes[field] = "grid"
                need_grid_positions = True
            elif self.ds.field_info[field].sampling_type == "particle":
                if field[0] not in ptypes:
                    ptypes.append(field[0])
                ftypes[field] = field[0]
                need_particle_positions = True
            else:
                ftypes[field] = "grid"
                need_grid_positions = True
        # projections and slices use px and py, so don't need positions
        if self._type_name in ["cutting", "proj", "slice", "quad_proj"]:
            need_grid_positions = False

        if need_particle_positions:
            for ax in self.ds.coordinates.axis_order:
                for ptype in ptypes:
                    p_field = (ptype, f"particle_position_{ax}")
                    if p_field in self.ds.field_info and p_field not in data:
                        data_fields.append(field)
                        ftypes[p_field] = p_field[0]
                        data[p_field] = self[p_field]
        if need_grid_positions:
            for ax in self.ds.coordinates.axis_order:
                g_field = ("index", ax)
                if g_field in self.ds.field_info and g_field not in data:
                    data_fields.append(g_field)
                    ftypes[g_field] = "grid"
                    data[g_field] = self[g_field]
                g_field = ("index", "d" + ax)
                if g_field in self.ds.field_info and g_field not in data:
                    data_fields.append(g_field)
                    ftypes[g_field] = "grid"
                    data[g_field] = self[g_field]

        extra_attrs = {
            arg: getattr(self, arg, None) for arg in self._con_args + self._tds_attrs
        }
        extra_attrs["con_args"] = repr(self._con_args)
        extra_attrs["data_type"] = "yt_data_container"
        extra_attrs["container_type"] = self._type_name
        extra_attrs["dimensionality"] = self._dimensionality
        save_as_dataset(
            self.ds, filename, data, field_types=ftypes, extra_attrs=extra_attrs
        )

        return filename

    def to_glue(self, fields, label="yt", data_collection=None):
        """
        Takes specific *fields* in the container and exports them to
        Glue (http://glueviz.org) for interactive
        analysis. Optionally add a *label*. If you are already within
        the Glue environment, you can pass a *data_collection* object,
        otherwise Glue will be started.
        """
        from glue.core import Data, DataCollection

        if ytcfg.get("yt", "internals", "within_testing"):
            from glue.core.application_base import Application as GlueApplication
        else:
            try:
                from glue.app.qt.application import GlueApplication
            except ImportError:
                from glue.qt.glue_application import GlueApplication
        gdata = Data(label=label)
        for component_name in fields:
            gdata.add_component(self[component_name], component_name)

        if data_collection is None:
            dc = DataCollection([gdata])
            app = GlueApplication(dc)
            try:
                app.start()
            except AttributeError:
                # In testing we're using a dummy glue application object
                # that doesn't have a start method
                pass
        else:
            data_collection.append(gdata)

    def create_firefly_object(
        self,
        JSONdir,
        fields_to_include=None,
        fields_units=None,
        default_decimation_factor=100,
        velocity_units="km/s",
        coordinate_units="kpc",
        show_unused_fields=0,
        **kwargs,
    ):
        r"""This function links a region of data stored in a yt dataset
        to the Python frontend API for [Firefly](http://github.com/ageller/Firefly),
        a browser-based particle visualization tool.

        Parameters
        ----------

        JSONdir : string
            Path to where any `.json` files should be saved. If a relative
            path will assume relative to `${HOME}`

        fields_to_include : array_like of strings
            A list of fields that you want to include in your
            Firefly visualization for on-the-fly filtering and
            colormapping.

        default_decimation_factor : integer
            The factor by which you want to decimate each particle group
            by (e.g. if there are 1e7 total particles in your simulation
            you might want to set this to 100 at first). Randomly samples
            your data like `shuffled_data[::decimation_factor]` so as to
            not overtax a system. This is adjustable on a per particle group
            basis by changing the returned reader's
            `reader.particleGroup[i].decimation_factor` before calling
            `reader.dumpToJSON()`.

        velocity_units : string
            The units that the velocity should be converted to in order to
            show streamlines in Firefly. Defaults to km/s.

        coordinate_units : string
            The units that the coordinates should be converted to. Defaults to
            kpc.

        show_unused_fields : boolean
            A flag to optionally print the fields that are available, in the
            dataset but were not explicitly requested to be tracked.

        Returns
        -------
        reader : Firefly.data_reader.Reader object
            A reader object from the Firefly, configured
            to output the current region selected

        Examples
        --------

            >>> ramses_ds = yt.load(
            ...     "/Users/agurvich/Desktop/yt_workshop/"
            ...     + "DICEGalaxyDisk_nonCosmological/output_00002/info_00002.txt"
            ... )

            >>> region = ramses_ds.sphere(ramses_ds.domain_center, (1000, "kpc"))

            >>> reader = region.create_firefly_object(
            ...     "IsoGalaxyRamses",
            ...     fields_to_include=[
            ...         "particle_extra_field_1",
            ...         "particle_extra_field_2",
            ...     ],
            ...     fields_units=["dimensionless", "dimensionless"],
            ... )

            >>> reader.options["color"]["io"] = [1, 1, 0, 1]
            >>> reader.particleGroups[0].decimation_factor = 100
            >>> reader.dumpToJSON()
        """

        ## handle default arguments
        if fields_to_include is None:
            fields_to_include = []
        if fields_units is None:
            fields_units = []

        ## handle input validation, if any
        if len(fields_units) != len(fields_to_include):
            raise RuntimeError("Each requested field must have units.")

        ## for safety, in case someone passes a float just cast it
        default_decimation_factor = int(default_decimation_factor)

        ## initialize a firefly reader instance
        reader = firefly.data_reader.Reader(
            JSONdir=JSONdir, clean_JSONdir=True, **kwargs
        )

        ## create a ParticleGroup object that contains *every* field
        for ptype in sorted(self.ds.particle_types_raw):
            ## skip this particle type if it has no particles in this dataset
            if self[ptype, "relative_particle_position"].shape[0] == 0:
                continue

            ## loop through the fields and print them to the screen
            if show_unused_fields:
                ## read the available extra fields from yt
                this_ptype_fields = self.ds.particle_fields_by_type[ptype]

                ## load the extra fields and print them
                for field in this_ptype_fields:
                    if field not in fields_to_include:
                        mylog.warning(
                            "detected (but did not request) %s %s", ptype, field
                        )

            ## you must have velocities (and they must be named "Velocities")
            tracked_arrays = [
                self[ptype, "relative_particle_velocity"].in_units(velocity_units)
            ]
            tracked_names = ["Velocities"]

            ## explicitly go after the fields we want
            for field, units in zip(fields_to_include, fields_units):
                ## determine if you want to take the log of the field for Firefly
                log_flag = "log(" in units

                ## read the field array from the dataset
                this_field_array = self[ptype, field]

                ## fix the units string and prepend 'log' to the field for
                ##  the UI name
                if log_flag:
                    units = units[len("log(") : -1]
                    field = f"log{field}"

                ## perform the unit conversion and take the log if
                ##  necessary.
                this_field_array.in_units(units)
                if log_flag:
                    this_field_array = np.log10(this_field_array)

                ## add this array to the tracked arrays
                tracked_arrays += [this_field_array]
                tracked_names = np.append(tracked_names, [field], axis=0)

            ## flag whether we want to filter and/or color by these fields
            ##  we'll assume yes for both cases, this can be changed after
            ##  the reader object is returned to the user.
            tracked_filter_flags = np.ones(len(tracked_names))
            tracked_colormap_flags = np.ones(len(tracked_names))

            ## create a firefly ParticleGroup for this particle type
            pg = firefly.data_reader.ParticleGroup(
                UIname=ptype,
                coordinates=self[ptype, "relative_particle_position"].in_units(
                    coordinate_units
                ),
                tracked_arrays=tracked_arrays,
                tracked_names=tracked_names,
                tracked_filter_flags=tracked_filter_flags,
                tracked_colormap_flags=tracked_colormap_flags,
                decimation_factor=default_decimation_factor,
            )

            ## bind this particle group to the firefly reader object
            reader.addParticleGroup(pg)

        return reader

    # Numpy-like Operations
    def argmax(self, field, axis=None):
        r"""Return the values at which the field is maximized.

        This will, in a parallel-aware fashion, find the maximum value and then
        return to you the values at that maximum location that are requested
        for "axis".  By default it will return the spatial positions (in the
        natural coordinate system), but it can be any field

        Parameters
        ----------
        field : string or tuple field name
            The field to maximize.
        axis : string or list of strings, optional
            If supplied, the fields to sample along; if not supplied, defaults
            to the coordinate fields.  This can be the name of the coordinate
            fields (i.e., 'x', 'y', 'z') or a list of fields, but cannot be 0,
            1, 2.

        Returns
        -------
        A list of YTQuantities as specified by the axis argument.

        Examples
        --------

        >>> temp_at_max_rho = reg.argmax(
        ...     ("gas", "density"), axis=("gas", "temperature")
        ... )
        >>> max_rho_xyz = reg.argmax(("gas", "density"))
        >>> t_mrho, v_mrho = reg.argmax(
        ...     ("gas", "density"),
        ...     axis=[("gas", "temperature"), ("gas", "velocity_magnitude")],
        ... )
        >>> x, y, z = reg.argmax(("gas", "density"))

        """
        if axis is None:
            mv, pos0, pos1, pos2 = self.quantities.max_location(field)
            return pos0, pos1, pos2
        if isinstance(axis, str):
            axis = [axis]
        rv = self.quantities.sample_at_max_field_values(field, axis)
        if len(rv) == 2:
            return rv[1]
        return rv[1:]

    def argmin(self, field, axis=None):
        r"""Return the values at which the field is minimized.

        This will, in a parallel-aware fashion, find the minimum value and then
        return to you the values at that minimum location that are requested
        for "axis".  By default it will return the spatial positions (in the
        natural coordinate system), but it can be any field

        Parameters
        ----------
        field : string or tuple field name
            The field to minimize.
        axis : string or list of strings, optional
            If supplied, the fields to sample along; if not supplied, defaults
            to the coordinate fields.  This can be the name of the coordinate
            fields (i.e., 'x', 'y', 'z') or a list of fields, but cannot be 0,
            1, 2.

        Returns
        -------
        A list of YTQuantities as specified by the axis argument.

        Examples
        --------

        >>> temp_at_min_rho = reg.argmin(
        ...     ("gas", "density"), axis=("gas", "temperature")
        ... )
        >>> min_rho_xyz = reg.argmin(("gas", "density"))
        >>> t_mrho, v_mrho = reg.argmin(
        ...     ("gas", "density"),
        ...     axis=[("gas", "temperature"), ("gas", "velocity_magnitude")],
        ... )
        >>> x, y, z = reg.argmin(("gas", "density"))

        """
        if axis is None:
            mv, pos0, pos1, pos2 = self.quantities.min_location(field)
            return pos0, pos1, pos2
        if isinstance(axis, str):
            axis = [axis]
        rv = self.quantities.sample_at_min_field_values(field, axis)
        if len(rv) == 2:
            return rv[1]
        return rv[1:]

    def _compute_extrema(self, field):
        if self._extrema_cache is None:
            self._extrema_cache = {}
        if field not in self._extrema_cache:
            # Note we still need to call extrema for each field, as of right
            # now
            mi, ma = self.quantities.extrema(field)
            self._extrema_cache[field] = (mi, ma)
        return self._extrema_cache[field]

    _extrema_cache = None

    def max(self, field, axis=None):
        r"""Compute the maximum of a field, optionally along an axis.

        This will, in a parallel-aware fashion, compute the maximum of the
        given field.  Supplying an axis will result in a return value of a
        YTProjection, with method 'max' for maximum intensity.  If the max has
        already been requested, it will use the cached extrema value.

        Parameters
        ----------
        field : string or tuple field name
            The field to maximize.
        axis : string, optional
            If supplied, the axis to project the maximum along.

        Returns
        -------
        Either a scalar or a YTProjection.

        Examples
        --------

        >>> max_temp = reg.max(("gas", "temperature"))
        >>> max_temp_proj = reg.max(("gas", "temperature"), axis=("index", "x"))
        """
        if axis is None:
            rv = tuple(self._compute_extrema(f)[1] for f in iter_fields(field))
            if len(rv) == 1:
                return rv[0]
            return rv
        elif axis in self.ds.coordinates.axis_name:
            return self.ds.proj(field, axis, data_source=self, method="max")
        else:
            raise NotImplementedError(f"Unknown axis {axis}")

    def min(self, field, axis=None):
        r"""Compute the minimum of a field.

        This will, in a parallel-aware fashion, compute the minimum of the
        given field.  Supplying an axis is not currently supported.  If the max
        has already been requested, it will use the cached extrema value.

        Parameters
        ----------
        field : string or tuple field name
            The field to minimize.
        axis : string, optional
            If supplied, the axis to compute the minimum along.

        Returns
        -------
        Scalar.

        Examples
        --------

        >>> min_temp = reg.min(("gas", "temperature"))
        """
        if axis is None:
            rv = tuple(self._compute_extrema(f)[0] for f in iter_fields(field))
            if len(rv) == 1:
                return rv[0]
            return rv
        elif axis in self.ds.coordinates.axis_name:
            return self.ds.proj(field, axis, data_source=self, method="min")
        else:
            raise NotImplementedError(f"Unknown axis {axis}")

    def std(self, field, weight=None):
        """Compute the standard deviation of a field.

        This will, in a parallel-ware fashion, compute the standard
        deviation of the given field.

        Parameters
        ----------
        field : string or tuple field name
            The field to calculate the standard deviation of
        weight : string or tuple field name
            The field to weight the standard deviation calculation
            by. Defaults to unweighted if unset.

        Returns
        -------
        Scalar
        """
        weight_field = sanitize_weight_field(self.ds, field, weight)
        return self.quantities.weighted_standard_deviation(field, weight_field)[0]

    def ptp(self, field):
        r"""Compute the range of values (maximum - minimum) of a field.

        This will, in a parallel-aware fashion, compute the "peak-to-peak" of
        the given field.

        Parameters
        ----------
        field : string or tuple field name
            The field to average.

        Returns
        -------
        Scalar

        Examples
        --------

        >>> rho_range = reg.ptp(("gas", "density"))
        """
        ex = self._compute_extrema(field)
        return ex[1] - ex[0]

    def profile(
        self,
        bin_fields,
        fields,
        n_bins=64,
        extrema=None,
        logs=None,
        units=None,
        weight_field=("gas", "mass"),
        accumulation=False,
        fractional=False,
        deposition="ngp",
    ):
        r"""
        Create a 1, 2, or 3D profile object from this data_source.

        The dimensionality of the profile object is chosen by the number of
        fields given in the bin_fields argument.  This simply calls
        :func:`yt.data_objects.profiles.create_profile`.

        Parameters
        ----------
        bin_fields : list of strings
            List of the binning fields for profiling.
        fields : list of strings
            The fields to be profiled.
        n_bins : int or list of ints
            The number of bins in each dimension.  If None, 64 bins for
            each bin are used for each bin field.
            Default: 64.
        extrema : dict of min, max tuples
            Minimum and maximum values of the bin_fields for the profiles.
            The keys correspond to the field names. Defaults to the extrema
            of the bin_fields of the dataset. If a units dict is provided, extrema
            are understood to be in the units specified in the dictionary.
        logs : dict of boolean values
            Whether or not to log the bin_fields for the profiles.
            The keys correspond to the field names. Defaults to the take_log
            attribute of the field.
        units : dict of strings
            The units of the fields in the profiles, including the bin_fields.
        weight_field : str or tuple field identifier
            The weight field for computing weighted average for the profile
            values.  If None, the profile values are sums of the data in
            each bin.
        accumulation : bool or list of bools
            If True, the profile values for a bin n are the cumulative sum of
            all the values from bin 0 to n.  If -True, the sum is reversed so
            that the value for bin n is the cumulative sum from bin N (total bins)
            to n.  If the profile is 2D or 3D, a list of values can be given to
            control the summation in each dimension independently.
            Default: False.
        fractional : If True the profile values are divided by the sum of all
            the profile data such that the profile represents a probability
            distribution function.
        deposition : Controls the type of deposition used for ParticlePhasePlots.
            Valid choices are 'ngp' and 'cic'. Default is 'ngp'. This parameter is
            ignored the if the input fields are not of particle type.


        Examples
        --------

        Create a 1d profile.  Access bin field from profile.x and field
        data from profile[<field_name>].

        >>> ds = load("DD0046/DD0046")
        >>> ad = ds.all_data()
        >>> profile = ad.profile(
        ...     ad,
        ...     [("gas", "density")],
        ...     [("gas", "temperature"), ("gas", "velocity_x")],
        ... )
        >>> print(profile.x)
        >>> print(profile["gas", "temperature"])
        >>> plot = profile.plot()
        """
        p = create_profile(
            self,
            bin_fields,
            fields,
            n_bins,
            extrema,
            logs,
            units,
            weight_field,
            accumulation,
            fractional,
            deposition,
        )
        return p

    def mean(self, field, axis=None, weight=None):
        r"""Compute the mean of a field, optionally along an axis, with a
        weight.

        This will, in a parallel-aware fashion, compute the mean of the
        given field.  If an axis is supplied, it will return a projection,
        where the weight is also supplied.  By default the weight field will be
        "ones" or "particle_ones", depending on the field being averaged,
        resulting in an unweighted average.

        Parameters
        ----------
        field : string or tuple field name
            The field to average.
        axis : string, optional
            If supplied, the axis to compute the mean along (i.e., to project
            along)
        weight : string, optional
            The field to use as a weight.

        Returns
        -------
        Scalar or YTProjection.

        Examples
        --------

        >>> avg_rho = reg.mean(("gas", "density"), weight="cell_volume")
        >>> rho_weighted_T = reg.mean(
        ...     ("gas", "temperature"), axis=("index", "y"), weight=("gas", "density")
        ... )
        """
        weight_field = sanitize_weight_field(self.ds, field, weight)
        if axis in self.ds.coordinates.axis_name:
            r = self.ds.proj(field, axis, data_source=self, weight_field=weight_field)
        elif axis is None:
            r = self.quantities.weighted_average_quantity(field, weight_field)
        else:
            raise NotImplementedError(f"Unknown axis {axis}")
        return r

    def sum(self, field, axis=None):
        r"""Compute the sum of a field, optionally along an axis.

        This will, in a parallel-aware fashion, compute the sum of the given
        field.  If an axis is specified, it will return a projection (using
        method type "sum", which does not take into account path length) along
        that axis.

        Parameters
        ----------
        field : string or tuple field name
            The field to sum.
        axis : string, optional
            If supplied, the axis to sum along.

        Returns
        -------
        Either a scalar or a YTProjection.

        Examples
        --------

        >>> total_vol = reg.sum("cell_volume")
        >>> cell_count = reg.sum(("index", "ones"), axis=("index", "x"))
        """
        # Because we're using ``sum`` to specifically mean a sum or a
        # projection with the method="sum", we do not utilize the ``mean``
        # function.
        if axis in self.ds.coordinates.axis_name:
            with self._field_parameter_state({"axis": axis}):
                r = self.ds.proj(field, axis, data_source=self, method="sum")
        elif axis is None:
            r = self.quantities.total_quantity(field)
        else:
            raise NotImplementedError(f"Unknown axis {axis}")
        return r

    def integrate(self, field, weight=None, axis=None):
        r"""Compute the integral (projection) of a field along an axis.

        This projects a field along an axis.

        Parameters
        ----------
        field : string or tuple field name
            The field to project.
        weight : string or tuple field name
            The field to weight the projection by
        axis : string
            The axis to project along.

        Returns
        -------
        YTProjection

        Examples
        --------

        >>> column_density = reg.integrate(("gas", "density"), axis=("index", "z"))
        """
        if weight is not None:
            weight_field = sanitize_weight_field(self.ds, field, weight)
        else:
            weight_field = None
        if axis in self.ds.coordinates.axis_name:
            r = self.ds.proj(field, axis, data_source=self, weight_field=weight_field)
        else:
            raise NotImplementedError(f"Unknown axis {axis}")
        return r

    @property
    def _hash(self):
        s = f"{self}"
        try:
            import hashlib

            return hashlib.md5(s.encode("utf-8")).hexdigest()
        except ImportError:
            return s

    def __reduce__(self):
        args = tuple(
            [self.ds._hash(), self._type_name]
            + [getattr(self, n) for n in self._con_args]
            + [self.field_parameters]
        )
        return (_reconstruct_object, args)

    def clone(self):
        r"""Clone a data object.

        This will make a duplicate of a data object; note that the
        `field_parameters` may not necessarily be deeply-copied.  If you modify
        the field parameters in-place, it may or may not be shared between the
        objects, depending on the type of object that that particular field
        parameter is.

        Notes
        -----
        One use case for this is to have multiple identical data objects that
        are being chunked over in different orders.

        Examples
        --------

        >>> ds = yt.load("IsolatedGalaxy/galaxy0030/galaxy0030")
        >>> sp = ds.sphere("c", 0.1)
        >>> sp_clone = sp.clone()
        >>> sp[("gas", "density")]
        >>> print(sp.field_data.keys())
        [("gas", "density")]
        >>> print(sp_clone.field_data.keys())
        []
        """
        args = self.__reduce__()
        return args[0](self.ds, *args[1][1:])

    def __repr__(self):
        # We'll do this the slow way to be clear what's going on
        s = f"{self.__class__.__name__} ({self.ds}): "
        for i in self._con_args:
            try:
                s += ", {}={}".format(
                    i,
                    getattr(self, i).in_base(unit_system=self.ds.unit_system),
                )
            except AttributeError:
                s += f", {i}={getattr(self, i)}"
        return s

    @contextmanager
    def _field_parameter_state(self, field_parameters):
        # What we're doing here is making a copy of the incoming field
        # parameters, and then updating it with our own.  This means that we'll
        # be using our own center, if set, rather than the supplied one.  But
        # it also means that any additionally set values can override it.
        old_field_parameters = self.field_parameters
        new_field_parameters = field_parameters.copy()
        new_field_parameters.update(old_field_parameters)
        self.field_parameters = new_field_parameters
        yield
        self.field_parameters = old_field_parameters

    @contextmanager
    def _field_type_state(self, ftype, finfo, obj=None):
        if obj is None:
            obj = self
        old_particle_type = obj._current_particle_type
        old_fluid_type = obj._current_fluid_type
        fluid_types = self.ds.fluid_types
        if finfo.sampling_type == "particle" and ftype not in fluid_types:
            obj._current_particle_type = ftype
        else:
            obj._current_fluid_type = ftype
        yield
        obj._current_particle_type = old_particle_type
        obj._current_fluid_type = old_fluid_type

    def _tupleize_field(self, field):

        try:
            ftype, fname = field.name
            return ftype, fname
        except AttributeError:
            pass

        if is_sequence(field) and not isinstance(field, str):
            try:
                ftype, fname = field
                if not all(isinstance(_, str) for _ in field):
                    raise TypeError
                return ftype, fname
            except TypeError as e:
                raise YTFieldNotParseable(field) from e
            except ValueError:
                pass

        try:
            fname = field
            finfo = self.ds._get_field_info(field)
            if finfo.sampling_type == "particle":
                ftype = self._current_particle_type
                if hasattr(self.ds, "_sph_ptypes"):
                    ptypes = self.ds._sph_ptypes
                    if finfo.name[0] in ptypes:
                        ftype = finfo.name[0]
                    elif finfo.is_alias and finfo.alias_name[0] in ptypes:
                        ftype = self._current_fluid_type
            else:
                ftype = self._current_fluid_type
                if (ftype, fname) not in self.ds.field_info:
                    ftype = self.ds._last_freq[0]
            return ftype, fname
        except YTFieldNotFound:
            pass

        if isinstance(field, str):
            return "unknown", field

        raise YTFieldNotParseable(field)

    def _determine_fields(self, fields):
        if str(fields) in self.ds._determined_fields:
            return self.ds._determined_fields[str(fields)]
        explicit_fields = []
        for field in iter_fields(fields):
            if field in self._container_fields:
                explicit_fields.append(field)
                continue

            ftype, fname = self._tupleize_field(field)
            # print(field, " : ",ftype, fname)
            finfo = self.ds._get_field_info(ftype, fname)

            # really ugly check to ensure that this field really does exist somewhere,
            # in some naming convention, before returning it as a possible field type
            if (
                (ftype, fname) not in self.ds.field_info
                and (ftype, fname) not in self.ds.field_list
                and fname not in self.ds.field_list
                and (ftype, fname) not in self.ds.derived_field_list
                and fname not in self.ds.derived_field_list
                and (ftype, fname) not in self._container_fields
            ):
                raise YTFieldNotFound((ftype, fname), self.ds)

            # these tests are really insufficient as a field type may be valid, and the
            # field name may be valid, but not the combination (field type, field name)
            particle_field = finfo.sampling_type == "particle"
            local_field = finfo.local_sampling
            if local_field:
                pass
            elif particle_field and ftype not in self.ds.particle_types:
                raise YTFieldTypeNotFound(ftype, ds=self.ds)
            elif not particle_field and ftype not in self.ds.fluid_types:
                raise YTFieldTypeNotFound(ftype, ds=self.ds)
            explicit_fields.append((ftype, fname))

        self.ds._determined_fields[str(fields)] = explicit_fields
        return explicit_fields

    _tree = None

    @property
    def tiles(self):
        if self._tree is not None:
            return self._tree
        self._tree = AMRKDTree(self.ds, data_source=self)
        return self._tree

    @property
    def blocks(self):
        for _io_chunk in self.chunks([], "io"):
            for _chunk in self.chunks([], "spatial", ngz=0):
                # For grids this will be a grid object, and for octrees it will
                # be an OctreeSubset.  Note that we delegate to the sub-object.
                o = self._current_chunk.objs[0]
                cache_fp = o.field_parameters.copy()
                o.field_parameters.update(self.field_parameters)
                for b, m in o.select_blocks(self.selector):
                    if m is None:
                        continue
                    yield b, m
                o.field_parameters = cache_fp


# PR3124: Given that save_as_dataset is now the recommended method for saving
# objects (see Issue 2021 and references therein), the following has been re-written.
#
# Original comments (still true):
#
# In the future, this would be better off being set up to more directly
# reference objects or retain state, perhaps with a context manager.
#
# One final detail: time series or multiple datasets in a single pickle
# seems problematic.


def _get_ds_by_hash(hash):
    from yt.data_objects.static_output import Dataset

    if isinstance(hash, Dataset):
        return hash
    from yt.data_objects.static_output import _cached_datasets

    for ds in _cached_datasets.values():
        if ds._hash() == hash:
            return ds
    return None


def _reconstruct_object(*args, **kwargs):
    # returns a reconstructed YTDataContainer. As of PR 3124, we now return
    # the actual YTDataContainer rather than a (ds, YTDataContainer) tuple.

    # pull out some arguments
    dsid = args[0]  # the hash id
    dtype = args[1]  # DataContainer type (e.g., 'region')
    field_parameters = args[-1]  # the field parameters

    # re-instantiate the base dataset from the hash and ParameterFileStore
    ds = _get_ds_by_hash(dsid)
    override_weakref = False
    if not ds:
        override_weakref = True
        datasets = ParameterFileStore()
        ds = datasets.get_ds_hash(dsid)

    # instantiate the class with remainder of the args and adjust the state
    cls = getattr(ds, dtype)
    obj = cls(*args[2:-1])
    obj.field_parameters.update(field_parameters)
<<<<<<< HEAD
    return ReconstructedObject((ds, obj))

def monte_carlo_sample(data_source, weight_field=('gas', 'cell_mass'),
                       n_samples=100000, fields=None,
                       calculate_smoothing=False, n_neighbors=4):
    """
    Uses Monte Carlo sampling to create a particle-based dataset out of a
    grid-based data object.  For each sample, the code probabilistically selects
    a cell weighted from the original object by the weight_field, and a
    particle is created.  The particle's fields are inherited from the
    cell, and it's position is a random location within the cell's volume.

    By default the fields that are created are mass, density, smoothing_length,
    and the position and velocity fields.

    Calculating smoothing length on the fly is expensive for large numbers
    of particles, so the option exists to just utlize the 'dx' field from
    the original data object for uses that do not rely on a perfect
    smoothing_length field.  This is roughly accurate, but produces grid
    artifacts in smoothing_length.

    Parameters
    ----------
    data_source : YTSelectionContainer Object
        The data object to be profiled, such as all_data, region, or
        sphere. If a dataset is passed in instead, an all_data data object
        is generated internally from the dataset.

    weight_field : field
        The weight_field to use for the monte carlo selection
        Default: ('gas', 'cell_mass')

    n_samples : int
        Number of times to sample the dataset (i.e., n_particles)

    fields : list
        List of additional fields you want to include in returned dataset

    calculate_smoothing: boolean
        Should we calculate the smoothing length on the fly? This is more
        accurate but time consuming.  If this is set to False, we just use
        the `dx` length from the original dataset, which is fast and roughly
        accurate but produces grid artifacts in the output dataset.

    n_neighbors : int
        Number of neighbors for each node in kdtree when calculating
        smoothing_length on the fly

    Returns
    -------
    StreamParticlesDataset

    Examples
    --------
    >>> ds_grid = yt.load('IsolatedGalaxy/galaxy0030/galaxy0030')
    >>> ds_sph = monte_carlo_sample(ds_grid)
    """
    from yt.frontends.stream.api import \
        load_particles
    from yt.visualization.profile_plotter import \
        data_object_or_all_data
    l_unit = 'code_length'
    m_unit = 'code_mass'
    d_unit = 'code_mass/code_length**3'
    v_unit = 'code_length/code_time'

    # if a dataset, use ds.all_data()
    data_source = data_object_or_all_data(data_source)
    ds = data_source.ds
    field_tot = data_source[weight_field].sum()
    bins = np.cumsum(data_source[weight_field] / field_tot)

    # calculate where the sampling occurs
    rands = np.random.rand(n_samples)
    indices = np.digitize(rands, bins)
    x_off = np.random.uniform(-0.5, 0.5, n_samples)
    y_off = np.random.uniform(-0.5, 0.5, n_samples)
    z_off = np.random.uniform(-0.5, 0.5, n_samples)
    x_pos = data_source[('gas', 'x')][indices] + x_off*data_source[('gas', 'dx')][indices]
    y_pos = data_source[('gas', 'y')][indices] + y_off*data_source[('gas', 'dy')][indices]
    z_pos = data_source[('gas', 'z')][indices] + z_off*data_source[('gas', 'dz')][indices]
    pos = ds.arr([x_pos, y_pos, z_pos]).T.to(l_unit).v
    masses = (field_tot / n_samples) * np.ones(n_samples)

    # Get smoothing length?
    left_edge = ds.domain_left_edge.to(l_unit).v
    right_edge = ds.domain_right_edge.to(l_unit).v
    if calculate_smoothing:
        kdtree = PyKDTree(
            pos.astype('float64'),
            left_edge=left_edge,
            right_edge=right_edge,
            periodic=ds.periodicity,
            leafsize=2*int(n_neighbors),
        )
        pos_kd = pos[kdtree.idx]
        hsml = generate_smoothing_length(pos_kd, kdtree, n_neighbors)
        hsml = hsml[np.argsort(kdtree.idx)]
    else:
        hsml = data_source[('gas', 'dx')][indices].to(l_unit)

    data = {'particle_position_x' : (x_pos.to(l_unit), l_unit),
            'particle_position_y' : (y_pos.to(l_unit), l_unit),
            'particle_position_z' : (z_pos.to(l_unit), l_unit),
            'particle_velocity_x' : (data_source[('gas', 'velocity_x')][indices].to(v_unit), v_unit),
            'particle_velocity_y' : (data_source[('gas', 'velocity_y')][indices].to(v_unit), v_unit),
            'particle_velocity_z' : (data_source[('gas', 'velocity_z')][indices].to(v_unit), v_unit),
            'particle_mass' : (masses.to(m_unit), m_unit),
            'density' : (data_source[('gas', 'density')][indices].to(d_unit), d_unit),
            'smoothing_length' : (hsml, l_unit)}

    # Collect dataset code units
    code_units = {}
    for key in ['length', 'mass', 'time', 'velocity', 'magnetic']:
        full_key = key + '_unit'
        if hasattr(ds, full_key):
            code_units[full_key] = getattr(ds, full_key)

    return load_particles(data,
                          bbox=list(zip(left_edge, right_edge)),
                          sim_time=ds.current_time,
                          periodicity=ds.periodicity,
                          **code_units)
=======

    # any nested ds references are weakref.proxy(ds), so need to ensure the ds
    # we just loaded persists when we leave this function (nosetests fail without
    # this) if we did not have an actual dataset as an argument.
    if hasattr(obj, "ds") and override_weakref:
        obj.ds = ds

    return obj
>>>>>>> dc7da9e8
<|MERGE_RESOLUTION|>--- conflicted
+++ resolved
@@ -9,11 +9,9 @@
 from yt.config import ytcfg
 from yt.data_objects.field_data import YTFieldData
 from yt.data_objects.profiles import create_profile
-<<<<<<< HEAD
 from yt.utilities.lib.cykdtree import PyKDTree
 from yt.utilities.lib.particle_kdtree_tools import \
     generate_smoothing_length
-=======
 from yt.fields.field_exceptions import NeedsGridType
 from yt.frontends.ytdata.utilities import save_as_dataset
 from yt.funcs import get_output_filename, is_sequence, iter_fields, mylog
@@ -31,7 +29,6 @@
 from yt.utilities.object_registries import data_object_registry
 from yt.utilities.on_demand_imports import _firefly as firefly
 from yt.utilities.parameter_file_storage import ParameterFileStore
->>>>>>> dc7da9e8
 
 
 def sanitize_weight_field(ds, field, weight):
@@ -1538,8 +1535,15 @@
     cls = getattr(ds, dtype)
     obj = cls(*args[2:-1])
     obj.field_parameters.update(field_parameters)
-<<<<<<< HEAD
-    return ReconstructedObject((ds, obj))
+
+    # any nested ds references are weakref.proxy(ds), so need to ensure the ds
+    # we just loaded persists when we leave this function (nosetests fail without
+    # this) if we did not have an actual dataset as an argument.
+    if hasattr(obj, "ds") and override_weakref:
+        obj.ds = ds
+
+    return obj
+
 
 def monte_carlo_sample(data_source, weight_field=('gas', 'cell_mass'),
                        n_samples=100000, fields=None,
@@ -1661,14 +1665,4 @@
                           bbox=list(zip(left_edge, right_edge)),
                           sim_time=ds.current_time,
                           periodicity=ds.periodicity,
-                          **code_units)
-=======
-
-    # any nested ds references are weakref.proxy(ds), so need to ensure the ds
-    # we just loaded persists when we leave this function (nosetests fail without
-    # this) if we did not have an actual dataset as an argument.
-    if hasattr(obj, "ds") and override_weakref:
-        obj.ds = ds
-
-    return obj
->>>>>>> dc7da9e8
+                          **code_units)