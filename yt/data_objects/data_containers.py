--- conflicted
+++ resolved
@@ -38,12 +38,9 @@
 from yt.units.yt_array import \
     YTArray, \
     YTQuantity
-<<<<<<< HEAD
 from yt.units.index_array import \
     YTIndexArray
-=======
 import yt.units.dimensions as ytdims
->>>>>>> 77dfb507
 from yt.utilities.exceptions import \
     YTUnitConversionError, \
     YTFieldUnitError, \
