"""
Various non-grid data containers.



"""

#-----------------------------------------------------------------------------
# Copyright (c) 2013, yt Development Team.
#
# Distributed under the terms of the Modified BSD License.
#
# The full license is in the file COPYING.txt, distributed with this software.
#-----------------------------------------------------------------------------

import itertools
import uuid

import numpy as np
import weakref
import shelve

from collections import defaultdict
from contextlib import contextmanager

from yt.fields.derived_field import \
    DerivedField
from yt.frontends.ytdata.utilities import \
    save_as_dataset
from yt.funcs import \
    get_output_filename, \
    mylog, \
    ensure_list, \
    fix_axis, \
    iterable, \
    validate_width_tuple
from yt.units.yt_array import \
    YTArray, \
    YTQuantity
import yt.units.dimensions as ytdims
from unyt.exceptions import \
    UnitConversionError, \
    UnitParseError
from yt.utilities.exceptions import \
    YTFieldUnitError, \
    YTFieldUnitParseError, \
    YTSpatialFieldUnitError, \
    YTCouldNotGenerateField, \
    YTFieldNotParseable, \
    YTFieldNotFound, \
    YTFieldTypeNotFound, \
    YTDataSelectorNotImplemented, \
    YTDimensionalityError, \
    YTNonIndexedDataContainer, \
    YTBooleanObjectError, \
    YTBooleanObjectsWrongDataset, YTException
from yt.utilities.lib.marching_cubes import \
    march_cubes_grid, march_cubes_grid_flux
from yt.utilities.parallel_tools.parallel_analysis_interface import \
    ParallelAnalysisInterface
from yt.utilities.parameter_file_storage import \
    ParameterFileStore
from yt.utilities.amr_kdtree.api import \
    AMRKDTree
from .derived_quantities import DerivedQuantityCollection
from yt.fields.field_exceptions import \
    NeedsGridType
import yt.geometry.selection_routines
from yt.geometry.selection_routines import \
    compose_selector
from yt.units.yt_array import uconcatenate
from yt.data_objects.field_data import YTFieldData
from yt.data_objects.profiles import create_profile

data_object_registry = {}

def sanitize_weight_field(ds, field, weight):
    field_object = ds._get_field_info(field)
    if weight is None:
        if field_object.sampling_type == "particle":
            weight_field = (field_object.name[0], 'particle_ones')
        else:
            weight_field = ('index', 'ones')
    else:
        weight_field = weight
    return weight_field

class RegisteredDataContainer(type):
    def __init__(cls, name, b, d):
        type.__init__(cls, name, b, d)
        if hasattr(cls, "_type_name") and not cls._skip_add:
            data_object_registry[cls._type_name] = cls

class YTDataContainer(metaclass = RegisteredDataContainer):
    """
    Generic YTDataContainer container.  By itself, will attempt to
    generate field, read fields (method defined by derived classes)
    and deal with passing back and forth field parameters.
    """
    _chunk_info = None
    _num_ghost_zones = 0
    _con_args = ()
    _skip_add = False
    _container_fields = ()
    _tds_attrs = ()
    _tds_fields = ()
    _field_cache = None
    _index = None

    def __init__(self, ds, field_parameters):
        """
        Typically this is never called directly, but only due to inheritance.
        It associates a :class:`~yt.data_objects.static_output.Dataset` with the class,
        sets its initial set of fields, and the remainder of the arguments
        are passed as field_parameters.
        """
        # ds is typically set in the new object type created in Dataset._add_object_class
        # but it can also be passed as a parameter to the constructor, in which case it will
        # override the default. This code ensures it is never not set.
        if ds is not None:
            self.ds = ds
        else:
            if not hasattr(self, "ds"):
                raise RuntimeError("Error: ds must be set either through class type or parameter to the constructor")

        self._current_particle_type = "all"
        self._current_fluid_type = self.ds.default_fluid_type
        self.ds.objects.append(weakref.proxy(self))
        mylog.debug("Appending object to %s (type: %s)", self.ds, type(self))
        self.field_data = YTFieldData()
        if self.ds.unit_system.has_current_mks:
            mag_unit = "T"
        else:
            mag_unit = "G"
        self._default_field_parameters = {
            'center': self.ds.arr(np.zeros(3, dtype='float64'), 'cm'),
            'bulk_velocity': self.ds.arr(np.zeros(3, dtype='float64'), 'cm/s'),
            'bulk_magnetic_field': self.ds.arr(np.zeros(3, dtype='float64'), mag_unit),
            'normal': self.ds.arr([0.0, 0.0, 1.0], ''),
        }
        if field_parameters is None: field_parameters = {}
        self._set_default_field_parameters()
        for key, val in field_parameters.items():
            self.set_field_parameter(key, val)

    @property
    def pf(self):
        return getattr(self, 'ds', None)

    @property
    def index(self):
        if self._index is not None:
            return self._index
        self._index = self.ds.index
        return self._index

    def _debug(self):
        """
        When called from within a derived field, this will run pdb.  However,
        during field detection, it will not.  This allows you to more easily
        debug fields that are being called on actual objects.
        """
        import pdb
        pdb.set_trace()

    def _set_default_field_parameters(self):
        self.field_parameters = {}
        for k,v in self._default_field_parameters.items():
            self.set_field_parameter(k,v)

    def _is_default_field_parameter(self, parameter):
        if parameter not in self._default_field_parameters:
            return False
        return self._default_field_parameters[parameter] is \
          self.field_parameters[parameter]

    def apply_units(self, arr, units):
        try:
            arr.units.registry = self.ds.unit_registry
            return arr.to(units)
        except AttributeError:
            return self.ds.arr(arr, units=units)

    def _set_center(self, center):
        if center is None:
            self.center = None
            return
        elif isinstance(center, YTArray):
            self.center = self.ds.arr(center.astype('float64'))
            self.center.convert_to_units('code_length')
        elif isinstance(center, (list, tuple, np.ndarray)):
            if isinstance(center[0], YTQuantity):
                self.center = self.ds.arr([c.copy() for c in center], dtype='float64')
                self.center.convert_to_units('code_length')
            else:
<<<<<<< HEAD
                self.center = self.ds.arr(center, 'code_length')
=======
                self.center = self.ds.arr(center, 'code_length', dtype='float64')
>>>>>>> 79cc781e
        elif isinstance(center, str):
            if center.lower() in ("c", "center"):
                self.center = self.ds.domain_center
            # is this dangerous for race conditions?
            elif center.lower() in ("max", "m"):
                self.center = self.ds.find_max(("gas", "density"))[1]
            elif center.startswith("max_"):
                self.center = self.ds.find_max(center[4:])[1]
            elif center.lower() == "min":
                self.center = self.ds.find_min(("gas", "density"))[1]
            elif center.startswith("min_"):
                self.center = self.ds.find_min(center[4:])[1]
        else:
            self.center = self.ds.arr(center, 'code_length', dtype='float64')
        self.set_field_parameter('center', self.center)

    def get_field_parameter(self, name, default=None):
        """
        This is typically only used by derived field functions, but
        it returns parameters used to generate fields.
        """
        if name in self.field_parameters:
            return self.field_parameters[name]
        else:
            return default

    def set_field_parameter(self, name, val):
        """
        Here we set up dictionaries that get passed up and down and ultimately
        to derived fields.
        """
        self.field_parameters[name] = val

    def has_field_parameter(self, name):
        """
        Checks if a field parameter is set.
        """
        return name in self.field_parameters

    def clear_data(self):
        """
        Clears out all data from the YTDataContainer instance, freeing memory.
        """
        self.field_data.clear()

    def has_key(self, key):
        """
        Checks if a data field already exists.
        """
        return key in self.field_data

    def keys(self):
        return self.field_data.keys()

    def _reshape_vals(self, arr):
        return arr

    def __getitem__(self, key):
        """
        Returns a single field.  Will add if necessary.
        """
        f = self._determine_fields([key])[0]
        if f not in self.field_data and key not in self.field_data:
            if f in self._container_fields:
                self.field_data[f] = \
                    self.ds.arr(self._generate_container_field(f))
                return self.field_data[f]
            else:
                self.get_data(f)
        # fi.units is the unit expression string. We depend on the registry
        # hanging off the dataset to define this unit object.
        # Note that this is less succinct so that we can account for the case
        # when there are, for example, no elements in the object.
        rv = self.field_data.get(f, None)
        if rv is None:
            if isinstance(f, tuple):
                fi = self.ds._get_field_info(*f)
            elif isinstance(f, bytes):
                fi = self.ds._get_field_info("unknown", f)
            rv = self.ds.arr(self.field_data[key], fi.units)
        return rv

    def __setitem__(self, key, val):
        """
        Sets a field to be some other value.
        """
        self.field_data[key] = val

    def __delitem__(self, key):
        """
        Deletes a field
        """
        if key not in self.field_data:
            key = self._determine_fields(key)[0]
        del self.field_data[key]

    def _generate_field(self, field):
        ftype, fname = field
        finfo = self.ds._get_field_info(*field)
        with self._field_type_state(ftype, finfo):
            if fname in self._container_fields:
                tr = self._generate_container_field(field)
            if finfo.sampling_type == "particle":
                tr = self._generate_particle_field(field)
            else:
                tr = self._generate_fluid_field(field)
            if tr is None:
                raise YTCouldNotGenerateField(field, self.ds)
            return tr

    def _generate_fluid_field(self, field):
        # First we check the validator
        ftype, fname = field
        finfo = self.ds._get_field_info(ftype, fname)
        if self._current_chunk is None or \
           self._current_chunk.chunk_type != "spatial":
            gen_obj = self
        else:
            gen_obj = self._current_chunk.objs[0]
            gen_obj.field_parameters = self.field_parameters
        try:
            finfo.check_available(gen_obj)
        except NeedsGridType as ngt_exception:
            rv = self._generate_spatial_fluid(field, ngt_exception.ghost_zones)
        else:
            rv = finfo(gen_obj)
        return rv

    def _generate_spatial_fluid(self, field, ngz):
        finfo = self.ds._get_field_info(*field)
        if finfo.units is None:
            raise YTSpatialFieldUnitError(field)
        units = finfo.units
        try:
            rv = self.ds.arr(np.zeros(self.ires.size, dtype="float64"), units)
            accumulate = False
        except YTNonIndexedDataContainer:
            # In this case, we'll generate many tiny arrays of unknown size and
            # then concatenate them.
            outputs = []
            accumulate = True
        ind = 0
        if ngz == 0:
            deps = self._identify_dependencies([field], spatial = True)
            deps = self._determine_fields(deps)
            for io_chunk in self.chunks([], "io", cache = False):
                for i,chunk in enumerate(self.chunks([], "spatial", ngz = 0,
                                                    preload_fields = deps)):
                    o = self._current_chunk.objs[0]
                    if accumulate:
                        rv = self.ds.arr(np.empty(o.ires.size, dtype="float64"),
                                         units)
                        outputs.append(rv)
                        ind = 0 # Does this work with mesh?
                    with o._activate_cache():
                        ind += o.select(self.selector, self[field], rv, ind)
        else:
            chunks = self.index._chunk(self, "spatial", ngz = ngz)
            for i, chunk in enumerate(chunks):
                with self._chunked_read(chunk):
                    gz = self._current_chunk.objs[0]
                    gz.field_parameters = self.field_parameters
                    wogz = gz._base_grid
                    if accumulate:
                        rv = self.ds.arr(np.empty(wogz.ires.size,
                                dtype="float64"), units)
                        outputs.append(rv)
                    if gz._type_name == 'octree_subset':
                        raise NotImplementedError
                    else:
                        ind += wogz.select(
                            self.selector,
                            gz[field][ngz:-ngz, ngz:-ngz, ngz:-ngz],
                            rv, ind)
        if accumulate:
            rv = uconcatenate(outputs)
        return rv

    def _generate_particle_field(self, field):
        # First we check the validator
        ftype, fname = field
        if self._current_chunk is None or \
           self._current_chunk.chunk_type != "spatial":
            gen_obj = self
        else:
            gen_obj = self._current_chunk.objs[0]
        try:
            finfo = self.ds._get_field_info(*field)
            finfo.check_available(gen_obj)
        except NeedsGridType as ngt_exception:
            if ngt_exception.ghost_zones != 0:
                raise NotImplementedError
            size = self._count_particles(ftype)
            rv = self.ds.arr(np.empty(size, dtype="float64"), finfo.units)
            ind = 0
            for io_chunk in self.chunks([], "io", cache = False):
                for i, chunk in enumerate(self.chunks(field, "spatial")):
                    x, y, z = (self[ftype, 'particle_position_%s' % ax]
                               for ax in 'xyz')
                    if x.size == 0: continue
                    mask = self._current_chunk.objs[0].select_particles(
                        self.selector, x, y, z)
                    if mask is None: continue
                    # This requests it from the grid and does NOT mask it
                    data = self[field][mask]
                    rv[ind:ind+data.size] = data
                    ind += data.size
        else:
            with self._field_type_state(ftype, finfo, gen_obj):
                rv = self.ds._get_field_info(*field)(gen_obj)
        return rv

    def _count_particles(self, ftype):
        for (f1, f2), val in self.field_data.items():
            if f1 == ftype:
                return val.size
        size = 0
        for io_chunk in self.chunks([], "io", cache = False):
            for i,chunk in enumerate(self.chunks([], "spatial")):
                x, y, z = (self[ftype, 'particle_position_%s' % ax]
                            for ax in 'xyz')
                if x.size == 0: continue
                size += self._current_chunk.objs[0].count_particles(
                    self.selector, x, y, z)
        return size

    def _generate_container_field(self, field):
        raise NotImplementedError

    def _parameter_iterate(self, seq):
        for obj in seq:
            old_fp = obj.field_parameters
            obj.field_parameters = self.field_parameters
            yield obj
            obj.field_parameters = old_fp

    _key_fields = None

    def write_out(self, filename, fields=None, format="%0.16e"):
        """Write out the YTDataContainer object in a text file.

        This function will take a data object and produce a tab delimited text
        file containing the fields presently existing and the fields given in
        the ``fields`` list.

        Parameters
        ----------
        filename : String
            The name of the file to write to.

        fields : List of string, Default = None
            If this is supplied, these fields will be added to the list of
            fields to be saved to disk. If not supplied, whatever fields
            presently exist will be used.

        format : String, Default = "%0.16e"
            Format of numbers to be written in the file.

        Raises
        ------
        ValueError
            Raised when there is no existing field.

        YTException
            Raised when field_type of supplied fields is inconsistent with the
            field_type of existing fields.

        Examples
        --------
        >>> ds = fake_particle_ds()
        >>> sp = ds.sphere(ds.domain_center, 0.25)
        >>> sp.write_out("sphere_1.txt")
        >>> sp.write_out("sphere_2.txt", fields=["cell_volume"])
        """
        if fields is None:
            fields = sorted(self.field_data.keys())

        if self._key_fields is None:
            raise ValueError

        field_order = self._key_fields
        diff_fields = [field for field in fields if field not in field_order]
        field_order += diff_fields
        field_order = sorted(self._determine_fields(field_order))
        field_types = {u for u, v in field_order}

        if len(field_types) != 1:
            diff_fields = self._determine_fields(diff_fields)
            req_ftype = self._determine_fields(self._key_fields[0])[0][0]
            f_type = {f for f in diff_fields if f[0] != req_ftype }
            msg = ("Field type %s of the supplied field %s is inconsistent"
                   " with field type '%s'." %
                   ([f[0] for f in f_type], [f[1] for f in f_type], req_ftype))
            raise YTException(msg)

        for field in field_order: self[field]
        with open(filename, "w") as fid:
            field_header = [str(f) for f in field_order]
            fid.write("\t".join(["#"] + field_header + ["\n"]))
            field_data = np.array([self.field_data[field] for field in field_order])
            for line in range(field_data.shape[1]):
                field_data[:, line].tofile(fid, sep="\t", format=format)
                fid.write("\n")

    def save_object(self, name, filename=None):
        """
        Save an object.  If *filename* is supplied, it will be stored in
        a :mod:`shelve` file of that name.  Otherwise, it will be stored via
        :meth:`yt.data_objects.api.GridIndex.save_object`.
        """
        if filename is not None:
            ds = shelve.open(filename, protocol=-1)
            if name in ds:
                mylog.info("Overwriting %s in %s", name, filename)
            ds[name] = self
            ds.close()
        else:
            self.index.save_object(self, name)

    def to_dataframe(self, fields=None):
        r"""Export a data object to a pandas DataFrame.

        This function will take a data object and construct from it and
        optionally a list of fields a pandas DataFrame object.  If pandas is
        not importable, this will raise ImportError.

        Parameters
        ----------
        fields : list of strings or tuple field names, default None
            If this is supplied, it is the list of fields to be exported into
            the data frame.  If not supplied, whatever fields presently exist
            will be used.

        Returns
        -------
        df : DataFrame
            The data contained in the object.

        Examples
        --------

        >>> dd = ds.all_data()
        >>> df1 = dd.to_dataframe(["density", "temperature"])
        >>> dd["velocity_magnitude"]
        >>> df2 = dd.to_dataframe()
        """
        import pandas as pd
        data = {}
        if fields is not None:
            for f in fields:
                data[f] = self[f]
        else:
            data.update(self.field_data)
        df = pd.DataFrame(data)
        return df

    def save_as_dataset(self, filename=None, fields=None):
        r"""Export a data object to a reloadable yt dataset.

        This function will take a data object and output a dataset
        containing either the fields presently existing or fields
        given in the ``fields`` list.  The resulting dataset can be
        reloaded as a yt dataset.

        Parameters
        ----------
        filename : str, optional
            The name of the file to be written.  If None, the name
            will be a combination of the original dataset and the type
            of data container.
        fields : list of string or tuple field names, optional
            If this is supplied, it is the list of fields to be saved to
            disk.  If not supplied, all the fields that have been queried
            will be saved.

        Returns
        -------
        filename : str
            The name of the file that has been created.

        Examples
        --------

        >>> import yt
        >>> ds = yt.load("enzo_tiny_cosmology/DD0046/DD0046")
        >>> sp = ds.sphere(ds.domain_center, (10, "Mpc"))
        >>> fn = sp.save_as_dataset(fields=["density", "temperature"])
        >>> sphere_ds = yt.load(fn)
        >>> # the original data container is available as the data attribute
        >>> print (sds.data["density"])
        [  4.46237613e-32   4.86830178e-32   4.46335118e-32 ...,   6.43956165e-30
           3.57339907e-30   2.83150720e-30] g/cm**3
        >>> ad = sphere_ds.all_data()
        >>> print (ad["temperature"])
        [  1.00000000e+00   1.00000000e+00   1.00000000e+00 ...,   4.40108359e+04
           4.54380547e+04   4.72560117e+04] K

        """

        keyword = "%s_%s" % (str(self.ds), self._type_name)
        filename = get_output_filename(filename, keyword, ".h5")

        data = {}
        if fields is not None:
            for f in self._determine_fields(fields):
                data[f] = self[f]
        else:
            data.update(self.field_data)
        # get the extra fields needed to reconstruct the container
        tds_fields = tuple([('index', t) for t in self._tds_fields])
        for f in [f for f in self._container_fields + tds_fields \
                  if f not in data]:
            data[f] = self[f]
        data_fields = list(data.keys())

        need_grid_positions = False
        need_particle_positions = False
        ptypes = []
        ftypes = {}
        for field in data_fields:
            if field in self._container_fields:
                ftypes[field] = "grid"
                need_grid_positions = True
            elif self.ds.field_info[field].sampling_type == "particle":
                if field[0] not in ptypes:
                    ptypes.append(field[0])
                ftypes[field] = field[0]
                need_particle_positions = True
            else:
                ftypes[field] = "grid"
                need_grid_positions = True
        # projections and slices use px and py, so don't need positions
        if self._type_name in ["cutting", "proj", "slice"]:
            need_grid_positions = False

        if need_particle_positions:
            for ax in "xyz":
                for ptype in ptypes:
                    p_field = (ptype, "particle_position_%s" % ax)
                    if p_field in self.ds.field_info and p_field not in data:
                        data_fields.append(field)
                        ftypes[p_field] = p_field[0]
                        data[p_field] = self[p_field]
        if need_grid_positions:
            for ax in "xyz":
                g_field = ("index", ax)
                if g_field in self.ds.field_info and g_field not in data:
                    data_fields.append(g_field)
                    ftypes[g_field] = "grid"
                    data[g_field] = self[g_field]
                g_field = ("index", "d" + ax)
                if g_field in self.ds.field_info and g_field not in data:
                    data_fields.append(g_field)
                    ftypes[g_field] = "grid"
                    data[g_field] = self[g_field]

        extra_attrs = dict([(arg, getattr(self, arg, None))
                            for arg in self._con_args + self._tds_attrs])
        extra_attrs["con_args"] = repr(self._con_args)
        extra_attrs["data_type"] = "yt_data_container"
        extra_attrs["container_type"] = self._type_name
        extra_attrs["dimensionality"] = self._dimensionality
        save_as_dataset(self.ds, filename, data, field_types=ftypes,
                        extra_attrs=extra_attrs)

        return filename

    def to_glue(self, fields, label="yt", data_collection=None):
        """
        Takes specific *fields* in the container and exports them to
        Glue (http://www.glueviz.org) for interactive
        analysis. Optionally add a *label*. If you are already within
        the Glue environment, you can pass a *data_collection* object,
        otherwise Glue will be started.
        """
        from yt.config import ytcfg
        from glue.core import DataCollection, Data
        if ytcfg.getboolean("yt", "__withintesting"):
            from glue.core.application_base import \
                Application as GlueApplication
        else:
            try:
                from glue.app.qt.application import GlueApplication
            except ImportError:
                from glue.qt.glue_application import GlueApplication
        gdata = Data(label=label)
        for component_name in fields:
            gdata.add_component(self[component_name], component_name)

        if data_collection is None:
            dc = DataCollection([gdata])
            app = GlueApplication(dc)
            try:
                app.start()
            except AttributeError:
                # In testing we're using a dummy glue application object
                # that doesn't have a start method
                pass
        else:
            data_collection.append(gdata)

    # Numpy-like Operations
    def argmax(self, field, axis=None):
        r"""Return the values at which the field is maximized.

        This will, in a parallel-aware fashion, find the maximum value and then
        return to you the values at that maximum location that are requested
        for "axis".  By default it will return the spatial positions (in the
        natural coordinate system), but it can be any field

        Parameters
        ----------
        field : string or tuple field name
            The field to maximize.
        axis : string or list of strings, optional
            If supplied, the fields to sample along; if not supplied, defaults
            to the coordinate fields.  This can be the name of the coordinate
            fields (i.e., 'x', 'y', 'z') or a list of fields, but cannot be 0,
            1, 2.

        Returns
        -------
        A list of YTQuantities as specified by the axis argument.

        Examples
        --------

        >>> temp_at_max_rho = reg.argmax("density", axis="temperature")
        >>> max_rho_xyz = reg.argmax("density")
        >>> t_mrho, v_mrho = reg.argmax("density", axis=["temperature",
        ...                 "velocity_magnitude"])
        >>> x, y, z = reg.argmax("density")

        """
        if axis is None:
            mv, pos0, pos1, pos2 = self.quantities.max_location(field)
            return pos0, pos1, pos2
        if isinstance(axis, str):
            axis = [axis]
        rv = self.quantities.sample_at_max_field_values(field, axis)
        if len(rv) == 2:
            return rv[1]
        return rv[1:]

    def argmin(self, field, axis=None):
        r"""Return the values at which the field is minimized.

        This will, in a parallel-aware fashion, find the minimum value and then
        return to you the values at that minimum location that are requested
        for "axis".  By default it will return the spatial positions (in the
        natural coordinate system), but it can be any field

        Parameters
        ----------
        field : string or tuple field name
            The field to minimize.
        axis : string or list of strings, optional
            If supplied, the fields to sample along; if not supplied, defaults
            to the coordinate fields.  This can be the name of the coordinate
            fields (i.e., 'x', 'y', 'z') or a list of fields, but cannot be 0,
            1, 2.

        Returns
        -------
        A list of YTQuantities as specified by the axis argument.

        Examples
        --------

        >>> temp_at_min_rho = reg.argmin("density", axis="temperature")
        >>> min_rho_xyz = reg.argmin("density")
        >>> t_mrho, v_mrho = reg.argmin("density", axis=["temperature",
        ...                 "velocity_magnitude"])
        >>> x, y, z = reg.argmin("density")

        """
        if axis is None:
            mv, pos0, pos1, pos2 = self.quantities.min_location(field)
            return pos0, pos1, pos2
        rv = self.quantities.sample_at_min_field_values(field, axis)
        if len(rv) == 2:
            return rv[1]
        return rv[1:]

    def _compute_extrema(self, field):
        if self._extrema_cache is None:
            self._extrema_cache = {}
        if field not in self._extrema_cache:
            # Note we still need to call extrema for each field, as of right
            # now
            mi, ma = self.quantities.extrema(field)
            self._extrema_cache[field] = (mi, ma)
        return self._extrema_cache[field]

    _extrema_cache = None
    def max(self, field, axis=None):
        r"""Compute the maximum of a field, optionally along an axis.

        This will, in a parallel-aware fashion, compute the maximum of the
        given field.  Supplying an axis will result in a return value of a
        YTProjection, with method 'mip' for maximum intensity.  If the max has
        already been requested, it will use the cached extrema value.

        Parameters
        ----------
        field : string or tuple field name
            The field to maximize.
        axis : string, optional
            If supplied, the axis to project the maximum along.

        Returns
        -------
        Either a scalar or a YTProjection.

        Examples
        --------

        >>> max_temp = reg.max("temperature")
        >>> max_temp_proj = reg.max("temperature", axis="x")
        """
        if axis is None:
            rv = ()
            fields = ensure_list(field)
            for f in fields:
                rv += (self._compute_extrema(f)[1],)
            if len(fields) == 1:
                return rv[0]
            else:
                return rv
        elif axis in self.ds.coordinates.axis_name:
            r = self.ds.proj(field, axis, data_source=self, method="mip")
            return r
        else:
            raise NotImplementedError("Unknown axis %s" % axis)

    def min(self, field, axis=None):
        r"""Compute the minimum of a field.

        This will, in a parallel-aware fashion, compute the minimum of the
        given field.  Supplying an axis is not currently supported.  If the max
        has already been requested, it will use the cached extrema value.

        Parameters
        ----------
        field : string or tuple field name
            The field to minimize.
        axis : string, optional
            If supplied, the axis to compute the minimum along.

        Returns
        -------
        Scalar.

        Examples
        --------

        >>> min_temp = reg.min("temperature")
        """
        if axis is None:
            rv = ()
            fields = ensure_list(field)
            for f in ensure_list(fields):
                rv += (self._compute_extrema(f)[0],)
            if len(fields) == 1:
                return rv[0]
            else:
                return rv
            return rv
        elif axis in self.ds.coordinates.axis_name:
            raise NotImplementedError("Minimum intensity projection not"
                                      " implemented.")
        else:
            raise NotImplementedError("Unknown axis %s" % axis)

    def std(self, field, weight=None):
        """Compute the variance of a field.

        This will, in a parallel-ware fashion, compute the variance of
        the given field.

        Parameters
        ----------
        field : string or tuple field name
            The field to calculate the variance of
        weight : string or tuple field name
            The field to weight the variance calculation by. Defaults to
            unweighted if unset.

        Returns
        -------
        Scalar
        """
        weight_field = sanitize_weight_field(self.ds, field, weight)
        return self.quantities.weighted_variance(field, weight_field)[0]

    def ptp(self, field):
        r"""Compute the range of values (maximum - minimum) of a field.

        This will, in a parallel-aware fashion, compute the "peak-to-peak" of
        the given field.

        Parameters
        ----------
        field : string or tuple field name
            The field to average.

        Returns
        -------
        Scalar

        Examples
        --------

        >>> rho_range = reg.ptp("density")
        """
        ex = self._compute_extrema(field)
        return ex[1] - ex[0]

    def profile(self, bin_fields, fields, n_bins=64,
                extrema=None, logs=None, units=None,
                weight_field="cell_mass",
                accumulation=False, fractional=False,
                deposition='ngp'):
        r"""
        Create a 1, 2, or 3D profile object from this data_source.

        The dimensionality of the profile object is chosen by the number of
        fields given in the bin_fields argument.  This simply calls
        :func:`yt.data_objects.profiles.create_profile`.

        Parameters
        ----------
        bin_fields : list of strings
            List of the binning fields for profiling.
        fields : list of strings
            The fields to be profiled.
        n_bins : int or list of ints
            The number of bins in each dimension.  If None, 64 bins for
            each bin are used for each bin field.
            Default: 64.
        extrema : dict of min, max tuples
            Minimum and maximum values of the bin_fields for the profiles.
            The keys correspond to the field names. Defaults to the extrema
            of the bin_fields of the dataset. If a units dict is provided, extrema
            are understood to be in the units specified in the dictionary.
        logs : dict of boolean values
            Whether or not to log the bin_fields for the profiles.
            The keys correspond to the field names. Defaults to the take_log
            attribute of the field.
        units : dict of strings
            The units of the fields in the profiles, including the bin_fields.
        weight_field : str or tuple field identifier
            The weight field for computing weighted average for the profile
            values.  If None, the profile values are sums of the data in
            each bin.
        accumulation : bool or list of bools
            If True, the profile values for a bin n are the cumulative sum of
            all the values from bin 0 to n.  If -True, the sum is reversed so
            that the value for bin n is the cumulative sum from bin N (total bins)
            to n.  If the profile is 2D or 3D, a list of values can be given to
            control the summation in each dimension independently.
            Default: False.
        fractional : If True the profile values are divided by the sum of all
            the profile data such that the profile represents a probability
            distribution function.
        deposition : Controls the type of deposition used for ParticlePhasePlots.
            Valid choices are 'ngp' and 'cic'. Default is 'ngp'. This parameter is
            ignored the if the input fields are not of particle type.


        Examples
        --------

        Create a 1d profile.  Access bin field from profile.x and field
        data from profile[<field_name>].

        >>> ds = load("DD0046/DD0046")
        >>> ad = ds.all_data()
        >>> profile = ad.profile(ad, [("gas", "density")],
        ...                          [("gas", "temperature"),
        ...                          ("gas", "velocity_x")])
        >>> print (profile.x)
        >>> print (profile["gas", "temperature"])
        >>> plot = profile.plot()
        """
        p = create_profile(self, bin_fields, fields, n_bins,
                   extrema, logs, units, weight_field, accumulation,
                   fractional, deposition)
        return p

    def mean(self, field, axis=None, weight=None):
        r"""Compute the mean of a field, optionally along an axis, with a
        weight.

        This will, in a parallel-aware fashion, compute the mean of the
        given field.  If an axis is supplied, it will return a projection,
        where the weight is also supplied.  By default the weight field will be
        "ones" or "particle_ones", depending on the field being averaged,
        resulting in an unweighted average.

        Parameters
        ----------
        field : string or tuple field name
            The field to average.
        axis : string, optional
            If supplied, the axis to compute the mean along (i.e., to project
            along)
        weight : string, optional
            The field to use as a weight.

        Returns
        -------
        Scalar or YTProjection.

        Examples
        --------

        >>> avg_rho = reg.mean("density", weight="cell_volume")
        >>> rho_weighted_T = reg.mean("temperature", axis="y", weight="density")
        """
        weight_field = sanitize_weight_field(self.ds, field, weight)
        if axis in self.ds.coordinates.axis_name:
            r = self.ds.proj(field, axis, data_source=self,
                             weight_field=weight_field)
        elif axis is None:
            r = self.quantities.weighted_average_quantity(field, weight_field)
        else:
            raise NotImplementedError("Unknown axis %s" % axis)
        return r

    def sum(self, field, axis=None):
        r"""Compute the sum of a field, optionally along an axis.

        This will, in a parallel-aware fashion, compute the sum of the given
        field.  If an axis is specified, it will return a projection (using
        method type "sum", which does not take into account path length) along
        that axis.

        Parameters
        ----------
        field : string or tuple field name
            The field to sum.
        axis : string, optional
            If supplied, the axis to sum along.

        Returns
        -------
        Either a scalar or a YTProjection.

        Examples
        --------

        >>> total_vol = reg.sum("cell_volume")
        >>> cell_count = reg.sum("ones", axis="x")
        """
        # Because we're using ``sum`` to specifically mean a sum or a
        # projection with the method="sum", we do not utilize the ``mean``
        # function.
        if axis in self.ds.coordinates.axis_name:
            with self._field_parameter_state({'axis':axis}):
                r = self.ds.proj(field, axis, data_source=self, method="sum")
        elif axis is None:
            r = self.quantities.total_quantity(field)
        else:
            raise NotImplementedError("Unknown axis %s" % axis)
        return r

    def integrate(self, field, weight=None, axis=None):
        r"""Compute the integral (projection) of a field along an axis.

        This projects a field along an axis.

        Parameters
        ----------
        field : string or tuple field name
            The field to project.
        weight: string or tuple field name
            The field to weight the projection by
        axis : string
            The axis to project along.

        Returns
        -------
        YTProjection

        Examples
        --------

        >>> column_density = reg.integrate("density", axis="z")
        """
        if weight is not None:
            weight_field = sanitize_weight_field(self.ds, field, weight)
        else:
            weight_field = None
        if axis in self.ds.coordinates.axis_name:
            r = self.ds.proj(field, axis, data_source=self,
                             weight_field=weight_field)
        else:
            raise NotImplementedError("Unknown axis %s" % axis)
        return r

    @property
    def _hash(self):
        s = "%s" % self
        try:
            import hashlib
            return hashlib.md5(s.encode('utf-8')).hexdigest()
        except ImportError:
            return s

    def __reduce__(self):
        args = tuple([self.ds._hash(), self._type_name] +
                     [getattr(self, n) for n in self._con_args] +
                     [self.field_parameters])
        return (_reconstruct_object, args)

    def clone(self):
        r"""Clone a data object.

        This will make a duplicate of a data object; note that the
        `field_parameters` may not necessarily be deeply-copied.  If you modify
        the field parameters in-place, it may or may not be shared between the
        objects, depending on the type of object that that particular field
        parameter is.

        Notes
        -----
        One use case for this is to have multiple identical data objects that
        are being chunked over in different orders.

        Examples
        --------

        >>> ds = yt.load("IsolatedGalaxy/galaxy0030/galaxy0030")
        >>> sp = ds.sphere("c", 0.1)
        >>> sp_clone = sp.clone()
        >>> sp["density"]
        >>> print sp.field_data.keys()
        [("gas", "density")]
        >>> print sp_clone.field_data.keys()
        []
        """
        args = self.__reduce__()
        return args[0](self.ds, *args[1][1:])[1]

    def __repr__(self):
        # We'll do this the slow way to be clear what's going on
        s = "%s (%s): " % (self.__class__.__name__, self.ds)
        for i in self._con_args:
            try:
                s += ", %s=%s" % (i, getattr(self, i).in_base(unit_system=self.ds.unit_system))
            except AttributeError:
                s += ", %s=%s" % (i, getattr(self, i))
        return s

    @contextmanager
    def _field_parameter_state(self, field_parameters):
        # What we're doing here is making a copy of the incoming field
        # parameters, and then updating it with our own.  This means that we'll
        # be using our own center, if set, rather than the supplied one.  But
        # it also means that any additionally set values can override it.
        old_field_parameters = self.field_parameters
        new_field_parameters = field_parameters.copy()
        new_field_parameters.update(old_field_parameters)
        self.field_parameters = new_field_parameters
        yield
        self.field_parameters = old_field_parameters

    @contextmanager
    def _field_type_state(self, ftype, finfo, obj = None):
        if obj is None: obj = self
        old_particle_type = obj._current_particle_type
        old_fluid_type = obj._current_fluid_type
        fluid_types = self.ds.fluid_types
        if finfo.sampling_type == "particle" and ftype not in fluid_types:
            obj._current_particle_type = ftype
        else:
            obj._current_fluid_type = ftype
        yield
        obj._current_particle_type = old_particle_type
        obj._current_fluid_type = old_fluid_type

    def _determine_fields(self, fields):
        fields = ensure_list(fields)
        explicit_fields = []
        for field in fields:
            if field in self._container_fields:
                explicit_fields.append(field)
                continue
            if isinstance(field, tuple):
                if len(field) != 2 or \
                   not isinstance(field[0], str) or \
                   not isinstance(field[1], str):
                    raise YTFieldNotParseable(field)
                ftype, fname = field
                finfo = self.ds._get_field_info(ftype, fname)
            elif isinstance(field, DerivedField):
                ftype, fname = field.name
                finfo = field
            else:
                fname = field
                finfo = self.ds._get_field_info("unknown", fname)
                if finfo.sampling_type == "particle":
                    ftype = self._current_particle_type
                    if hasattr(self.ds, '_sph_ptypes'):
                        ptypes = self.ds._sph_ptypes
                        if finfo.name[0] in ptypes:
                            ftype = finfo.name[0]
                        elif finfo.alias_field and finfo.alias_name[0] in ptypes:
                            ftype = self._current_fluid_type
                else:
                    ftype = self._current_fluid_type
                    if (ftype, fname) not in self.ds.field_info:
                        ftype = self.ds._last_freq[0]

                # really ugly check to ensure that this field really does exist somewhere,
                # in some naming convention, before returning it as a possible field type
                if (ftype,fname) not in self.ds.field_info and \
                        (ftype,fname) not in self.ds.field_list and \
                        fname not in self.ds.field_list and \
                        (ftype,fname) not in self.ds.derived_field_list and \
                        fname not in self.ds.derived_field_list and \
                        (ftype,fname) not in self._container_fields:
                    raise YTFieldNotFound((ftype,fname),self.ds)

            # these tests are really insufficient as a field type may be valid, and the
            # field name may be valid, but not the combination (field type, field name)
            particle_field = finfo.sampling_type == "particle"
            local_field = finfo.local_sampling
            if local_field:
                pass
            elif particle_field and ftype not in self.ds.particle_types:
                raise YTFieldTypeNotFound(ftype, ds=self.ds)
            elif not particle_field and ftype not in self.ds.fluid_types:
                raise YTFieldTypeNotFound(ftype, ds=self.ds)
            explicit_fields.append((ftype, fname))
        return explicit_fields

    _tree = None

    @property
    def tiles(self):
        if self._tree is not None: return self._tree
        self._tree = AMRKDTree(self.ds, data_source=self)
        return self._tree

    @property
    def blocks(self):
        for io_chunk in self.chunks([], "io"):
            for i,chunk in enumerate(self.chunks([], "spatial", ngz = 0)):
                # For grids this will be a grid object, and for octrees it will
                # be an OctreeSubset.  Note that we delegate to the sub-object.
                o = self._current_chunk.objs[0]
                cache_fp = o.field_parameters.copy()
                o.field_parameters.update(self.field_parameters)
                for b, m in o.select_blocks(self.selector):
                    if m is None: continue
                    yield b, m
                o.field_parameters = cache_fp

class GenerationInProgress(Exception):
    def __init__(self, fields):
        self.fields = fields
        super(GenerationInProgress, self).__init__()

class YTSelectionContainer(YTDataContainer, ParallelAnalysisInterface):
    _locked = False
    _sort_by = None
    _selector = None
    _current_chunk = None
    _data_source = None
    _dimensionality = None
    _max_level = None
    _min_level = None

    def __init__(self, ds, field_parameters, data_source=None):
        ParallelAnalysisInterface.__init__(self)
        super(YTSelectionContainer, self).__init__(ds, field_parameters)
        self._data_source = data_source
        if data_source is not None:
            if data_source.ds is not self.ds:
                raise RuntimeError("Attempted to construct a DataContainer with a data_source "
                                   "from a different Dataset", ds, data_source.ds)
            if data_source._dimensionality < self._dimensionality:
                raise RuntimeError("Attempted to construct a DataContainer with a data_source "
                                   "of lower dimensionality (%u vs %u)" %
                                    (data_source._dimensionality, self._dimensionality))
            self.field_parameters.update(data_source.field_parameters)
        self.quantities = DerivedQuantityCollection(self)

    @property
    def selector(self):
        if self._selector is not None:
            return self._selector
        s_module = getattr(self, '_selector_module',
                           yt.geometry.selection_routines)
        sclass = getattr(s_module,
                         "%s_selector" % self._type_name, None)
        if sclass is None:
            raise YTDataSelectorNotImplemented(self._type_name)

        if self._data_source is not None:
            self._selector = compose_selector(
                self, self._data_source.selector, sclass(self))
        else:
            self._selector = sclass(self)
        return self._selector

    def chunks(self, fields, chunking_style, **kwargs):
        # This is an iterator that will yield the necessary chunks.
        self.get_data() # Ensure we have built ourselves
        if fields is None: fields = []
        # chunk_ind can be supplied in the keyword arguments.  If it's a
        # scalar, that'll be the only chunk that gets returned; if it's a list,
        # those are the ones that will be.
        chunk_ind = kwargs.pop("chunk_ind", None)
        if chunk_ind is not None:
            chunk_ind = ensure_list(chunk_ind)
        for ci, chunk in enumerate(self.index._chunk(self, chunking_style,
                                   **kwargs)):
            if chunk_ind is not None and ci not in chunk_ind:
                continue
            with self._chunked_read(chunk):
                self.get_data(fields)
                # NOTE: we yield before releasing the context
                yield self

    def _identify_dependencies(self, fields_to_get, spatial = False):
        inspected = 0
        fields_to_get = fields_to_get[:]
        for field in itertools.cycle(fields_to_get):
            if inspected >= len(fields_to_get): break
            inspected += 1
            fi = self.ds._get_field_info(*field)
            fd = self.ds.field_dependencies.get(field, None) or \
                 self.ds.field_dependencies.get(field[1], None)
            # This is long overdue.  Any time we *can't* find a field
            # dependency -- for instance, if the derived field has been added
            # after dataset instantiation -- let's just try to
            # recalculate it.
            if fd is None:
                try:
                    fd = fi.get_dependencies(ds = self.ds)
                    self.ds.field_dependencies[field] = fd
                except:
                    continue
            requested = self._determine_fields(list(set(fd.requested)))
            deps = [d for d in requested if d not in fields_to_get]
            fields_to_get += deps
        return sorted(fields_to_get)

    def get_data(self, fields=None):
        if self._current_chunk is None:
            self.index._identify_base_chunk(self)
        if fields is None: return
        nfields = []
        apply_fields = defaultdict(list)
        for field in self._determine_fields(fields):
            # We need to create the field on the raw particle types
            # for particles types (when the field is not directly
            # defined for the derived particle type only)
            finfo = self.ds.field_info[field]

            if field[0] in self.ds.filtered_particle_types and finfo._inherited_particle_filter:
                f = self.ds.known_filters[field[0]]
                apply_fields[field[0]].append(
                    (f.filtered_type, field[1]))
            else:
                nfields.append(field)
        for filter_type in apply_fields:
            f = self.ds.known_filters[filter_type]
            with f.apply(self):
                self.get_data(apply_fields[filter_type])
        fields = nfields
        if len(fields) == 0: return
        # Now we collect all our fields
        # Here is where we need to perform a validation step, so that if we
        # have a field requested that we actually *can't* yet get, we put it
        # off until the end.  This prevents double-reading fields that will
        # need to be used in spatial fields later on.
        fields_to_get = []
        # This will be pre-populated with spatial fields
        fields_to_generate = []
        for field in self._determine_fields(fields):
            if field in self.field_data: continue
            finfo = self.ds._get_field_info(*field)
            try:
                finfo.check_available(self)
            except NeedsGridType:
                fields_to_generate.append(field)
                continue
            fields_to_get.append(field)
        if len(fields_to_get) == 0 and len(fields_to_generate) == 0:
            return
        elif self._locked is True:
            raise GenerationInProgress(fields)
        # Track which ones we want in the end
        ofields = set(list(self.field_data.keys())
                    + fields_to_get
                    + fields_to_generate)
        # At this point, we want to figure out *all* our dependencies.
        fields_to_get = self._identify_dependencies(fields_to_get,
            self._spatial)
        # We now split up into readers for the types of fields
        fluids, particles = [], []
        finfos = {}
        for ftype, fname in fields_to_get:
            finfo = self.ds._get_field_info(ftype, fname)
            finfos[ftype, fname] = finfo
            if finfo.sampling_type == "particle":
                particles.append((ftype, fname))
            elif (ftype, fname) not in fluids:
                fluids.append((ftype, fname))
        # The _read method will figure out which fields it needs to get from
        # disk, and return a dict of those fields along with the fields that
        # need to be generated.
        read_fluids, gen_fluids = self.index._read_fluid_fields(
                                        fluids, self, self._current_chunk)
        for f, v in read_fluids.items():
            self.field_data[f] = self.ds.arr(v, units = finfos[f].units)
            self.field_data[f].convert_to_units(finfos[f].output_units)

        read_particles, gen_particles = self.index._read_particle_fields(
                                        particles, self, self._current_chunk)

        for f, v in read_particles.items():
            self.field_data[f] = self.ds.arr(v, units = finfos[f].units)
            self.field_data[f].convert_to_units(finfos[f].output_units)

        fields_to_generate += gen_fluids + gen_particles
        self._generate_fields(fields_to_generate)
        for field in list(self.field_data.keys()):
            if field not in ofields:
                self.field_data.pop(field)

    def _generate_fields(self, fields_to_generate):
        index = 0
        with self._field_lock():
            # At this point, we assume that any fields that are necessary to
            # *generate* a field are in fact already available to us.  Note
            # that we do not make any assumption about whether or not the
            # fields have a spatial requirement.  This will be checked inside
            # _generate_field, at which point additional dependencies may
            # actually be noted.
            while any(f not in self.field_data for f in fields_to_generate):
                field = fields_to_generate[index % len(fields_to_generate)]
                index += 1
                if field in self.field_data: continue
                fi = self.ds._get_field_info(*field)
                try:
                    fd = self._generate_field(field)
                    if hasattr(fd, 'units'):
                        fd.units.registry = self.ds.unit_registry
                    if fd is None:
                        raise RuntimeError
                    if fi.units is None:
                        # first time calling a field with units='auto', so we
                        # infer the units from the units of the data we get back
                        # from the field function and use these units for future
                        # field accesses
                        units = getattr(fd, 'units', '')
                        if units == '':
                            dimensions = ytdims.dimensionless
                        else:
                            dimensions = units.dimensions
                            units = str(units.get_base_equivalent(self.ds.unit_system.name))
                        if fi.dimensions != dimensions:
                            raise YTDimensionalityError(fi.dimensions, dimensions)
                        fi.units = units
                        self.field_data[field] = self.ds.arr(fd, units)
                        msg = ("Field %s was added without specifying units, "
                               "assuming units are %s")
                        mylog.warn(msg % (fi.name, units))
                    try:
                        fd.convert_to_units(fi.units)
                    except AttributeError:
                        # If the field returns an ndarray, coerce to a
                        # dimensionless YTArray and verify that field is
                        # supposed to be unitless
                        fd = self.ds.arr(fd, '')
                        if fi.units != '':
                            raise YTFieldUnitError(fi, fd.units)
                    except UnitConversionError:
                        raise YTFieldUnitError(fi, fd.units)
                    except UnitParseError:
                        raise YTFieldUnitParseError(fi)
                    self.field_data[field] = fd
                except GenerationInProgress as gip:
                    for f in gip.fields:
                        if f not in fields_to_generate:
                            fields_to_generate.append(f)

    def __or__(self, other):
        if not isinstance(other, YTSelectionContainer):
            raise YTBooleanObjectError(other)
        if self.ds is not other.ds:
            raise YTBooleanObjectsWrongDataset()
        # Should maybe do something with field parameters here
        return YTBooleanContainer("OR", self, other, ds = self.ds)

    def __invert__(self):
        # ~obj
        asel = yt.geometry.selection_routines.AlwaysSelector(self.ds)
        return YTBooleanContainer("NOT", self, asel, ds = self.ds)

    def __xor__(self, other):
        if not isinstance(other, YTSelectionContainer):
            raise YTBooleanObjectError(other)
        if self.ds is not other.ds:
            raise YTBooleanObjectsWrongDataset()
        return YTBooleanContainer("XOR", self, other, ds = self.ds)

    def __and__(self, other):
        if not isinstance(other, YTSelectionContainer):
            raise YTBooleanObjectError(other)
        if self.ds is not other.ds:
            raise YTBooleanObjectsWrongDataset()
        return YTBooleanContainer("AND", self, other, ds = self.ds)

    def __add__(self, other):
        return self.__or__(other)

    def __sub__(self, other):
        if not isinstance(other, YTSelectionContainer):
            raise YTBooleanObjectError(other)
        if self.ds is not other.ds:
            raise YTBooleanObjectsWrongDataset()
        return YTBooleanContainer("NEG", self, other, ds = self.ds)

    @contextmanager
    def _field_lock(self):
        self._locked = True
        yield
        self._locked = False

    @contextmanager
    def _ds_hold(self, new_ds):
        """
        This contextmanager is used to take a data object and preserve its
        attributes but allow the dataset that underlies it to be swapped out.
        This is typically only used internally, and differences in unit systems
        may present interesting possibilities.
        """
        old_ds = self.ds
        old_index = self._index
        self.ds = new_ds
        self._index = new_ds.index
        old_chunk_info = self._chunk_info
        old_chunk = self._current_chunk
        old_size = self.size
        self._chunk_info = None
        self._current_chunk = None
        self.size = None
        self._index._identify_base_chunk(self)
        with self._chunked_read(None):
            yield
        self._index = old_index
        self.ds = old_ds
        self._chunk_info = old_chunk_info
        self._current_chunk = old_chunk
        self.size = old_size

    @contextmanager
    def _chunked_read(self, chunk):
        # There are several items that need to be swapped out
        # field_data, size, shape
        obj_field_data = []
        if hasattr(chunk, 'objs'):
            for obj in chunk.objs:
                obj_field_data.append(obj.field_data)
                obj.field_data = YTFieldData()
        old_field_data, self.field_data = self.field_data, YTFieldData()
        old_chunk, self._current_chunk = self._current_chunk, chunk
        old_locked, self._locked = self._locked, False
        yield
        self.field_data = old_field_data
        self._current_chunk = old_chunk
        self._locked = old_locked
        if hasattr(chunk, 'objs'):
            for obj in chunk.objs:
                obj.field_data = obj_field_data.pop(0)

    @contextmanager
    def _activate_cache(self):
        cache = self._field_cache or {}
        old_fields = {}
        for field in (f for f in cache if f in self.field_data):
            old_fields[field] = self.field_data[field]
        self.field_data.update(cache)
        yield
        for field in cache:
            self.field_data.pop(field)
            if field in old_fields:
                self.field_data[field] = old_fields.pop(field)
        self._field_cache = None

    def _initialize_cache(self, cache):
        # Wipe out what came before
        self._field_cache = {}
        self._field_cache.update(cache)

    @property
    def icoords(self):
        if self._current_chunk is None:
            self.index._identify_base_chunk(self)
        return self._current_chunk.icoords

    @property
    def fcoords(self):
        if self._current_chunk is None:
            self.index._identify_base_chunk(self)
        return self._current_chunk.fcoords

    @property
    def ires(self):
        if self._current_chunk is None:
            self.index._identify_base_chunk(self)
        return self._current_chunk.ires

    @property
    def fwidth(self):
        if self._current_chunk is None:
            self.index._identify_base_chunk(self)
        return self._current_chunk.fwidth

    @property
    def fcoords_vertex(self):
        if self._current_chunk is None:
            self.index._identify_base_chunk(self)
        return self._current_chunk.fcoords_vertex

    @property
    def max_level(self):
        if self._max_level is None:
            try:
                return self.ds.max_level
            except AttributeError:
                return None
        return self._max_level

    @max_level.setter
    def max_level(self, value):
        if self._selector is not None:
            del self._selector
            self._selector = None
        self._current_chunk = None
        self.size = None
        self.shape = None
        self.field_data.clear()
        self._max_level = value

    @property
    def min_level(self):
        if self._min_level is None:
            try:
                return 0
            except AttributeError:
                return None
        return self._min_level

    @min_level.setter
    def min_level(self, value):
        if self._selector is not None:
            del self._selector
            self._selector = None
        self.field_data.clear()
        self.size = None
        self.shape = None
        self._current_chunk = None
        self._min_level = value

class YTSelectionContainer0D(YTSelectionContainer):
    _spatial = False
    _dimensionality = 0
    def __init__(self, ds, field_parameters = None, data_source = None):
        super(YTSelectionContainer0D, self).__init__(
            ds, field_parameters, data_source)

class YTSelectionContainer1D(YTSelectionContainer):
    _spatial = False
    _dimensionality = 1
    def __init__(self, ds, field_parameters = None, data_source = None):
        super(YTSelectionContainer1D, self).__init__(
            ds, field_parameters, data_source)
        self._grids = None
        self._sortkey = None
        self._sorted = {}

class YTSelectionContainer2D(YTSelectionContainer):
    _key_fields = ['px','py','pdx','pdy']
    _dimensionality = 2
    """
    Prepares the YTSelectionContainer2D, normal to *axis*.  If *axis* is 4, we are not
    aligned with any axis.
    """
    _spatial = False
    def __init__(self, axis, ds, field_parameters = None, data_source = None):
        super(YTSelectionContainer2D, self).__init__(
            ds, field_parameters, data_source)
        # We need the ds, which will exist by now, for fix_axis.
        self.axis = fix_axis(axis, self.ds)
        self.set_field_parameter("axis", axis)

    def _convert_field_name(self, field):
        return field

    def _get_pw(self, fields, center, width, origin, plot_type):
        from yt.visualization.plot_window import \
            get_window_parameters, PWViewerMPL
        from yt.visualization.fixed_resolution import \
            FixedResolutionBuffer as frb
        axis = self.axis
        skip = self._key_fields
        skip += list(set(frb._exclude_fields).difference(set(self._key_fields)))
        self.fields = [k for k in self.field_data if k not in skip]
        if fields is not None:
            self.fields = ensure_list(fields) + self.fields
        if len(self.fields) == 0:
            raise ValueError("No fields found to plot in get_pw")
        (bounds, center, display_center) = \
            get_window_parameters(axis, center, width, self.ds)
        pw = PWViewerMPL(self, bounds, fields=self.fields, origin=origin,
                         frb_generator=frb, plot_type=plot_type)
        pw._setup_plots()
        return pw


    def to_frb(self, width, resolution, center=None, height=None,
               periodic = False):
        r"""This function returns a FixedResolutionBuffer generated from this
        object.

        A FixedResolutionBuffer is an object that accepts a variable-resolution
        2D object and transforms it into an NxM bitmap that can be plotted,
        examined or processed.  This is a convenience function to return an FRB
        directly from an existing 2D data object.

        Parameters
        ----------
        width : width specifier
            This can either be a floating point value, in the native domain
            units of the simulation, or a tuple of the (value, unit) style.
            This will be the width of the FRB.
        height : height specifier
            This will be the physical height of the FRB, by default it is equal
            to width.  Note that this will not make any corrections to
            resolution for the aspect ratio.
        resolution : int or tuple of ints
            The number of pixels on a side of the final FRB.  If iterable, this
            will be the width then the height.
        center : array-like of floats, optional
            The center of the FRB.  If not specified, defaults to the center of
            the current object.
        periodic : bool
            Should the returned Fixed Resolution Buffer be periodic?  (default:
            False).

        Returns
        -------
        frb : :class:`~yt.visualization.fixed_resolution.FixedResolutionBuffer`
            A fixed resolution buffer, which can be queried for fields.

        Examples
        --------

        >>> proj = ds.proj("Density", 0)
        >>> frb = proj.to_frb( (100.0, 'kpc'), 1024)
        >>> write_image(np.log10(frb["Density"]), 'density_100kpc.png')
        """

        if (self.ds.geometry == "cylindrical" and self.axis == 1) or \
            (self.ds.geometry == "polar" and self.axis == 2):
            if center is not None and center != (0.0, 0.0):
                raise NotImplementedError(
                    "Currently we only support images centered at R=0. " +
                    "We plan to generalize this in the near future")
            from yt.visualization.fixed_resolution import CylindricalFixedResolutionBuffer
            validate_width_tuple(width)
            if iterable(resolution): resolution = max(resolution)
            frb = CylindricalFixedResolutionBuffer(self, width, resolution)
            return frb

        if center is None:
            center = self.center
            if center is None:
                center = (self.ds.domain_right_edge
                        + self.ds.domain_left_edge)/2.0
        elif iterable(center) and not isinstance(center, YTArray):
            center = self.ds.arr(center, 'code_length')
        if iterable(width):
            w, u = width
            if isinstance(w, tuple) and isinstance(u, tuple):
                height = u
                w, u = w
            width = self.ds.quan(w, units = u)
        elif not isinstance(width, YTArray):
            width = self.ds.quan(width, 'code_length')
        if height is None:
            height = width
        elif iterable(height):
            h, u = height
            height = self.ds.quan(h, units = u)
        elif not isinstance(height, YTArray):
            height = self.ds.quan(height, 'code_length')
        if not iterable(resolution):
            resolution = (resolution, resolution)
        from yt.visualization.fixed_resolution import FixedResolutionBuffer
        xax = self.ds.coordinates.x_axis[self.axis]
        yax = self.ds.coordinates.y_axis[self.axis]
        bounds = (center[xax] - width*0.5, center[xax] + width*0.5,
                  center[yax] - height*0.5, center[yax] + height*0.5)
        frb = FixedResolutionBuffer(self, bounds, resolution,
                                    periodic = periodic)
        return frb

class YTSelectionContainer3D(YTSelectionContainer):
    """
    Returns an instance of YTSelectionContainer3D, or prepares one.  Usually only
    used as a base class.  Note that *center* is supplied, but only used
    for fields and quantities that require it.
    """
    _key_fields = ['x','y','z','dx','dy','dz']
    _spatial = False
    _num_ghost_zones = 0
    _dimensionality = 3
    def __init__(self, center, ds, field_parameters = None, data_source = None):
        super(YTSelectionContainer3D, self).__init__(ds, field_parameters, data_source)
        self._set_center(center)
        self.coords = None
        self._grids = None

    def cut_region(self, field_cuts, field_parameters=None):
        """
        Return a YTCutRegion, where the a cell is identified as being inside
        the cut region based on the value of one or more fields.  Note that in
        previous versions of yt the name 'grid' was used to represent the data
        object used to construct the field cut, as of yt 3.0, this has been
        changed to 'obj'.

        Parameters
        ----------
        field_cuts : list of strings
           A list of conditionals that will be evaluated. In the namespace
           available, these conditionals will have access to 'obj' which is a
           data object of unknown shape, and they must generate a boolean array.
           For instance, conditionals = ["obj['temperature'] < 1e3"]
        field_parameters : dictionary
           A dictionary of field parameters to be used when applying the field
           cuts.

        Examples
        --------
        To find the total mass of hot gas with temperature greater than 10^6 K
        in your volume:

        >>> ds = yt.load("RedshiftOutput0005")
        >>> ad = ds.all_data()
        >>> cr = ad.cut_region(["obj['temperature'] > 1e6"])
        >>> print cr.quantities.total_quantity("cell_mass").in_units('Msun')
        """
        cr = self.ds.cut_region(self, field_cuts,
                                field_parameters=field_parameters)
        return cr

    def extract_isocontours(self, field, value, filename = None,
                            rescale = False, sample_values = None):
        r"""This identifies isocontours on a cell-by-cell basis, with no
        consideration of global connectedness, and returns the vertices of the
        Triangles in that isocontour.

        This function simply returns the vertices of all the triangles
        calculated by the `marching cubes
        <http://en.wikipedia.org/wiki/Marching_cubes>`_ algorithm; for more
        complex operations, such as identifying connected sets of cells above a
        given threshold, see the extract_connected_sets function.  This is more
        useful for calculating, for instance, total isocontour area, or
        visualizing in an external program (such as `MeshLab
        <http://meshlab.sf.net>`_.)

        Parameters
        ----------
        field : string
            Any field that can be obtained in a data object.  This is the field
            which will be isocontoured.
        value : float
            The value at which the isocontour should be calculated.
        filename : string, optional
            If supplied, this file will be filled with the vertices in .obj
            format.  Suitable for loading into meshlab.
        rescale : bool, optional
            If true, the vertices will be rescaled within their min/max.
        sample_values : string, optional
            Any field whose value should be extracted at the center of each
            triangle.

        Returns
        -------
        verts : array of floats
            The array of vertices, x,y,z.  Taken in threes, these are the
            triangle vertices.
        samples : array of floats
            If `sample_values` is specified, this will be returned and will
            contain the values of the field specified at the center of each
            triangle.

        Examples
        --------
        This will create a data object, find a nice value in the center, and
        output the vertices to "triangles.obj" after rescaling them.

        >>> dd = ds.all_data()
        >>> rho = dd.quantities["WeightedAverageQuantity"](
        ...     "Density", weight="CellMassMsun")
        >>> verts = dd.extract_isocontours("Density", rho,
        ...             "triangles.obj", True)
        """
        from yt.data_objects.static_output import ParticleDataset
        from yt.frontends.stream.data_structures import StreamParticlesDataset
        verts = []
        samples = []
        if isinstance(self.ds, (ParticleDataset, StreamParticlesDataset)):
            raise NotImplementedError
        for block, mask in self.blocks:
            my_verts = self._extract_isocontours_from_grid(
                block, mask, field, value, sample_values)
            if sample_values is not None:
                my_verts, svals = my_verts
                samples.append(svals)
            verts.append(my_verts)
        verts = np.concatenate(verts).transpose()
        verts = self.comm.par_combine_object(verts, op='cat', datatype='array')
        verts = verts.transpose()
        if sample_values is not None:
            samples = np.concatenate(samples)
            samples = self.comm.par_combine_object(samples, op='cat',
                                datatype='array')
        if rescale:
            mi = np.min(verts, axis=0)
            ma = np.max(verts, axis=0)
            verts = (verts - mi) / (ma - mi).max()
        if filename is not None and self.comm.rank == 0:
            if hasattr(filename, "write"): f = filename
            else: f = open(filename, "w")
            for v1 in verts:
                f.write("v %0.16e %0.16e %0.16e\n" % (v1[0], v1[1], v1[2]))
            for i in range(len(verts)//3):
                f.write("f %s %s %s\n" % (i*3+1, i*3+2, i*3+3))
            if not hasattr(filename, "write"): f.close()
        if sample_values is not None:
            return verts, samples
        return verts

    def _extract_isocontours_from_grid(self, grid, mask, field, value,
                                       sample_values=None):
        vc_fields = [field]
        if sample_values is not None:
            vc_fields.append(sample_values)

        vc_data = grid.get_vertex_centered_data(vc_fields, no_ghost=False)
        try:
            svals = vc_data[sample_values]
        except KeyError:
            svals = None

        my_verts = march_cubes_grid(value, vc_data[field], mask,
            grid.LeftEdge, grid.dds, svals)
        return my_verts

    def calculate_isocontour_flux(self, field, value,
                    field_x, field_y, field_z, fluxing_field = None):
        r"""This identifies isocontours on a cell-by-cell basis, with no
        consideration of global connectedness, and calculates the flux over
        those contours.

        This function will conduct `marching cubes
        <http://en.wikipedia.org/wiki/Marching_cubes>`_ on all the cells in a
        given data container (grid-by-grid), and then for each identified
        triangular segment of an isocontour in a given cell, calculate the
        gradient (i.e., normal) in the isocontoured field, interpolate the local
        value of the "fluxing" field, the area of the triangle, and then return:

        area * local_flux_value * (n dot v)

        Where area, local_value, and the vector v are interpolated at the barycenter
        (weighted by the vertex values) of the triangle.  Note that this
        specifically allows for the field fluxing across the surface to be
        *different* from the field being contoured.  If the fluxing_field is
        not specified, it is assumed to be 1.0 everywhere, and the raw flux
        with no local-weighting is returned.

        Additionally, the returned flux is defined as flux *into* the surface,
        not flux *out of* the surface.

        Parameters
        ----------
        field : string
            Any field that can be obtained in a data object.  This is the field
            which will be isocontoured and used as the "local_value" in the
            flux equation.
        value : float
            The value at which the isocontour should be calculated.
        field_x : string
            The x-component field
        field_y : string
            The y-component field
        field_z : string
            The z-component field
        fluxing_field : string, optional
            The field whose passage over the surface is of interest.  If not
            specified, assumed to be 1.0 everywhere.

        Returns
        -------
        flux : float
            The summed flux.  Note that it is not currently scaled; this is
            simply the code-unit area times the fields.

        Examples
        --------
        This will create a data object, find a nice value in the center, and
        calculate the metal flux over it.

        >>> dd = ds.all_data()
        >>> rho = dd.quantities["WeightedAverageQuantity"](
        ...     "Density", weight="CellMassMsun")
        >>> flux = dd.calculate_isocontour_flux("Density", rho,
        ...     "velocity_x", "velocity_y", "velocity_z", "Metal_Density")
        """
        flux = 0.0
        for block, mask in self.blocks:
            flux += self._calculate_flux_in_grid(block, mask, field, value, field_x,
                                                 field_y, field_z, fluxing_field)
        flux = self.comm.mpi_allreduce(flux, op="sum")
        return flux

    def _calculate_flux_in_grid(self, grid, mask, field, value,
                    field_x, field_y, field_z, fluxing_field = None):

        vc_fields = [field, field_x, field_y, field_z]
        if fluxing_field is not None:
            vc_fields.append(fluxing_field)

        vc_data = grid.get_vertex_centered_data(vc_fields)

        if fluxing_field is None:
            ff = np.ones_like(vc_data[field], dtype="float64")
        else:
            ff = vc_data[fluxing_field]

        return march_cubes_grid_flux(value, vc_data[field], vc_data[field_x],
            vc_data[field_y], vc_data[field_z], ff, mask, grid.LeftEdge,
            grid.dds)

    def extract_connected_sets(self, field, num_levels, min_val, max_val,
                               log_space=True, cumulative=True):
        """
        This function will create a set of contour objects, defined
        by having connected cell structures, which can then be
        studied and used to 'paint' their source grids, thus enabling
        them to be plotted.

        Note that this function *can* return a connected set object that has no
        member values.
        """
        if log_space:
            cons = np.logspace(np.log10(min_val),np.log10(max_val),
                               num_levels+1)
        else:
            cons = np.linspace(min_val, max_val, num_levels+1)
        contours = {}
        for level in range(num_levels):
            contours[level] = {}
            if cumulative:
                mv = max_val
            else:
                mv = cons[level+1]
            from yt.data_objects.level_sets.api import identify_contours
            from yt.data_objects.level_sets.clump_handling import \
                add_contour_field
            nj, cids = identify_contours(self, field, cons[level], mv)
            unique_contours = set([])
            for sl_list in cids.values():
                for sl, ff in sl_list:
                    unique_contours.update(np.unique(ff))
            contour_key = uuid.uuid4().hex
            # In case we're a cut region already...
            base_object = getattr(self, 'base_object', self)
            add_contour_field(base_object.ds, contour_key)
            for cid in sorted(unique_contours):
                if cid == -1: continue
                contours[level][cid] = base_object.cut_region(
                    ["obj['contours_%s'] == %s" % (contour_key, cid)],
                    {'contour_slices_%s' % contour_key: cids})
        return cons, contours

    def _get_bbox(self):
        """
        Return the bounding box for this data container.
        This generic version will return the bounds of the entire domain.
        """
        return self.ds.domain_left_edge, self.ds.domain_right_edge

    def get_bbox(self):
        """
        Return the bounding box for this data container.
        """
        if self.ds.geometry != "cartesian":
            raise NotImplementedError("get_bbox is currently only implemented "
                                      "for cartesian geometries!")
        le, re = self._get_bbox()
        le.convert_to_units("code_length")
        re.convert_to_units("code_length")
        return le, re

    def volume(self):
        """
        Return the volume of the data container.
        This is found by adding up the volume of the cells with centers
        in the container, rather than using the geometric shape of
        the container, so this may vary very slightly
        from what might be expected from the geometric volume.
        """
        return self.quantities.total_quantity(("index", "cell_volume"))


class YTBooleanContainer(YTSelectionContainer3D):
    """
    This is a boolean operation, accepting AND, OR, XOR, and NOT for combining
    multiple data objects.

    This object is not designed to be created directly; it is designed to be
    created implicitly by using one of the bitwise operations (&, \|, ^, \~) on
    one or two other data objects.  These correspond to the appropriate boolean
    operations, and the resultant object can be nested.

    Parameters
    ----------
    op : string
        Can be AND, OR, XOR, NOT or NEG.
    dobj1 : YTSelectionContainer
        The first selection object
    dobj2 : YTSelectionContainer
        The second object

    Examples
    --------

    >>> import yt
    >>> ds = yt.load("IsolatedGalaxy/galaxy0030/galaxy0030")
    >>> sp = ds.sphere("c", 0.1)
    >>> dd = ds.r[:,:,:]
    >>> new_obj = sp ^ dd
    >>> print(new_obj.sum("cell_volume"), dd.sum("cell_volume") -
    ...    sp.sum("cell_volume"))
    """
    _type_name = "bool"
    _con_args = ("op", "dobj1", "dobj2")
    def __init__(self, op, dobj1, dobj2, ds = None, field_parameters = None,
                 data_source = None):
        YTSelectionContainer3D.__init__(self, None, ds, field_parameters,
                data_source)
        self.op = op.upper()
        self.dobj1 = dobj1
        self.dobj2 = dobj2
        name = "Boolean%sSelector" % (self.op,)
        sel_cls = getattr(yt.geometry.selection_routines, name)
        self._selector = sel_cls(self)

    def _get_bbox(self):
        le1, re1 = self.dobj1._get_bbox()
        if self.op == "NOT":
            return le1, re1
        else:
            le2, re2 = self.dobj2._get_bbox()
            return np.minimum(le1, le2), np.maximum(re1, re2)


# Many of these items are set up specifically to ensure that
# we are not breaking old pickle files.  This means we must only call the
# _reconstruct_object and that we cannot mandate any additional arguments to
# the reconstruction function.
#
# In the future, this would be better off being set up to more directly
# reference objects or retain state, perhaps with a context manager.
#
# One final detail: time series or multiple datasets in a single pickle
# seems problematic.

class ReconstructedObject(tuple):
    pass

def _check_nested_args(arg, ref_ds):
    if not isinstance(arg, (tuple, list, ReconstructedObject)):
        return arg
    elif isinstance(arg, ReconstructedObject) and ref_ds == arg[0]:
        return arg[1]
    narg = [_check_nested_args(a, ref_ds) for a in arg]
    return narg

def _get_ds_by_hash(hash):
    from yt.data_objects.static_output import Dataset
    if isinstance(hash, Dataset):
        return hash
    from yt.data_objects.static_output import _cached_datasets
    for ds in _cached_datasets.values():
        if ds._hash() == hash: return ds
    return None

def _reconstruct_object(*args, **kwargs):
    dsid = args[0]
    dtype = args[1]
    ds = _get_ds_by_hash(dsid)
    if not ds:
        datasets = ParameterFileStore()
        ds = datasets.get_ds_hash(dsid)
    field_parameters = args[-1]
    # will be much nicer when we can do dsid, *a, fp = args
    args = args[2:-1]
    new_args = [_check_nested_args(a, ds) for a in args]
    cls = getattr(ds, dtype)
    obj = cls(*new_args)
    obj.field_parameters.update(field_parameters)
    return ReconstructedObject((ds, obj))<|MERGE_RESOLUTION|>--- conflicted
+++ resolved
@@ -193,11 +193,7 @@
                 self.center = self.ds.arr([c.copy() for c in center], dtype='float64')
                 self.center.convert_to_units('code_length')
             else:
-<<<<<<< HEAD
-                self.center = self.ds.arr(center, 'code_length')
-=======
                 self.center = self.ds.arr(center, 'code_length', dtype='float64')
->>>>>>> 79cc781e
         elif isinstance(center, str):
             if center.lower() in ("c", "center"):
                 self.center = self.ds.domain_center
