"""
ARTIO-specific fields




"""

#-----------------------------------------------------------------------------
# Copyright (c) 2013, yt Development Team.
#
# Distributed under the terms of the Modified BSD License.
#
# The full license is in the file COPYING.txt, distributed with this software.
#-----------------------------------------------------------------------------

from yt.fields.field_info_container import \
    FieldInfoContainer
from yt.fields.field_detector import \
    FieldDetector
from yt.units.yt_array import \
    YTArray
from yt.utilities.physical_constants import \
    boltzmann_constant_cgs, \
    amu_cgs
import numpy as np

b_units = "code_magnetic"
ra_units = "code_length / code_time**2"
rho_units = "code_mass / code_length**3"
vel_units = "code_velocity"
# NOTE: ARTIO uses momentum density.
mom_units = "code_mass / (code_length**2 * code_time)"
en_units = "code_mass*code_velocity**2/code_length**3"

class ARTIOFieldInfo(FieldInfoContainer):
    known_other_fields = (
        ("HVAR_GAS_DENSITY", (rho_units, ["density"], None)),
        ("HVAR_GAS_ENERGY", (en_units, ["total_energy"], None)),
        ("HVAR_INTERNAL_ENERGY", (en_units, ["thermal_energy"], None)),
        ("HVAR_PRESSURE", ("", ["pressure"], None)), # Unused
        ("HVAR_MOMENTUM_X", (mom_units, ["momentum_x"], None)),
        ("HVAR_MOMENTUM_Y", (mom_units, ["momentum_y"], None)),
        ("HVAR_MOMENTUM_Z", (mom_units, ["momentum_z"], None)),
        ("HVAR_GAMMA", ("", ["gamma"], None)),
        ("HVAR_METAL_DENSITY_Ia", (rho_units, ["metal_ia_density"], None)),
        ("HVAR_METAL_DENSITY_II", (rho_units, ["metal_ii_density"], None)),
        ("VAR_POTENTIAL", ("", ["potential"], None)),
        ("VAR_POTENTIAL_HYDRO", ("", ["gas_potential"], None)),
    )

    known_particle_fields = (
        ("POSITION_X", ("code_length", ["particle_position_x"], None)),
        ("POSITION_Y", ("code_length", ["particle_position_y"], None)),
        ("POSITION_Z", ("code_length", ["particle_position_z"], None)),
        ("VELOCITY_X", (vel_units, ["particle_velocity_x"], None)),
        ("VELOCITY_Y", (vel_units, ["particle_velocity_y"], None)),
        ("VELOCITY_Z", (vel_units, ["particle_velocity_z"], None)),
        ("MASS", ("code_mass", ["particle_mass"], None)),
        ("PID", ("", ["particle_index"], None)),
        ("SPECIES", ("", ["particle_type"], None)),
        ("BIRTH_TIME", ("", [], None)),  # code-units defined as dimensionless to 
                                         # avoid incorrect conversion 
        ("INITIAL_MASS", ("code_mass", ["initial_mass"], None)),
        ("METALLICITY_SNIa", ("", ["metallicity_snia"], None)),
        ("METALLICITY_SNII", ("", ["metallicity_snii"], None)),
    )

    def setup_fluid_fields(self):
        unit_system = self.ds.unit_system
        def _get_vel(axis):
            def velocity(field, data):
                return data["momentum_%s" % axis]/data["density"]
            return velocity
        for ax in 'xyz':
            self.add_field(("gas", "velocity_%s" % ax),
                           function = _get_vel(ax),
                           units = unit_system["velocity"])

        def _temperature(field, data):
            tr = data["thermal_energy"]/data["density"]
            # We want this to match *exactly* what ARTIO would compute
            # internally.  We therefore use the exact values that are internal
            # to ARTIO, rather than yt's own internal constants.
            mH  = 1.007825*amu_cgs
            mHe = 4.002602*amu_cgs
            Yp    = 0.24
            XH    = 1.0 - Yp
            XHe   = 0.25*Yp
            mb = XH*mH + XHe*mHe
            wmu   = 4.0/(8.0-5.0*Yp)
            # Note that we have gamma = 5.0/3.0 here
            tr *= (data["gamma"] - 1.0)
            tr *= wmu
            tr *= mb/boltzmann_constant_cgs
            return tr
        # TODO: The conversion factor here needs to be addressed, as previously
        # it was set as:
        # unit_T = unit_v**2.0*mb / constants.k
        self.add_field(("gas", "temperature"), function = _temperature,
<<<<<<< HEAD
                       units = "K")
=======
                       units = unit_system["temperature"])
>>>>>>> 0b78f46f

        # Create a metal_density field as sum of existing metal fields. 
        flag1 = ("artio", "HVAR_METAL_DENSITY_Ia") in self.field_list
        flag2 = ("artio", "HVAR_METAL_DENSITY_II") in self.field_list
        if flag1 or flag2:
            if flag1 and flag2:
                def _metal_density(field, data):
                    tr = data['metal_ia_density'].copy()
                    np.add(tr, data["metal_ii_density"], out=tr)
                    return tr
            elif flag1 and not flag2:
                def _metal_density(field, data):
                    tr = data["metal_ia_density"]
                    return tr
            else:
                def _metal_density(field, data):
                    tr = data["metal_ii_density"]
                    return tr
            self.add_field(("gas","metal_density"),
                           function=_metal_density,
<<<<<<< HEAD
                           units="g/cm**3",
=======
                           units=unit_system["density"],
>>>>>>> 0b78f46f
                           take_log=True)

    def setup_particle_fields(self, ptype):
        if ptype == "STAR":
            def _creation_time(field,data):
                # this test is necessary to avoid passing invalid tcode values 
                # to the function tphys_from_tcode during field detection
                # (1.0 is not a valid tcode value)
                if isinstance(data, FieldDetector):
                    return data["STAR","BIRTH_TIME"]
                return YTArray(data.ds._handle.tphys_from_tcode_array(data["STAR","BIRTH_TIME"]),"yr")

            def _age(field, data):
                if isinstance(data, FieldDetector):
                    return data["STAR","creation_time"]
                return data.ds.current_time - data["STAR","creation_time"]

            self.add_field((ptype, "creation_time"), function=_creation_time, units="yr",
                        particle_type=True)
            self.add_field((ptype, "age"), function=_age, units="yr",
                        particle_type=True)

            if self.ds.cosmological_simulation:
                def _creation_redshift(field,data):
                    # this test is necessary to avoid passing invalid tcode values 
                    # to the function auni_from_tcode during field detection
                    # (1.0 is not a valid tcode value)
                    if isinstance(data, FieldDetector):
                        return data["STAR","BIRTH_TIME"]
                    return 1.0/data.ds._handle.auni_from_tcode_array(data["STAR","BIRTH_TIME"]) - 1.0

                self.add_field((ptype, "creation_redshift"), function=_creation_redshift,
                        particle_type=True)

        super(ARTIOFieldInfo, self).setup_particle_fields(ptype)<|MERGE_RESOLUTION|>--- conflicted
+++ resolved
@@ -98,11 +98,7 @@
         # it was set as:
         # unit_T = unit_v**2.0*mb / constants.k
         self.add_field(("gas", "temperature"), function = _temperature,
-<<<<<<< HEAD
-                       units = "K")
-=======
                        units = unit_system["temperature"])
->>>>>>> 0b78f46f
 
         # Create a metal_density field as sum of existing metal fields. 
         flag1 = ("artio", "HVAR_METAL_DENSITY_Ia") in self.field_list
@@ -123,11 +119,7 @@
                     return tr
             self.add_field(("gas","metal_density"),
                            function=_metal_density,
-<<<<<<< HEAD
-                           units="g/cm**3",
-=======
                            units=unit_system["density"],
->>>>>>> 0b78f46f
                            take_log=True)
 
     def setup_particle_fields(self, ptype):
