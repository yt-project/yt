--- conflicted
+++ resolved
@@ -234,144 +234,6 @@
                 reg["particle_position_z"] >= left_edge[2],
             )
         )
-<<<<<<< HEAD
-=======
-    )
-
-
-_raw_fields = [("raw", "Bx"), ("raw", "Ey"), ("raw", "jz")]
-
-laser = "Laser/plt00015"
-
-
-@requires_ds(laser)
-def test_raw_fields():
-    for field in _raw_fields:
-        yield GridValuesTest(laser, field)
-
-
-@requires_file(rt)
-def test_OrionDataset():
-    assert isinstance(data_dir_load(rt), OrionDataset)
-
-
-@requires_file(LyA)
-def test_NyxDataset():
-    assert isinstance(data_dir_load(LyA), NyxDataset)
-
-
-@requires_file("nyx_small/nyx_small_00000")
-def test_NyxDataset_2():
-    assert isinstance(data_dir_load("nyx_small/nyx_small_00000"), NyxDataset)
-
-
-@requires_file(RT_particles)
-def test_CastroDataset():
-    assert isinstance(data_dir_load(RT_particles), CastroDataset)
-
-
-@requires_file("castro_sod_x_plt00036")
-def test_CastroDataset_2():
-    assert isinstance(data_dir_load("castro_sod_x_plt00036"), CastroDataset)
-
-
-@requires_file(LyA)
-def test_WarpXDataset():
-    assert isinstance(data_dir_load(plasma), WarpXDataset)
-
-
-@requires_ds(laser)
-def test_WarpXDataset_2():
-    assert isinstance(data_dir_load(laser), WarpXDataset)
-
-
-@requires_file("plt.Cavity00010")
-def test_AMReXDataset():
-    ds = data_dir_load("plt.Cavity00010", kwargs={"cparam_filename": "inputs"})
-    assert isinstance(ds, AMReXDataset)
-
-
-@requires_file(rt)
-def test_units_override():
-    units_override_check(rt)
-
-
-nyx_no_particles = "nyx_sedov_plt00086"
-
-
-@requires_file(nyx_no_particles)
-def test_nyx_no_part():
-    assert isinstance(data_dir_load(nyx_no_particles), NyxDataset)
-
-    fields = sorted(
-        [
-            ("boxlib", "H"),
-            ("boxlib", "He"),
-            ("boxlib", "MachNumber"),
-            ("boxlib", "Ne"),
-            ("boxlib", "Rank"),
-            ("boxlib", "StateErr"),
-            ("boxlib", "Temp"),
-            ("boxlib", "X(H)"),
-            ("boxlib", "X(He)"),
-            ("boxlib", "density"),
-            ("boxlib", "divu"),
-            ("boxlib", "eint_E"),
-            ("boxlib", "eint_e"),
-            ("boxlib", "entropy"),
-            ("boxlib", "forcex"),
-            ("boxlib", "forcey"),
-            ("boxlib", "forcez"),
-            ("boxlib", "kineng"),
-            ("boxlib", "logden"),
-            ("boxlib", "magmom"),
-            ("boxlib", "magvel"),
-            ("boxlib", "magvort"),
-            ("boxlib", "pressure"),
-            ("boxlib", "rho_E"),
-            ("boxlib", "rho_H"),
-            ("boxlib", "rho_He"),
-            ("boxlib", "rho_e"),
-            ("boxlib", "soundspeed"),
-            ("boxlib", "x_velocity"),
-            ("boxlib", "xmom"),
-            ("boxlib", "y_velocity"),
-            ("boxlib", "ymom"),
-            ("boxlib", "z_velocity"),
-            ("boxlib", "zmom"),
-        ]
-    )
-
-    ds = data_dir_load(nyx_no_particles)
-    assert_equal(sorted(ds.field_list), fields)
-
-
-msubch = "maestro_subCh_plt00248"
-
-
-@requires_file(msubch)
-def test_maestro_parameters():
-    assert isinstance(data_dir_load(msubch), MaestroDataset)
-    ds = data_dir_load(msubch)
-
-    # Check a string parameter
-    assert ds.parameters["plot_base_name"] == "subCh_hot_baserun_plt"
-    assert type(ds.parameters["plot_base_name"]) is str
-
-    # Check boolean parameters: T or F
-    assert not ds.parameters["use_thermal_diffusion"]
-    assert type(ds.parameters["use_thermal_diffusion"]) is bool
-
-    assert ds.parameters["do_burning"]
-    assert type(ds.parameters["do_burning"]) is bool
-
-    # Check a float parameter with a decimal point
-    assert ds.parameters["sponge_kappa"] == float("10.00000000")
-    assert type(ds.parameters["sponge_kappa"]) is float
-
-    # Check a float parameter with E exponent notation
-    assert ds.parameters["small_dt"] == float("0.1000000000E-09")
->>>>>>> 7fb26665
 
     @pytest.mark.usefixtures("hashing")
     @pytest.mark.parametrize("ds", [raw_fields_ds], indirect=True)
