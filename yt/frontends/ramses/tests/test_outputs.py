import os

import numpy as np
import pytest

import yt
from yt.config import ytcfg
from yt.fields.field_detector import FieldDetector
from yt.frontends.ramses.api import RAMSESDataset
from yt.frontends.ramses.field_handlers import DETECTED_FIELDS, HydroFieldFileHandler
from yt.testing import (
    assert_equal,
    assert_raises,
    requires_file,
    requires_module,
    units_override_check,
)
from yt.utilities.answer_testing.answer_tests import (
    field_values,
    pixelized_projection_values,
)
from yt.utilities.answer_testing.testing_utilities import (
    create_obj,
    data_dir_load,
    requires_ds,
)

# Test data
output_00080 = "output_00080/info_00080.txt"
ramsesNonCosmo = "DICEGalaxyDisk_nonCosmological/output_00002/info_00002.txt"
ramsesExtraFieldsSmall = "ramses_extra_fields_small/output_00001"
ramses_rt = "ramses_rt_00088/output_00088/info_00088.txt"
ramses_sink = "ramses_sink_00016/output_00016/info_00016.txt"
ramses_new_format = "ramses_new_format/output_00002/info_00002.txt"
ramses_empty_record = "ramses_empty_record/output_00003/info_00003.txt"
ramses_mhd_128 = "ramses_mhd_128/output_00027/info_00027.txt"


@pytest.mark.answer_test
class TestRamses:
    answer_file = None
    saved_hashes = None

    @pytest.mark.usefixtures("hashing")
    @pytest.mark.parametrize("ds", [output_00080], indirect=True)
    def test_output_00080(self, a, d, w, f, ds):
        ppv = pixelized_projection_values(ds, a, f, w, d)
        self.hashes.update({"pixelized_projection_values": ppv})
        fv = field_values(ds, f, d)
        self.hashes.update({"field_values": fv})
        dobj = create_obj(ds, d)
        s1 = dobj["ones"].sum()
        s2 = sum(mask.sum() for block, mask in dobj.blocks)
        assert_equal(s1, s2)
        assert_equal(ds.particle_type_counts, {"io": 1090895, "nbody": 0})

    @pytest.mark.parametrize("ds", [output_00080], indirect=True)
    def test_RAMSESDataset(self, ds):
        assert isinstance(ds, RAMSESDataset)

    @requires_file(output_00080)
    def test_units_override(self):
        units_override_check(output_00080)

    @requires_file(ramsesNonCosmo)
    def test_non_cosmo_detection(self):
        ds = yt.load(ramsesNonCosmo, cosmological=False)
        assert_equal(ds.cosmological_simulation, 0)
        ds = yt.load(ramsesNonCosmo, cosmological=None)
        assert_equal(ds.cosmological_simulation, 0)
        ds = yt.load(ramsesNonCosmo)
        assert_equal(ds.cosmological_simulation, 0)

    @requires_file(ramsesNonCosmo)
    def test_unit_non_cosmo(self):
        for force_cosmo in [False, None]:
            ds = yt.load(ramsesNonCosmo, cosmological=force_cosmo)
            # Time in ramses units
            expected_raw_time = 0.0299468077820411
            assert_equal(ds.current_time.value, expected_raw_time)
            # Time in seconds
            expected_time = 14087886140997.336
            assert_equal(ds.current_time.in_units("s").value, expected_time)

    @requires_file(output_00080)
    def test_cosmo_detection(self):
        ds = yt.load(output_00080, cosmological=True)
        assert_equal(ds.cosmological_simulation, 1)
        ds = yt.load(output_00080, cosmological=None)
        assert_equal(ds.cosmological_simulation, 1)
        ds = yt.load(output_00080)
        assert_equal(ds.cosmological_simulation, 1)

    @requires_file(output_00080)
    def test_unit_cosmo(self):
        for force_cosmo in [True, None]:
            ds = yt.load(output_00080, cosmological=force_cosmo)
            # Time in ramses units
            expected_raw_time = 1.119216564055017
            assert_equal(ds.current_time.value, expected_raw_time)
            # Time in seconds
            expected_time = 3.756241729312462e17
            assert_equal(ds.current_time.in_units("s").value, expected_time)

    @requires_file(ramsesExtraFieldsSmall)
    def test_extra_fields(self):
        extra_fields = [("particle_family", "I"), ("particle_pointer", "I")]
        ds = yt.load(
            os.path.join(ramsesExtraFieldsSmall, "info_00001.txt"),
            extra_particle_fields=extra_fields,
        )
        # the dataset should contain the fields
        for field, _ in extra_fields:
            assert ("all", field) in ds.field_list
        # Check the family (they should equal 100, for tracer particles)
        dd = ds.all_data()
        families = dd[("all", "particle_family")]
        assert all(families == 100)

    @requires_file(ramsesExtraFieldsSmall)
    def test_extra_fields_2(self):
        extra_fields = [f"particle_extra_field_{i + 1}" for i in range(2)]
        ds = yt.load(os.path.join(ramsesExtraFieldsSmall, "info_00001.txt"))
        # the dataset should contain the fields
        # In the dataset, the fields are integers, so we cannot test
        # that they are accessed correctly.
        for field in extra_fields:
            assert ("io", field) in ds.field_list

    @pytest.mark.parametrize("ds", [ramses_rt], indirect=True)
    def test_ramses_rt(self, ds):
        ad = ds.all_data()
        expected_fields = [
            "Density",
            "x-velocity",
            "y-velocity",
            "z-velocity",
            "Pres_IR",
            "Pressure",
            "Metallicity",
            "HII",
            "HeII",
            "HeIII",
        ]
        for field in expected_fields:
            assert ("ramses", field) in ds.field_list
            # test that field access works
            ad["ramses", field]
        # test that special derived fields for RT datasets work
        special_fields = [("gas", "temp_IR")]
        species = ["H_p1", "He_p1", "He_p2"]
        for specie in species:
            special_fields.extend(
                [
                    ("gas", specie + "_fraction"),
                    ("gas", specie + "_density"),
                    ("gas", specie + "_mass"),
                ]
            )
        for field in special_fields:
            assert field in ds.derived_field_list
            ad[field]

    @requires_file(ramses_sink)
    @requires_file(output_00080)
    def test_ramses_sink(self):
        expected_fields = [
            "BH_bondi_accretion",
            "BH_eddington_accretion",
            "BH_efficiency",
            "BH_esave",
            "BH_real_accretion",
            "BH_spin",
            "BH_spin_x",
            "BH_spin_y",
            "BH_spin_z",
            "gas_spin_x",
            "gas_spin_y",
            "gas_spin_z",
            "particle_birth_time",
            "particle_identifier",
            "particle_mass",
            "particle_position_x",
            "particle_position_y",
            "particle_position_z",
            "particle_prop_0_0",
            "particle_prop_0_1",
            "particle_prop_0_2",
            "particle_prop_0_3",
            "particle_prop_0_4",
            "particle_prop_0_5",
            "particle_prop_0_6",
            "particle_velocity_x",
            "particle_velocity_y",
            "particle_velocity_z",
        ]
        # Check that sinks are autodetected
        ds = yt.load(ramses_sink)
        ad = ds.all_data()
        for field in expected_fields:
            assert ("sink", field) in ds.field_list
            # test that field access works
            ad["sink", field]
        # Checking that sinks are autodetected
        ds = yt.load(output_00080)
        ad = ds.all_data()
        for field in expected_fields:
            assert ("sink", field) not in ds.field_list

    @requires_file(ramses_new_format)
    def test_new_format(self):
        expected_particle_fields = [
            ("star", "particle_identity"),
            ("star", "particle_level"),
            ("star", "particle_mass"),
            ("star", "particle_metallicity"),
            ("star", "particle_position_x"),
            ("star", "particle_position_y"),
            ("star", "particle_position_z"),
            ("star", "particle_tag"),
            ("star", "particle_velocity_x"),
            ("star", "particle_velocity_y"),
            ("star", "particle_velocity_z"),
        ]
        ds = yt.load(ramses_new_format)
        ad = ds.all_data()
        # Check all the expected fields exist and can be accessed
        for f in expected_particle_fields:
            assert f in ds.derived_field_list
            ad[f]
        # Check there is only stars with tag 0 (it should be right)
        assert all(ad["star", "particle_family"] == 2)
        assert all(ad["star", "particle_tag"] == 0)
        assert len(ad["star", "particle_tag"]) == 600

    @requires_file(ramses_sink)
    def test_ramses_part_count(self):
        ds = yt.load(ramses_sink)
        pcount = ds.particle_type_counts
        assert_equal(pcount["io"], 17132)
        assert_equal(pcount["sink"], 8)

    @requires_file(output_00080)
    def test_custom_particle_def(self):
        ytcfg.add_section("ramses-particles")
        ytcfg[
            "ramses-particles", "fields"
        ] = """particle_position_x, d
             particle_position_y, d
             particle_position_z, d
             particle_velocity_x, d
             particle_velocity_y, d
             particle_velocity_z, d
             particle_mass, d
             particle_identifier, i
             particle_refinement_level, I
             particle_birth_time, d
             particle_foobar, d
        """
        ds = yt.load(output_00080)

        def check_unit(array, unit):
            assert str(array.in_cgs().units) == unit

        try:
            assert ("io", "particle_birth_time") in ds.derived_field_list
            assert ("io", "particle_foobar") in ds.derived_field_list
            check_unit(ds.r["io", "particle_birth_time"], "s")
            check_unit(ds.r["io", "particle_foobar"], "dimensionless")
        finally:
            ytcfg.remove_section("ramses-particles")

    @requires_file(output_00080)
    def test_custom_hydro_def(self):
        ytcfg.add_section("ramses-hydro")
        ytcfg[
            "ramses-hydro", "fields"
        ] = """
        Density
        x-velocity
        y-velocity
        z-velocity
        Foo
        Bar
        """
        ds = yt.load(output_00080)

        def check_unit(array, unit):
            assert str(array.in_cgs().units) == unit

        try:
            assert ("ramses", "Foo") in ds.derived_field_list
            assert ("ramses", "Bar") in ds.derived_field_list
            check_unit(ds.r["ramses", "Foo"], "dimensionless")
            check_unit(ds.r["ramses", "Bar"], "dimensionless")
        finally:
            ytcfg.remove_section("ramses-hydro")

    @requires_file(output_00080)
    def test_grav_detection(self):
        ds = yt.load(output_00080)
        # Test detection
        for k in "xyz":
            assert ("gravity", f"{k}-acceleration") in ds.field_list
            assert ("gas", f"acceleration_{k}") in ds.derived_field_list
        # Test access
        for k in "xyz":
            ds.r["gas", f"acceleration_{k}"]

    @requires_file(ramses_rt)
    @requires_file(output_00080)
    def test_ramses_field_detection(self):
        ds1 = yt.load(ramses_rt)
        assert "ramses" not in DETECTED_FIELDS
        # Now they are detected !
        ds1.index
        P1 = HydroFieldFileHandler.parameters
        assert DETECTED_FIELDS[ds1.unique_identifier]["ramses"] is not None
        fields_1 = set(DETECTED_FIELDS[ds1.unique_identifier]["ramses"])
        # Check the right number of variables has been loaded
        assert P1["nvar"] == 10
        assert len(fields_1) == P1["nvar"]
        # Now load another dataset
        ds2 = yt.load(output_00080)
        ds2.index
        P2 = HydroFieldFileHandler.parameters
        fields_2 = set(DETECTED_FIELDS[ds2.unique_identifier]["ramses"])
        # Check the right number of variables has been loaded
        assert P2["nvar"] == 6
        assert len(fields_2) == P2["nvar"]

    @requires_file(ramses_new_format)
    @requires_file(output_00080)
    @requires_file(ramsesNonCosmo)
    def test_formation_time(self):
        extra_particle_fields = [
            ("particle_birth_time", "d"),
            ("particle_metallicity", "d"),
        ]
        # test semantics for cosmological dataset
        ds = yt.load(output_00080, extra_particle_fields=extra_particle_fields)
        assert ("io", "particle_birth_time") in ds.field_list
        assert ("io", "conformal_birth_time") in ds.field_list
        assert ("io", "particle_metallicity") in ds.field_list
        ad = ds.all_data()
        whstars = ad["conformal_birth_time"] != 0
        assert np.all(ad["star_age"][whstars] > 0)
        # test semantics for non-cosmological new-style output format
        ds = yt.load(ramses_new_format)
        ad = ds.all_data()
        assert ("io", "particle_birth_time") in ds.field_list
        assert np.all(ad["particle_birth_time"] > 0)
        # test semantics for non-cosmological old-style output format
        ds = yt.load(ramsesNonCosmo, extra_particle_fields=extra_particle_fields)
        ad = ds.all_data()
        assert ("io", "particle_birth_time") in ds.field_list
        # the dataset only includes particles with arbitrarily old ages
        # and particles that formed in the very first timestep
        assert np.all(ad["particle_birth_time"] <= 0)
        whdynstars = ad["particle_birth_time"] == 0
        assert np.all(ad["star_age"][whdynstars] == ds.current_time)

    @requires_file(ramses_new_format)
    def test_cooling_fields(self):
        # Test the field is being loaded correctly
        ds = yt.load(ramses_new_format)
        # Derived cooling fields
        assert ("gas", "cooling_net") in ds.derived_field_list
        assert ("gas", "cooling_total") in ds.derived_field_list
        assert ("gas", "heating_total") in ds.derived_field_list
        assert ("gas", "number_density") in ds.derived_field_list
        # Original cooling fields
        assert ("gas", "cooling_primordial") in ds.derived_field_list
        assert ("gas", "cooling_compton") in ds.derived_field_list
        assert ("gas", "cooling_metal") in ds.derived_field_list
        assert ("gas", "heating_primordial") in ds.derived_field_list
        assert ("gas", "heating_compton") in ds.derived_field_list
        assert ("gas", "cooling_primordial_prime") in ds.derived_field_list
        assert ("gas", "cooling_compton_prime") in ds.derived_field_list
        assert ("gas", "cooling_metal_prime") in ds.derived_field_list
        assert ("gas", "heating_primordial_prime") in ds.derived_field_list
        assert ("gas", "heating_compton_prime") in ds.derived_field_list
        assert ("gas", "mu") in ds.derived_field_list
        # Abundances
        assert ("gas", "Electron_number_density") in ds.derived_field_list
        assert ("gas", "HI_number_density") in ds.derived_field_list
        assert ("gas", "HII_number_density") in ds.derived_field_list
        assert ("gas", "HeI_number_density") in ds.derived_field_list
        assert ("gas", "HeII_number_density") in ds.derived_field_list
        assert ("gas", "HeIII_number_density") in ds.derived_field_list

        def check_unit(array, unit):
            assert str(array.in_cgs().units) == unit

        check_unit(ds.r[("gas", "cooling_total")], "cm**5*g/s**3")
        check_unit(ds.r[("gas", "cooling_primordial_prime")], "cm**5*g/(K*s**3)")
        check_unit(ds.r[("gas", "number_density")], "cm**(-3)")
        check_unit(ds.r[("gas", "mu")], "dimensionless")
        check_unit(ds.r[("gas", "Electron_number_density")], "cm**(-3)")

    @requires_file(ramses_rt)
    def test_ramses_mixed_files(self):
        # Test that one can use derived fields that depend on different
        # files (here hydro and rt files)
        ds = yt.load(ramses_rt)

        def _mixed_field(field, data):
            return data["rt", "photon_density_1"] / data["gas", "H_nuclei_density"]

        ds.add_field(
            ("gas", "mixed_files"), function=_mixed_field, sampling_type="cell"
        )
        # Access the field
        ds.r[("gas", "mixed_files")]

    @requires_file(ramses_empty_record)
    def test_ramses_empty_record(self):
        # Test that yt can load datasets with empty records
        ds = yt.load(ramses_empty_record)
        # This should not fail
        ds.index
        # Access some field
        ds.r[("gas", "density")]

    @requires_ds(ramses_new_format)
    @requires_module("f90nml")
    def test_namelist_reading(self):
        import f90nml

        ds = data_dir_load(ramses_new_format)
        namelist_fname = os.path.join(ds.directory, "namelist.txt")
        with open(namelist_fname, "r") as f:
            ref = f90nml.read(f)
        nml = ds.parameters["namelist"]
        assert nml == ref

    @requires_ds(ramses_empty_record)
    @requires_ds(output_00080)
    @requires_module("f90nml")
    def test_namelist_reading_should_not_fail(self):
        for ds_name in (ramses_empty_record, output_00080):
            # Test that the reading does not fail for malformed namelist.txt files
            ds = data_dir_load(ds_name)
            ds.index  # should work

    @requires_file(ramses_mhd_128)
    def test_magnetic_field_aliasing(self):
        # Test if RAMSES magnetic fields are correctly aliased to yt magnetic
        # fields and if derived magnetic quantities are calculated
        ds = data_dir_load(ramses_mhd_128)
        ad = ds.all_data()
        for field in [
            "magnetic_field_x",
            "magnetic_field_magnitude",
            "alfven_speed",
            "magnetic_field_divergence",
        ]:
            assert ("gas", field) in ds.derived_field_list
            ad[("gas", field)]

    @requires_file(output_00080)
    def test_field_accession(self):
        ds = yt.load(output_00080)
        fields = [
            ("gas", "density"),  # basic ones
            ("gas", "pressure"),
            ("gas", "pressure_gradient_magnitude"),  # requires ghost zones
        ]
        # Check accessing gradient works for a variety of spatial domains
        for reg in (
            ds.all_data(),
            ds.sphere([0.1] * 3, 0.01),
            ds.sphere([0.5] * 3, 0.05),
            ds.box([0.1] * 3, [0.2] * 3),
        ):
            for field in fields:
                reg[field]

    @requires_file(output_00080)
    def test_max_level(self):
        ds = yt.load(output_00080)

        assert any(ds.r["index", "grid_level"] > 2)

        # Should work
        for ds in (
            yt.load(output_00080, max_level=2, max_level_convention="yt"),
            yt.load(output_00080, max_level=8, max_level_convention="ramses"),
        ):
            assert all(ds.r["index", "grid_level"] <= 2)
            assert any(ds.r["index", "grid_level"] == 2)

    @requires_file(ramses_new_format)
    def test_invalid_max_level(self):
        invalid_value_args = (
            (1, None),
            (1, "foo"),
            (1, "bar"),
            (-1, "yt"),
        )
        for lvl, convention in invalid_value_args:
            with assert_raises(ValueError):
                yt.load(output_00080, max_level=lvl, max_level_convention=convention)

<<<<<<< HEAD
        invalid_type_args = (
            (1.0, "yt"),  # not an int
            ("invalid", "yt"),
        )
        # Should fail with value errors
        for lvl, convention in invalid_type_args:
            with assert_raises(TypeError):
                yt.load(output_00080, max_level=lvl, max_level_convention=convention)
=======
@requires_file(ramses_mhd_128)
def test_magnetic_field_aliasing():
    # Test if RAMSES magnetic fields are correctly aliased to yt magnetic fields and if
    # derived magnetic quantities are calculated
    ds = data_dir_load(ramses_mhd_128)
    ad = ds.all_data()

    for field in [
        "magnetic_field_x",
        "magnetic_field_magnitude",
        "alfven_speed",
        "magnetic_field_divergence",
    ]:
        assert ("gas", field) in ds.derived_field_list
        ad[("gas", field)]


@requires_file(output_00080)
def test_field_accession():
    ds = yt.load(output_00080)
    fields = [
        ("gas", "density"),  # basic ones
        ("gas", "pressure"),
        ("gas", "pressure_gradient_magnitude"),  # requires ghost zones
    ]
    # Check accessing gradient works for a variety of spatial domains
    for reg in (
        ds.all_data(),
        ds.sphere([0.1] * 3, 0.01),
        ds.sphere([0.5] * 3, 0.05),
        ds.box([0.1] * 3, [0.2] * 3),
    ):
        for field in fields:
            reg[field]


@requires_file(output_00080)
def test_ghost_zones():
    ds = yt.load(output_00080)

    def gen_dummy(ngz):
        def dummy(field, data):
            if not isinstance(data, FieldDetector):
                shape = data["gas", "mach_number"].shape[:3]
                np.testing.assert_equal(shape, (2 + 2 * ngz, 2 + 2 * ngz, 2 + 2 * ngz))
            return data["gas", "mach_number"]

        return dummy

    fields = []
    for ngz in (1, 2, 3):
        fname = ("gas", f"density_ghost_zone_{ngz}")
        ds.add_field(
            fname,
            gen_dummy(ngz),
            sampling_type="cell",
            validators=[yt.ValidateSpatial(ghost_zones=ngz)],
        )
        fields.append(fname)

    box = ds.box([0, 0, 0], [0.1, 0.1, 0.1])
    for f in fields:
        print("Getting ", f)
        box[f]


@requires_file(output_00080)
def test_max_level():
    ds = yt.load(output_00080)

    assert any(ds.r["index", "grid_level"] > 2)

    # Should work
    for ds in (
        yt.load(output_00080, max_level=2, max_level_convention="yt"),
        yt.load(output_00080, max_level=8, max_level_convention="ramses"),
    ):
        assert all(ds.r["index", "grid_level"] <= 2)
        assert any(ds.r["index", "grid_level"] == 2)


@requires_file(ramses_new_format)
def test_invalid_max_level():
    invalid_value_args = (
        (1, None),
        (1, "foo"),
        (1, "bar"),
        (-1, "yt"),
    )
    for lvl, convention in invalid_value_args:
        with assert_raises(ValueError):
            yt.load(output_00080, max_level=lvl, max_level_convention=convention)

    invalid_type_args = (
        (1.0, "yt"),  # not an int
        ("invalid", "yt"),
    )
    # Should fail with value errors
    for lvl, convention in invalid_type_args:
        with assert_raises(TypeError):
            yt.load(output_00080, max_level=lvl, max_level_convention=convention)
>>>>>>> fe520970
<|MERGE_RESOLUTION|>--- conflicted
+++ resolved
@@ -502,7 +502,6 @@
             with assert_raises(ValueError):
                 yt.load(output_00080, max_level=lvl, max_level_convention=convention)
 
-<<<<<<< HEAD
         invalid_type_args = (
             (1.0, "yt"),  # not an int
             ("invalid", "yt"),
@@ -510,107 +509,4 @@
         # Should fail with value errors
         for lvl, convention in invalid_type_args:
             with assert_raises(TypeError):
-                yt.load(output_00080, max_level=lvl, max_level_convention=convention)
-=======
-@requires_file(ramses_mhd_128)
-def test_magnetic_field_aliasing():
-    # Test if RAMSES magnetic fields are correctly aliased to yt magnetic fields and if
-    # derived magnetic quantities are calculated
-    ds = data_dir_load(ramses_mhd_128)
-    ad = ds.all_data()
-
-    for field in [
-        "magnetic_field_x",
-        "magnetic_field_magnitude",
-        "alfven_speed",
-        "magnetic_field_divergence",
-    ]:
-        assert ("gas", field) in ds.derived_field_list
-        ad[("gas", field)]
-
-
-@requires_file(output_00080)
-def test_field_accession():
-    ds = yt.load(output_00080)
-    fields = [
-        ("gas", "density"),  # basic ones
-        ("gas", "pressure"),
-        ("gas", "pressure_gradient_magnitude"),  # requires ghost zones
-    ]
-    # Check accessing gradient works for a variety of spatial domains
-    for reg in (
-        ds.all_data(),
-        ds.sphere([0.1] * 3, 0.01),
-        ds.sphere([0.5] * 3, 0.05),
-        ds.box([0.1] * 3, [0.2] * 3),
-    ):
-        for field in fields:
-            reg[field]
-
-
-@requires_file(output_00080)
-def test_ghost_zones():
-    ds = yt.load(output_00080)
-
-    def gen_dummy(ngz):
-        def dummy(field, data):
-            if not isinstance(data, FieldDetector):
-                shape = data["gas", "mach_number"].shape[:3]
-                np.testing.assert_equal(shape, (2 + 2 * ngz, 2 + 2 * ngz, 2 + 2 * ngz))
-            return data["gas", "mach_number"]
-
-        return dummy
-
-    fields = []
-    for ngz in (1, 2, 3):
-        fname = ("gas", f"density_ghost_zone_{ngz}")
-        ds.add_field(
-            fname,
-            gen_dummy(ngz),
-            sampling_type="cell",
-            validators=[yt.ValidateSpatial(ghost_zones=ngz)],
-        )
-        fields.append(fname)
-
-    box = ds.box([0, 0, 0], [0.1, 0.1, 0.1])
-    for f in fields:
-        print("Getting ", f)
-        box[f]
-
-
-@requires_file(output_00080)
-def test_max_level():
-    ds = yt.load(output_00080)
-
-    assert any(ds.r["index", "grid_level"] > 2)
-
-    # Should work
-    for ds in (
-        yt.load(output_00080, max_level=2, max_level_convention="yt"),
-        yt.load(output_00080, max_level=8, max_level_convention="ramses"),
-    ):
-        assert all(ds.r["index", "grid_level"] <= 2)
-        assert any(ds.r["index", "grid_level"] == 2)
-
-
-@requires_file(ramses_new_format)
-def test_invalid_max_level():
-    invalid_value_args = (
-        (1, None),
-        (1, "foo"),
-        (1, "bar"),
-        (-1, "yt"),
-    )
-    for lvl, convention in invalid_value_args:
-        with assert_raises(ValueError):
-            yt.load(output_00080, max_level=lvl, max_level_convention=convention)
-
-    invalid_type_args = (
-        (1.0, "yt"),  # not an int
-        ("invalid", "yt"),
-    )
-    # Should fail with value errors
-    for lvl, convention in invalid_type_args:
-        with assert_raises(TypeError):
-            yt.load(output_00080, max_level=lvl, max_level_convention=convention)
->>>>>>> fe520970
+                yt.load(output_00080, max_level=lvl, max_level_convention=convention)