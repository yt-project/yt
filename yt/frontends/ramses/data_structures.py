--- conflicted
+++ resolved
@@ -810,11 +810,8 @@
         max_level=None,
         max_level_convention=None,
         default_species_fields=None,
-<<<<<<< HEAD
         self_shielding=None,
-=======
         use_conformal_time=None,
->>>>>>> fae33d6d
     ):
         # Here we want to initiate a traceback, if the reader is not built.
         if isinstance(fields, str):
