import os
from functools import partial

import numpy as np

from yt import units
from yt._typing import KnownFieldsT
from yt.fields.field_info_container import FieldInfoContainer
from yt.frontends.ramses.io import convert_ramses_conformal_time_to_physical_age
from yt.utilities.cython_fortran_utils import FortranFile
from yt.utilities.linear_interpolators import BilinearFieldInterpolator
from yt.utilities.logger import ytLogger as mylog
from yt.utilities.physical_constants import (
    boltzmann_constant_cgs,
    mass_hydrogen_cgs,
    mh,
    mp,
)

from .field_handlers import RTFieldFileHandler

b_units = "code_magnetic"
ra_units = "code_length / code_time**2"
rho_units = "code_density"
vel_units = "code_velocity"
pressure_units = "code_pressure"
ener_units = "code_mass * code_velocity**2"
specific_ener_units = "code_velocity**2"
ang_mom_units = "code_mass * code_velocity * code_length"
cooling_function_units = " erg * cm**3 /s"
cooling_function_prime_units = " erg * cm**3 /s/K"
flux_unit = "1 / code_length**2 / code_time"
number_density_unit = "1 / code_length**3"

known_species_masses = {
    sp: mh * v
    for sp, v in [
        ("HI", 1.0),
        ("HII", 1.0),
        ("Electron", 1.0),
        ("HeI", 4.0),
        ("HeII", 4.0),
        ("HeIII", 4.0),
        ("H2I", 2.0),
        ("H2II", 2.0),
        ("HM", 1.0),
        ("DI", 2.0),
        ("DII", 2.0),
        ("HDI", 3.0),
    ]
}

known_species_names = {
    "HI": "H_p0",
    "HII": "H_p1",
    "Electron": "El",
    "HeI": "He_p0",
    "HeII": "He_p1",
    "HeIII": "He_p2",
    "H2I": "H2_p0",
    "H2II": "H2_p1",
    "HM": "H_m1",
    "DI": "D_p0",
    "DII": "D_p1",
    "HDI": "HD_p0",
}

_cool_axes = ("lognH", "logT")  # , "logTeq")
_cool_arrs = (
    ("cooling_primordial", cooling_function_units),
    ("heating_primordial", cooling_function_units),
    ("cooling_compton", cooling_function_units),
    ("heating_compton", cooling_function_units),
    ("cooling_metal", cooling_function_units),
    ("cooling_primordial_prime", cooling_function_prime_units),
    ("heating_primordial_prime", cooling_function_prime_units),
    ("cooling_compton_prime", cooling_function_prime_units),
    ("heating_compton_prime", cooling_function_prime_units),
    ("cooling_metal_prime", cooling_function_prime_units),
    ("mu", None),
    ("abundances", None),
)
_cool_species = (
    "Electron_number_density",
    "HI_number_density",
    "HII_number_density",
    "HeI_number_density",
    "HeII_number_density",
    "HeIII_number_density",
)

_X = 0.76  # H fraction, hardcoded
_Y = 0.24  # He fraction, hardcoded


class RAMSESFieldInfo(FieldInfoContainer):
    known_other_fields: KnownFieldsT = (
        ("Density", (rho_units, ["density"], None)),
        ("x-velocity", (vel_units, ["velocity_x"], None)),
        ("y-velocity", (vel_units, ["velocity_y"], None)),
        ("z-velocity", (vel_units, ["velocity_z"], None)),
        ("Pres_IR", (pressure_units, ["pres_IR", "pressure_IR"], None)),
        ("Pressure", (pressure_units, ["pressure"], None)),
        ("Metallicity", ("", ["metallicity"], None)),
        ("HII", ("", ["H_p1_fraction"], None)),
        ("HeII", ("", ["He_p1_fraction"], None)),
        ("HeIII", ("", ["He_p2_fraction"], None)),
        ("x-acceleration", (ra_units, ["acceleration_x"], None)),
        ("y-acceleration", (ra_units, ["acceleration_y"], None)),
        ("z-acceleration", (ra_units, ["acceleration_z"], None)),
        ("Potential", (specific_ener_units, ["potential"], None)),
        ("B_x_left", (b_units, ["magnetic_field_x_left"], None)),
        ("B_x_right", (b_units, ["magnetic_field_x_right"], None)),
        ("B_y_left", (b_units, ["magnetic_field_y_left"], None)),
        ("B_y_right", (b_units, ["magnetic_field_y_right"], None)),
        ("B_z_left", (b_units, ["magnetic_field_z_left"], None)),
        ("B_z_right", (b_units, ["magnetic_field_z_right"], None)),
    )
    known_particle_fields: KnownFieldsT = (
        ("particle_position_x", ("code_length", [], None)),
        ("particle_position_y", ("code_length", [], None)),
        ("particle_position_z", ("code_length", [], None)),
        ("particle_velocity_x", (vel_units, [], None)),
        ("particle_velocity_y", (vel_units, [], None)),
        ("particle_velocity_z", (vel_units, [], None)),
        ("particle_mass", ("code_mass", [], None)),
        ("particle_identity", ("", ["particle_index"], None)),
        ("particle_refinement_level", ("", [], None)),
        ("particle_birth_time", ("code_time", ["age"], None)),
        ("conformal_birth_time", ("", [], None)),
        ("particle_metallicity", ("", [], None)),
        ("particle_family", ("", [], None)),
        ("particle_tag", ("", [], None)),
        # sink field parameters
        ("particle_mass", ("code_mass", [], None)),
        ("particle_angular_momentum_x", (ang_mom_units, [], None)),
        ("particle_angular_momentum_y", (ang_mom_units, [], None)),
        ("particle_angular_momentum_z", (ang_mom_units, [], None)),
        ("particle_formation_time", ("code_time", [], None)),
<<<<<<< HEAD
        ("particle_accretion_rate", ("code_mass/code_time", [], None)),
=======
        ("particle_accretion_Rate", ("code_mass/code_time", [], None)),
>>>>>>> 6d121f58
        ("particle_delta_mass", ("code_mass", [], None)),
        ("particle_rho_gas", (rho_units, [], None)),
        ("particle_cs**2", (vel_units, [], None)),
        ("particle_etherm", (ener_units, [], None)),
        ("particle_velocity_x_gas", (vel_units, [], None)),
        ("particle_velocity_y_gas", (vel_units, [], None)),
        ("particle_velocity_z_gas", (vel_units, [], None)),
        ("particle_mass_bh", ("code_mass", [], None)),
        ("particle_level", ("", [], None)),
        ("particle_radius_star", ("code_length", [], None)),
    )

    known_sink_fields: KnownFieldsT = (
        ("particle_position_x", ("code_length", [], None)),
        ("particle_position_y", ("code_length", [], None)),
        ("particle_position_z", ("code_length", [], None)),
        ("particle_velocity_x", (vel_units, [], None)),
        ("particle_velocity_y", (vel_units, [], None)),
        ("particle_velocity_z", (vel_units, [], None)),
        ("particle_mass", ("code_mass", [], None)),
        ("particle_identifier", ("", ["particle_index"], None)),
        ("particle_birth_time", ("code_time", ["age"], None)),
        ("BH_real_accretion", ("code_mass/code_time", [], None)),
        ("BH_bondi_accretion", ("code_mass/code_time", [], None)),
        ("BH_eddington_accretion", ("code_mass/code_time", [], None)),
        ("BH_esave", (ener_units, [], None)),
        ("gas_spin_x", (ang_mom_units, [], None)),
        ("gas_spin_y", (ang_mom_units, [], None)),
        ("gas_spin_z", (ang_mom_units, [], None)),
        ("BH_spin_x", ("", [], None)),
        ("BH_spin_y", ("", [], None)),
        ("BH_spin_z", ("", [], None)),
        ("BH_spin", (ang_mom_units, [], None)),
        ("BH_efficiency", ("", [], None)),
    )

    def setup_particle_fields(self, ptype):
        super().setup_particle_fields(ptype)

        def star_age(field, data):
            if data.ds.cosmological_simulation:
                conformal_age = data[ptype, "conformal_birth_time"]
                physical_age = convert_ramses_conformal_time_to_physical_age(
                    data.ds, conformal_age
                )
                return data.ds.arr(physical_age, "code_time")
            else:
                formation_time = data[ptype, "particle_birth_time"]
                return data.ds.current_time - formation_time

        self.add_field(
            (ptype, "star_age"),
            sampling_type="particle",
            function=star_age,
            units=self.ds.unit_system["time"],
        )

    def setup_fluid_fields(self):
        def _temperature(field, data):
            rv = data["gas", "pressure"] / data["gas", "density"]
            rv *= mass_hydrogen_cgs / boltzmann_constant_cgs
            return rv

        self.add_field(
            ("gas", "temperature"),
            sampling_type="cell",
            function=_temperature,
            units=self.ds.unit_system["temperature"],
        )
        self.create_cooling_fields()

        self.species_names = [
            known_species_names[fn]
            for ft, fn in self.field_list
            if fn in known_species_names
        ]

        # See if we need to load the rt fields
        rt_flag = RTFieldFileHandler.any_exist(self.ds)
        if rt_flag:  # rt run
            self.create_rt_fields()

        # Load magnetic fields
        if ("gas", "magnetic_field_x_left") in self:
            self.create_magnetic_fields()

        # Potential field
        if ("gravity", "Potential") in self:
            self.create_gravity_fields()

    def create_gravity_fields(self):
        def potential_energy(field, data):
            return data["gas", "potential"] * data["gas", "cell_mass"]

        self.add_field(
            ("gas", "potential_energy"),
            sampling_type="cell",
            function=potential_energy,
            units=self.ds.unit_system["energy"],
        )

    def create_magnetic_fields(self):
        # Calculate cell-centred magnetic fields from face-centred
        def mag_field(ax):
            def _mag_field(field, data):
                return (
                    data["gas", f"magnetic_field_{ax}_left"]
                    + data["gas", f"magnetic_field_{ax}_right"]
                ) / 2

            return _mag_field

        for ax in self.ds.coordinates.axis_order:
            self.add_field(
                ("gas", f"magnetic_field_{ax}"),
                sampling_type="cell",
                function=mag_field(ax),
                units=self.ds.unit_system["magnetic_field_cgs"],
            )

        def _divB(field, data):
            """Calculate magnetic field divergence"""
            out = np.zeros_like(data["gas", "magnetic_field_x_right"])
            for ax in data.ds.coordinates.axis_order:
                out += (
                    data["gas", f"magnetic_field_{ax}_right"]
                    - data["gas", f"magnetic_field_{ax}_left"]
                )
            return out / data["gas", "dx"]

        self.add_field(
            ("gas", "magnetic_field_divergence"),
            sampling_type="cell",
            function=_divB,
            units=self.ds.unit_system["magnetic_field_cgs"]
            / self.ds.unit_system["length"],
        )

    def create_rt_fields(self):
        self.ds.fluid_types += ("rt",)
        p = RTFieldFileHandler.get_rt_parameters(self.ds).copy()
        p.update(self.ds.parameters)
        ngroups = p["nGroups"]
        # Make sure rt_c_frac is at least as long as the number of levels in
        # the simulation. Pad with either 1 (default) when using level-dependent
        # reduced speed of light, otherwise pad with a constant value
        if len(p["rt_c_frac"]) == 1:
            pad_value = p["rt_c_frac"][0]
        else:
            pad_value = 1
        rt_c_frac = np.pad(
            p["rt_c_frac"],
            (0, max(0, self.ds.max_level - len(["rt_c_frac"]) + 1)),
            constant_values=pad_value,
        )

        rt_c = rt_c_frac * units.c / (p["unit_l"] / p["unit_t"])
        dens_conv = (p["unit_np"] / rt_c).value / units.cm**3

        ########################################
        # Adding the fields in the hydro_* files
        def _temp_IR(field, data):
            rv = data["gas", "pres_IR"] / data["gas", "density"]
            rv *= mass_hydrogen_cgs / boltzmann_constant_cgs
            return rv

        self.add_field(
            ("gas", "temp_IR"),
            sampling_type="cell",
            function=_temp_IR,
            units=self.ds.unit_system["temperature"],
        )

        def _species_density(field, data, species: str):
            return data["gas", f"{species}_fraction"] * data["gas", "density"]

        def _species_mass(field, data, species: str):
            return data["gas", f"{species}_density"] * data["index", "cell_volume"]

        for species in ["H_p1", "He_p1", "He_p2"]:
            self.add_field(
                ("gas", species + "_density"),
                sampling_type="cell",
                function=partial(_species_density, species=species),
                units=self.ds.unit_system["density"],
            )

            self.add_field(
                ("gas", species + "_mass"),
                sampling_type="cell",
                function=partial(_species_mass, species=species),
                units=self.ds.unit_system["mass"],
            )

        ########################################
        # Adding the fields in the rt_ files
        def gen_pdens(igroup):
            def _photon_density(field, data):
                # The photon density depends on the possibly level-dependent conversion factor.
                ilvl = data["index", "grid_level"].astype("int64")
                dc = dens_conv[ilvl]
                rv = data["ramses-rt", f"Photon_density_{igroup + 1}"] * dc
                return rv

            return _photon_density

        for igroup in range(ngroups):
            self.add_field(
                ("rt", f"photon_density_{igroup + 1}"),
                sampling_type="cell",
                function=gen_pdens(igroup),
                units=self.ds.unit_system["number_density"],
            )

        flux_conv = p["unit_pf"] / units.cm**2 / units.s
        flux_unit = (
            1 / self.ds.unit_system["time"] / self.ds.unit_system["length"] ** 2
        ).units

        def gen_flux(key, igroup):
            def _photon_flux(field, data):
                rv = data["ramses-rt", f"Photon_flux_{key}_{igroup + 1}"] * flux_conv
                return rv

            return _photon_flux

        for key in "xyz":
            for igroup in range(ngroups):
                self.add_field(
                    ("rt", f"photon_flux_{key}_{igroup + 1}"),
                    sampling_type="cell",
                    function=gen_flux(key, igroup),
                    units=flux_unit,
                )

    def create_cooling_fields(self):
        num = os.path.basename(self.ds.parameter_filename).split(".")[0].split("_")[1]
        filename = "%s/cooling_%05i.out" % (
            os.path.dirname(self.ds.parameter_filename),
            int(num),
        )

        if not os.path.exists(filename):
            mylog.warning("This output has no cooling fields")
            return

        # Function to create the cooling fields
        def _create_field(name, interp_object, unit):
            def _func(field, data):
                shape = data["gas", "temperature"].shape
                d = {
                    "lognH": np.log10(_X * data["gas", "density"] / mh).ravel(),
                    "logT": np.log10(data["gas", "temperature"]).ravel(),
                }
                rv = interp_object(d).reshape(shape)
                if name[-1] != "mu":
                    rv = 10 ** interp_object(d).reshape(shape)
                cool = data.ds.arr(rv, unit)
                if "metal" in name[-1].split("_"):
                    cool = (
                        cool * data["gas", "metallicity"] / 0.02
                    )  # Ramses uses Zsolar=0.02
                elif "compton" in name[-1].split("_"):
                    cool = data.ds.arr(rv, unit + "/cm**3")
                    cool = (
                        cool / data["gas", "number_density"]
                    )  # Compton cooling/heating is written to file in erg/s
                return cool

            self.add_field(name=name, sampling_type="cell", function=_func, units=unit)

        # Load cooling files
        avals = {}
        tvals = {}
        with FortranFile(filename) as fd:
            n1, n2 = fd.read_vector("i")
            for ax in _cool_axes:
                avals[ax] = fd.read_vector("d")
            for i, (tname, unit) in enumerate(_cool_arrs):
                var = fd.read_vector("d")
                if var.size == n1 and i == 0:
                    # If this case occurs, the cooling files were produced pre-2010 in
                    # a format that is no longer supported
                    mylog.warning(
                        "This cooling file format is no longer supported. "
                        "Cooling field loading skipped."
                    )
                    return
                if var.size == n1 * n2:
                    tvals[tname] = {
                        "data": var.reshape((n1, n2), order="F"),
                        "unit": unit,
                    }
                else:
                    var = var.reshape((n1, n2, var.size // (n1 * n2)), order="F")
                    for i in range(var.shape[-1]):
                        tvals[_cool_species[i]] = {
                            "data": var[:, :, i],
                            "unit": "1/cm**3",
                        }

        # Add the mu field first, as it is needed for the number density
        interp = BilinearFieldInterpolator(
            tvals["mu"]["data"],
            (avals["lognH"], avals["logT"]),
            ["lognH", "logT"],
            truncate=True,
        )
        _create_field(("gas", "mu"), interp, tvals["mu"]["unit"])

        # Add the number density field, based on mu
        def _number_density(field, data):
            return data["gas", "density"] / mp / data["gas", "mu"]

        self.add_field(
            name=("gas", "number_density"),
            sampling_type="cell",
            function=_number_density,
            units=number_density_unit,
        )

        # Add the cooling and heating fields, which need the number density field
        for key in tvals:
            if key != "mu":
                interp = BilinearFieldInterpolator(
                    tvals[key]["data"],
                    (avals["lognH"], avals["logT"]),
                    ["lognH", "logT"],
                    truncate=True,
                )
                _create_field(("gas", key), interp, tvals[key]["unit"])

        # Add total cooling and heating fields
        def _all_cool(field, data):
            return (
                data["gas", "cooling_primordial"]
                + data["gas", "cooling_metal"]
                + data["gas", "cooling_compton"]
            )

        def _all_heat(field, data):
            return data["gas", "heating_primordial"] + data["gas", "heating_compton"]

        self.add_field(
            name=("gas", "cooling_total"),
            sampling_type="cell",
            function=_all_cool,
            units=cooling_function_units,
        )
        self.add_field(
            name=("gas", "heating_total"),
            sampling_type="cell",
            function=_all_heat,
            units=cooling_function_units,
        )

        # Add net cooling fields
        def _net_cool(field, data):
            return data["gas", "cooling_total"] - data["gas", "heating_total"]

        self.add_field(
            name=("gas", "cooling_net"),
            sampling_type="cell",
            function=_net_cool,
            units=cooling_function_units,
        )<|MERGE_RESOLUTION|>--- conflicted
+++ resolved
@@ -137,11 +137,7 @@
         ("particle_angular_momentum_y", (ang_mom_units, [], None)),
         ("particle_angular_momentum_z", (ang_mom_units, [], None)),
         ("particle_formation_time", ("code_time", [], None)),
-<<<<<<< HEAD
         ("particle_accretion_rate", ("code_mass/code_time", [], None)),
-=======
-        ("particle_accretion_Rate", ("code_mass/code_time", [], None)),
->>>>>>> 6d121f58
         ("particle_delta_mass", ("code_mass", [], None)),
         ("particle_rho_gas", (rho_units, [], None)),
         ("particle_cs**2", (vel_units, [], None)),
