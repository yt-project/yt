import abc
import os

from yt.config import ytcfg
from yt.funcs import mylog
from yt.utilities.cython_fortran_utils import FortranFile

from .field_handlers import HandlerMixin
from .io import _read_part_file_descriptor

PARTICLE_HANDLERS = set()


def get_particle_handlers():
    return PARTICLE_HANDLERS


def register_particle_handler(ph):
    PARTICLE_HANDLERS.add(ph)


<<<<<<< HEAD
class RegisteredRAMSESParticleFileHandler(abc.ABCMeta):
    """
    This is a base class that on instantiation registers the file
    handler into the list. Used as a metaclass.
    """

    def __new__(meta, name, bases, class_dict):
        cls = abc.ABCMeta.__new__(meta, name, bases, class_dict)
        if cls.ptype is not None:
            register_particle_handler(cls)

        cls._unique_registry = {}
        return cls


class ParticleFileHandler(
    abc.ABC, HandlerMixin, metaclass=RegisteredRAMSESParticleFileHandler
):
=======
class ParticleFileHandler:
>>>>>>> e94c086f
    """
    Abstract class to handle particles in RAMSES. Each instance
    represents a single file (one domain).

    To add support to a new particle file, inherit from this class and
    implement all functions containing a `NotImplementedError`.

    See `SinkParticleFileHandler` for an example implementation."""

    _file_type = "particle"

    # These properties are static properties
    ptype = None  # The name to give to the particle type
    fname = None  # The name of the file(s).
    file_descriptor = None  # The name of the file descriptor (if any)

    attrs = None  # The attributes of the header
    known_fields = None  # A list of tuple containing the field name and its type
    config_field = None  # Name of the config section (if any)

    # These properties are computed dynamically
    field_offsets = None  # Mapping from field to offset in file
    field_types = (
        None  # Mapping from field to the type of the data (float, integer, ...)
    )
    local_particle_count = None  # The number of particle in the domain

<<<<<<< HEAD
    def __init__(self, domain):
        self.setup_handler(domain)
=======
    def __init_subclass__(cls, *args, **kwargs):
        """
        Registers a subclass at creation.
        """
        super().__init_subclass__(*args, **kwargs)
        if cls.ptype is not None:
            register_particle_handler(cls)

    def __init__(self, ds, domain):
        """
        Initalize an instance of the class. This automatically sets
        the full path to the file. This is not intended to be
        overriden in most cases.

        If you need more flexibility, rewrite this function to your
        need in the inherited class.
        """
        self.ds = ds
        self.domain = domain
        self.domain_id = domain.domain_id
        basename = os.path.abspath(ds.root_folder)
        iout = int(os.path.basename(ds.parameter_filename).split(".")[0].split("_")[1])

        if ds.num_groups > 0:
            igroup = ((domain.domain_id - 1) // ds.group_size) + 1
            full_path = os.path.join(
                basename,
                "group_{:05d}".format(igroup),
                self.fname.format(iout=iout, icpu=domain.domain_id),
            )
        else:
            full_path = os.path.join(
                basename, self.fname.format(iout=iout, icpu=domain.domain_id)
            )

        if os.path.exists(full_path):
            self.fname = full_path
        else:
            raise FileNotFoundError(
                "Could not find particle file (type: %s). Tried %s"
                % (self.ptype, full_path)
            )

        if self.file_descriptor is not None:
            if ds.num_groups > 0:
                # The particle file descriptor is *only* in the first group
                self.file_descriptor = os.path.join(
                    basename, "group_00001", self.file_descriptor
                )
            else:
                self.file_descriptor = os.path.join(basename, self.file_descriptor)
>>>>>>> e94c086f

        # Attempt to read the list of fields from the config file
        if self.config_field and ytcfg.has_section(self.config_field):
            cfg = ytcfg.get(self.config_field, "fields")
            known_fields = []
            for c in (_.strip() for _ in cfg.split("\n") if _.strip() != ""):
                field, field_type = (_.strip() for _ in c.split(","))
                known_fields.append((field, field_type))
            self.known_fields = known_fields

    @abc.abstractmethod
    def read_header(self):
        """
        This function is called once per file. It should:

        * read the header of the file and store any relevant information
        * detect the fields in the file
        * compute the offsets (location in the file) of each field

        It is in charge of setting `self.field_offsets` and `self.field_types`.

        * `field_offsets`: dictionary: tuple -> integer
            A dictionary that maps `(type, field_name)` to their
            location in the file (integer)
        * `field_types`: dictionary: tuple -> character
            A dictionary that maps `(type, field_name)` to their type
            (character), following Python's struct convention.
        """
        pass


class DefaultParticleFileHandler(ParticleFileHandler):
    ptype = "io"
    fname = "part_{iout:05d}.out{icpu:05d}"
    file_descriptor = "part_file_descriptor.txt"
    config_field = "ramses-particles"

    attrs = (
        ("ncpu", 1, "i"),
        ("ndim", 1, "i"),
        ("npart", 1, "i"),
        ("localseed", -1, "i"),
        ("nstar_tot", 1, "i"),
        ("mstar_tot", 1, "d"),
        ("mstar_lost", 1, "d"),
        ("nsink", 1, "i"),
    )

    known_fields = [
        ("particle_position_x", "d"),
        ("particle_position_y", "d"),
        ("particle_position_z", "d"),
        ("particle_velocity_x", "d"),
        ("particle_velocity_y", "d"),
        ("particle_velocity_z", "d"),
        ("particle_mass", "d"),
        ("particle_identity", "i"),
        ("particle_refinement_level", "i"),
    ]

    def read_header(self):
        if not self.exists:
            self.field_offsets = {}
            self.field_types = {}
            self.local_particle_count = 0
            return

        fd = FortranFile(self.fname)
        fd.seek(0, os.SEEK_END)
        flen = fd.tell()
        fd.seek(0)
        hvals = {}
        attrs = self.attrs
        hvals.update(fd.read_attrs(attrs))
        self.header = hvals
        self.local_particle_count = hvals["npart"]
        extra_particle_fields = self.ds._extra_particle_fields

        if self.has_descriptor:
            particle_fields = _read_part_file_descriptor(self.file_descriptor)
        else:
            particle_fields = list(self.known_fields)

            if extra_particle_fields is not None:
                particle_fields += extra_particle_fields

        if hvals["nstar_tot"] > 0 and extra_particle_fields is not None:
            particle_fields += [
                ("particle_birth_time", "d"),
                ("particle_metallicity", "d"),
            ]

        field_offsets = {}
        _pfields = {}

        ptype = self.ptype

        # Read offsets
        for field, vtype in particle_fields:
            if fd.tell() >= flen:
                break
            field_offsets[ptype, field] = fd.tell()
            _pfields[ptype, field] = vtype
            fd.skip(1)

        iextra = 0
        while fd.tell() < flen:
            iextra += 1
            field, vtype = ("particle_extra_field_%i" % iextra, "d")
            particle_fields.append((field, vtype))

            field_offsets[ptype, field] = fd.tell()
            _pfields[ptype, field] = vtype
            fd.skip(1)

        fd.close()

        if iextra > 0 and not self.ds._warned_extra_fields["io"]:
            mylog.warning(
                "Detected %s extra particle fields assuming kind "
                "`double`. Consider using the `extra_particle_fields` "
                "keyword argument if you have unexpected behavior.",
                iextra,
            )
            self.ds._warned_extra_fields["io"] = True

        self.field_offsets = field_offsets
        self.field_types = _pfields


class SinkParticleFileHandler(ParticleFileHandler):
    """Handle sink files"""

    ptype = "sink"
    fname = "sink_{iout:05d}.out{icpu:05d}"
    file_descriptor = "sink_file_descriptor.txt"
    config_field = "ramses-sink-particles"

    attrs = (("nsink", 1, "i"), ("nindsink", 1, "i"))

    known_fields = [
        ("particle_identifier", "i"),
        ("particle_mass", "d"),
        ("particle_position_x", "d"),
        ("particle_position_y", "d"),
        ("particle_position_z", "d"),
        ("particle_velocity_x", "d"),
        ("particle_velocity_y", "d"),
        ("particle_velocity_z", "d"),
        ("particle_birth_time", "d"),
        ("BH_real_accretion", "d"),
        ("BH_bondi_accretion", "d"),
        ("BH_eddington_accretion", "d"),
        ("BH_esave", "d"),
        ("gas_spin_x", "d"),
        ("gas_spin_y", "d"),
        ("gas_spin_z", "d"),
        ("BH_spin_x", "d"),
        ("BH_spin_y", "d"),
        ("BH_spin_z", "d"),
        ("BH_spin", "d"),
        ("BH_efficiency", "d"),
    ]

    def read_header(self):
        if not self.exists:
            self.field_offsets = {}
            self.field_types = {}
            self.local_particle_count = 0
            return
        fd = FortranFile(self.fname)
        fd.seek(0, os.SEEK_END)
        flen = fd.tell()
        fd.seek(0)
        hvals = {}
        # Read the header of the file
        attrs = self.attrs

        hvals.update(fd.read_attrs(attrs))
        self._header = hvals

        # This is somehow a trick here: we only want one domain to
        # be read, as ramses writes all the sinks in all the
        # domains. Here, we set the local_particle_count to 0 except
        # for the first domain to be red.
        if getattr(self.ds, "_sink_file_flag", False):
            self.local_particle_count = 0
        else:
            self.ds._sink_file_flag = True
            self.local_particle_count = hvals["nsink"]

        # Read the fields + add the sink properties
        if self.has_descriptor:
            fields = _read_part_file_descriptor(self.file_descriptor)
        else:
            fields = list(self.known_fields)

        # Note: this follows RAMSES convention.
        for i in range(self.ds.dimensionality * 2 + 1):
            for ilvl in range(self.ds.max_level + 1):
                fields.append(("particle_prop_%s_%s" % (ilvl, i), "d"))

        field_offsets = {}
        _pfields = {}

        # Fill the fields, offsets and types
        self.fields = []
        for field, vtype in fields:
            self.fields.append(field)
            if fd.tell() >= flen:
                break
            field_offsets[self.ptype, field] = fd.tell()
            _pfields[self.ptype, field] = vtype
            fd.skip(1)
        self.field_offsets = field_offsets
        self.field_types = _pfields
        fd.close()<|MERGE_RESOLUTION|>--- conflicted
+++ resolved
@@ -19,15 +19,18 @@
     PARTICLE_HANDLERS.add(ph)
 
 
-<<<<<<< HEAD
-class RegisteredRAMSESParticleFileHandler(abc.ABCMeta):
+class RegisteredRAMSESParticleFileHandler(abc.ABC):
     """
     This is a base class that on instantiation registers the file
     handler into the list. Used as a metaclass.
     """
 
-    def __new__(meta, name, bases, class_dict):
-        cls = abc.ABCMeta.__new__(meta, name, bases, class_dict)
+    def __init_subclass__(cls, *args, **kwargs):
+        """
+        Registers subclasses at creation.
+        """
+        super().__init_subclass__(*args, **kwargs)
+
         if cls.ptype is not None:
             register_particle_handler(cls)
 
@@ -35,12 +38,7 @@
         return cls
 
 
-class ParticleFileHandler(
-    abc.ABC, HandlerMixin, metaclass=RegisteredRAMSESParticleFileHandler
-):
-=======
-class ParticleFileHandler:
->>>>>>> e94c086f
+class ParticleFileHandler(abc.ABC, HandlerMixin, RegisteredRAMSESParticleFileHandler):
     """
     Abstract class to handle particles in RAMSES. Each instance
     represents a single file (one domain).
@@ -68,62 +66,8 @@
     )
     local_particle_count = None  # The number of particle in the domain
 
-<<<<<<< HEAD
     def __init__(self, domain):
         self.setup_handler(domain)
-=======
-    def __init_subclass__(cls, *args, **kwargs):
-        """
-        Registers a subclass at creation.
-        """
-        super().__init_subclass__(*args, **kwargs)
-        if cls.ptype is not None:
-            register_particle_handler(cls)
-
-    def __init__(self, ds, domain):
-        """
-        Initalize an instance of the class. This automatically sets
-        the full path to the file. This is not intended to be
-        overriden in most cases.
-
-        If you need more flexibility, rewrite this function to your
-        need in the inherited class.
-        """
-        self.ds = ds
-        self.domain = domain
-        self.domain_id = domain.domain_id
-        basename = os.path.abspath(ds.root_folder)
-        iout = int(os.path.basename(ds.parameter_filename).split(".")[0].split("_")[1])
-
-        if ds.num_groups > 0:
-            igroup = ((domain.domain_id - 1) // ds.group_size) + 1
-            full_path = os.path.join(
-                basename,
-                "group_{:05d}".format(igroup),
-                self.fname.format(iout=iout, icpu=domain.domain_id),
-            )
-        else:
-            full_path = os.path.join(
-                basename, self.fname.format(iout=iout, icpu=domain.domain_id)
-            )
-
-        if os.path.exists(full_path):
-            self.fname = full_path
-        else:
-            raise FileNotFoundError(
-                "Could not find particle file (type: %s). Tried %s"
-                % (self.ptype, full_path)
-            )
-
-        if self.file_descriptor is not None:
-            if ds.num_groups > 0:
-                # The particle file descriptor is *only* in the first group
-                self.file_descriptor = os.path.join(
-                    basename, "group_00001", self.file_descriptor
-                )
-            else:
-                self.file_descriptor = os.path.join(basename, self.file_descriptor)
->>>>>>> e94c086f
 
         # Attempt to read the list of fields from the config file
         if self.config_field and ytcfg.has_section(self.config_field):
