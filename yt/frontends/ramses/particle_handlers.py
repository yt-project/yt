--- conflicted
+++ resolved
@@ -30,30 +30,19 @@
         cls = abc.ABCMeta.__new__(meta, name, bases, class_dict)
         if cls.ptype is not None:
             register_particle_handler(cls)
-<<<<<<< HEAD
-=======
 
         cls._unique_registry = {}
         return cls
->>>>>>> 03467eb3
-
-        cls._unique_registry = {}
-        return cls
-
-<<<<<<< HEAD
+
 class ParticleFileHandler(abc.ABC, HandlerMixin, metaclass=RAMSESParticleFileHandlerRegistry):
-    '''
-=======
-class ParticleFileHandler(HandlerMixin, metaclass=RAMSESParticleFileHandlerRegistry):
     """
->>>>>>> 03467eb3
     Abstract class to handle particles in RAMSES. Each instance
     represents a single file (one domain).
 
     To add support to a new particle file, inherit from this class and
     implement all functions containing a `NotImplementedError`.
 
-    See `SinkParticleFileHandler` for an example implementation.'''
+    See `SinkParticleFileHandler` for an example implementation."""
 
     _file_type = 'particle'
 
@@ -87,10 +76,7 @@
                 known_fields.append((field, field_type))
             self.known_fields = known_fields
 
-<<<<<<< HEAD
     @abc.abstractmethod
-=======
->>>>>>> 03467eb3
     def read_header(self):
         """
         This function is called once per file. It should:
@@ -159,13 +145,9 @@
         extra_particle_fields = self.ds._extra_particle_fields
 
         if self.has_descriptor:
-<<<<<<< HEAD
             particle_fields = (
                 _read_part_file_descriptor(self.file_descriptor)
             )
-=======
-            particle_fields = _read_part_file_descriptor(self.file_descriptor)
->>>>>>> 03467eb3
         else:
             particle_fields = list(self.known_fields)
 
@@ -279,13 +261,9 @@
 
         # Read the fields + add the sink properties
         if self.has_descriptor:
-<<<<<<< HEAD
             fields = (
                 _read_part_file_descriptor(self.file_descriptor)
             )
-=======
-            fields = _read_part_file_descriptor(self.file_descriptor)
->>>>>>> 03467eb3
         else:
             fields = list(self.known_fields)
 
