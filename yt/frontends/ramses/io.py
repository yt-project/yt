--- conflicted
+++ resolved
@@ -310,10 +310,7 @@
         return tr
 
 
-<<<<<<< HEAD
-=======
 @lru_cache
->>>>>>> 6d121f58
 def _read_part_binary_file_descriptor(fname: Union[str, "os.PathLike[str]"]):
     """
     Read a file descriptor and returns the array of the fields found.
@@ -370,10 +367,7 @@
     return fields
 
 
-<<<<<<< HEAD
-=======
 @lru_cache
->>>>>>> 6d121f58
 def _read_part_csv_file_descriptor(fname: Union[str, "os.PathLike[str]"]):
     """
     Read the file from the csv sink particles output.
@@ -394,11 +388,7 @@
         "ly": "particle_angular_momentum_y",
         "lz": "particle_angular_momentum_z",
         "tform": "particle_formation_time",
-<<<<<<< HEAD
-        "acc_rate": "particle_accretion_Rate",
-=======
         "acc_Rate": "particle_accretion_Rate",
->>>>>>> 6d121f58
         "del_mass": "particle_delta_mass",
         "rho_gas": "particle_rho_gas",
         "cs**2": "particle_sound_speed",
@@ -427,10 +417,7 @@
     return fields, local_particle_count
 
 
-<<<<<<< HEAD
-=======
 @lru_cache
->>>>>>> 6d121f58
 def _read_fluid_file_descriptor(fname: Union[str, "os.PathLike[str]"], *, prefix: str):
     """
     Read a file descriptor and returns the array of the fields found.
