--- conflicted
+++ resolved
@@ -132,16 +132,6 @@
                     ptype, "particle_position", "particle_mass",
                     "smoothing_length", "density", field,
                     self, num_neighbors)
-<<<<<<< HEAD
-
-                self.alias(("gas", field), fn[0])
-
-        magnetic_field = "MagneticField"
-        if (ptype, magnetic_field) in self.field_list:
-            setup_magnetic_field_aliases(
-                self, ptype, magnetic_field, ftype=ptype
-            )
-=======
                 self.alias(("gas", field), (ptype, field))
 
         def _metal_density_field(field, data):
@@ -150,5 +140,4 @@
                        sampling_type="local",
                        function=_metal_density_field,
                        units=self.ds.unit_system["density"])
-        self.alias(("gas", "metal_density"), (ptype, "metal_density"))
->>>>>>> e4d7fbf2
+        self.alias(("gas", "metal_density"), (ptype, "metal_density"))