--- conflicted
+++ resolved
@@ -49,9 +49,10 @@
         pass
 
     def _detect_output_fields(self):
-<<<<<<< HEAD
-        self.field_list = [("flash", s.decode("ascii","ignore"))
-                           for s in self._handle["/unknown names"][:].flat]
+        self.field_list = [
+            ("flash", s.decode("ascii", "ignore"))
+            for s in self._handle["/unknown names"][:].flat
+        ]
         # add custom/scratch fields:
         srp = self._handle['/string runtime parameters']
         for i in range(srp.shape[0]):
@@ -61,23 +62,13 @@
                 if v!="none":
                     self.field_list.append(("flash",v))
 
-        if ("/particle names" in self._particle_handle):
-            self.field_list += [("io", "particle_" +
-                                    s[0].decode("ascii","ignore").strip())
-                                for s in self._particle_handle["/particle names"][:]]
-    
-=======
-        self.field_list = [
-            ("flash", s.decode("ascii", "ignore"))
-            for s in self._handle["/unknown names"][:].flat
-        ]
+
         if "/particle names" in self._particle_handle:
             self.field_list += [
                 ("io", "particle_" + s[0].decode("ascii", "ignore").strip())
                 for s in self._particle_handle["/particle names"][:]
             ]
 
->>>>>>> a6ad1211
     def _count_grids(self):
         try:
             self.num_grids = self.dataset._find_parameter(
