"""
GadgetFOF data-file handling function




"""

#-----------------------------------------------------------------------------
# Copyright (c) 2013, yt Development Team.
#
# Distributed under the terms of the Modified BSD License.
#
# The full license is in the file COPYING.txt, distributed with this software.
#-----------------------------------------------------------------------------

from collections import defaultdict
from yt.utilities.on_demand_imports import _h5py as h5py
import numpy as np

from yt.funcs import mylog
from yt.utilities.exceptions import \
    YTDomainOverflow
from yt.utilities.io_handler import \
    BaseIOHandler
from yt.utilities.lib.geometry_utils import \
    compute_morton
from yt.units.index_array import \
    YTIndexArray

class IOHandlerGadgetFOFHDF5(BaseIOHandler):
    _dataset_type = "gadget_fof_hdf5"

    def __init__(self, ds):
        super(IOHandlerGadgetFOFHDF5, self).__init__(ds)
        self.offset_fields = set([])

    def _read_fluid_selection(self, chunks, selector, fields, size):
        raise NotImplementedError

    def _read_particle_coords(self, chunks, ptf):
        # This will read chunks and yield the results.
        chunks = list(chunks)
        data_files = set([])
        for chunk in chunks:
            for obj in chunk.objs:
                data_files.update(obj.data_files)
        for data_file in sorted(data_files):
            with h5py.File(data_file.filename, "r") as f:
                for ptype, field_list in sorted(ptf.items()):
                    pcount = data_file.total_particles[ptype]
                    coords = f[ptype]["%sPos" % ptype].value.astype("float64")
                    coords = np.resize(coords, (pcount, 3))
                    x = coords[:, 0]
                    y = coords[:, 1]
                    z = coords[:, 2]
                    yield ptype, (x, y, z)

    def _read_offset_particle_field(self, field, data_file, fh):
        field_data = np.empty(data_file.total_particles["Group"], dtype="float64")
        fofindex = np.arange(data_file.total_particles["Group"]) + \
          data_file.index_start["Group"]
        for offset_file in data_file.offset_files:
            if fh.filename == offset_file.filename:
                ofh = fh
            else:
                ofh = h5py.File(offset_file.filename, "r")
            subindex = np.arange(offset_file.total_offset) + offset_file.offset_start
            substart = max(fofindex[0] - subindex[0], 0)
            subend = min(fofindex[-1] - subindex[0], subindex.size - 1)
            fofstart = substart + subindex[0] - fofindex[0]
            fofend = subend + subindex[0] - fofindex[0]
            field_data[fofstart:fofend + 1] = ofh["Subhalo"][field][substart:subend + 1]
        return field_data
                    
    def _read_particle_fields(self, chunks, ptf, selector):
        # Now we have all the sizes, and we can allocate
        chunks = list(chunks)
        data_files = set([])
        for chunk in chunks:
            for obj in chunk.objs:
                data_files.update(obj.data_files)
        for data_file in sorted(data_files):
            with h5py.File(data_file.filename, "r") as f:
                for ptype, field_list in sorted(ptf.items()):
                    pcount = data_file.total_particles[ptype]
                    if pcount == 0: continue
                    coords = f[ptype]["%sPos" % ptype].value.astype("float64")
                    coords = np.resize(coords, (pcount, 3))
                    x = coords[:, 0]
                    y = coords[:, 1]
                    z = coords[:, 2]
                    mask = selector.select_points(x, y, z, 0.0)
                    del x, y, z
                    if mask is None: continue
                    for field in field_list:
                        if field in self.offset_fields:
                            field_data = \
                              self._read_offset_particle_field(field, data_file, f)
                        else:
                            if field == "particle_identifier":
                                field_data = \
                                  np.arange(data_file.total_particles[ptype]) + \
                                  data_file.index_start[ptype]
                            elif field in f[ptype]:
                                field_data = f[ptype][field].value.astype("float64")
                            else:
                                fname = field[:field.rfind("_")]
                                field_data = f[ptype][fname].value.astype("float64")
                                my_div = field_data.size / pcount
                                if my_div > 1:
                                    findex = int(field[field.rfind("_") + 1:])
                                    field_data = field_data[:, findex]
                        data = field_data[mask]
                        yield (ptype, field), data

    def _initialize_index(self, data_file, regions):
        if self.index_ptype == "all":
            ptypes = self.ds.particle_types_raw
            pcount = sum(data_file.total_particles.values())
        else:
            ptypes = [self.index_ptype]
            pcount = data_file.total_particles[self.index_ptype]
        morton = np.empty(pcount, dtype='uint64')
        if pcount == 0: return morton
        mylog.debug("Initializing index % 5i (% 7i particles)",
                    data_file.file_id, pcount)
        ind = 0
        with h5py.File(data_file.filename, "r") as f:
            if not f.keys(): return None
            dx = np.finfo(f["Group"]["GroupPos"].dtype).eps
            dx = 2.0*self.ds.quan(dx, "code_length")

            for ptype in ptypes:
                if data_file.total_particles[ptype] == 0: continue
                pos = f[ptype]["%sPos" % ptype].value.astype("float64")
                pos = np.resize(pos, (data_file.total_particles[ptype], 3))
<<<<<<< HEAD
                pos = YTIndexArray(pos, ("code_length",)*3,
                                   registry=data_file.ds.unit_registry)
=======
                pos = data_file.ds.arr(pos, "code_length")

>>>>>>> 5daca2a1
                # These are 32 bit numbers, so we give a little lee-way.
                # Otherwise, for big sets of particles, we often will bump into the
                # domain edges.  This helps alleviate that.
                np.clip(pos, self.ds.domain_left_edge + dx,
                             self.ds.domain_right_edge - dx, pos)
                if np.any(pos.min(axis=0) < self.ds.domain_left_edge) or \
                   np.any(pos.max(axis=0) > self.ds.domain_right_edge):
                    raise YTDomainOverflow(pos.min(axis=0),
                                           pos.max(axis=0),
                                           self.ds.domain_left_edge,
                                           self.ds.domain_right_edge)
                regions.add_data_file(pos, data_file.file_id)
                morton[ind:ind+pos.shape[0]] = compute_morton(
                    pos[:,0], pos[:,1], pos[:,2],
                    data_file.ds.domain_left_edge,
                    data_file.ds.domain_right_edge)
                ind += pos.shape[0]
        return morton

    def _count_particles(self, data_file):
        return data_file.total_particles

    def _identify_fields(self, data_file):
        fields = []
        pcount = data_file.total_particles
        if sum(pcount.values()) == 0: return fields, {}
        with h5py.File(data_file.filename, "r") as f:
            for ptype in self.ds.particle_types_raw:
                if data_file.total_particles[ptype] == 0: continue
                fields.append((ptype, "particle_identifier"))
                my_fields, my_offset_fields = \
                  subfind_field_list(f[ptype], ptype, data_file.total_particles)
                fields.extend(my_fields)
                self.offset_fields = self.offset_fields.union(set(my_offset_fields))
        return fields, {}

class IOHandlerGadgetFOFHaloHDF5(IOHandlerGadgetFOFHDF5):
    _dataset_type = "gadget_fof_halo_hdf5"

    def _read_particle_coords(self, chunks, ptf):
        pass

    def _read_particle_selection(self, dobj, fields):
        rv = {}
        ind = {}
        # We first need a set of masks for each particle type
        ptf = defaultdict(list)        # ON-DISK TO READ
        fsize = defaultdict(lambda: 0) # COUNT RV
        field_maps = defaultdict(list) # ptypes -> fields
        unions = self.ds.particle_unions
        # What we need is a mapping from particle types to return types
        for field in fields:
            ftype, fname = field
            fsize[field] = 0
            # We should add a check for p.fparticle_unions or something here
            if ftype in unions:
                for pt in unions[ftype]:
                    ptf[pt].append(fname)
                    field_maps[pt, fname].append(field)
            else:
                ptf[ftype].append(fname)
                field_maps[field].append(field)

        # Now we allocate
        psize = {dobj.ptype: dobj.particle_number}
        for field in fields:
            if field[0] in unions:
                for pt in unions[field[0]]:
                    fsize[field] += psize.get(pt, 0)
            else:
                fsize[field] += psize.get(field[0], 0)
        for field in fields:
            if field[1] in self._vector_fields:
                shape = (fsize[field], self._vector_fields[field[1]])
            elif field[1] in self._array_fields:
                shape = (fsize[field],)+self._array_fields[field[1]]
            elif field in self.ds.scalar_field_list:
                shape = (1,)
            else:
                shape = (fsize[field], )
            rv[field] = np.empty(shape, dtype="float64")
            ind[field] = 0
        # Now we read.
        for field_r, vals in self._read_particle_fields(dobj, ptf):
            # Note that we now need to check the mappings
            for field_f in field_maps[field_r]:
                my_ind = ind[field_f]
                rv[field_f][my_ind:my_ind + vals.shape[0],...] = vals
                ind[field_f] += vals.shape[0]
        # Now we need to truncate all our fields, since we allow for
        # over-estimating.
        for field_f in ind:
            rv[field_f] = rv[field_f][:ind[field_f]]
        return rv

    def _read_scalar_fields(self, dobj, scalar_fields):
        all_data = {}
        if not scalar_fields: return all_data
        pcount = 1
        with h5py.File(dobj.scalar_data_file.filename, "r") as f:
            for ptype, field_list in sorted(scalar_fields.items()):
                for field in field_list:
                    if field == "particle_identifier":
                        field_data = \
                          np.arange(dobj.scalar_data_file.total_particles[ptype]) + \
                          dobj.scalar_data_file.index_start[ptype]
                    elif field in f[ptype]:
                        field_data = f[ptype][field].value.astype("float64")
                    else:
                        fname = field[:field.rfind("_")]
                        field_data = f[ptype][fname].value.astype("float64")
                        my_div = field_data.size / pcount
                        if my_div > 1:
                            findex = int(field[field.rfind("_") + 1:])
                            field_data = field_data[:, findex]
                    data = np.array([field_data[dobj.scalar_index]])
                    all_data[(ptype, field)] = data
        return all_data

    def _read_member_fields(self, dobj, member_fields):
        all_data = defaultdict(lambda: np.empty(dobj.particle_number,
                                                dtype=np.float64))
        if not member_fields: return all_data
        field_start = 0
        for i, data_file in enumerate(dobj.field_data_files):
            start_index = dobj.field_data_start[i]
            end_index = dobj.field_data_end[i]
            pcount = end_index - start_index
            if pcount == 0: continue
            field_end = field_start + end_index - start_index
            with h5py.File(data_file.filename, "r") as f:
                for ptype, field_list in sorted(member_fields.items()):
                    for field in field_list:
                        field_data = all_data[(ptype, field)]
                        if field in f["IDs"]:
                            my_data = \
                              f["IDs"][field][start_index:end_index].astype("float64")
                        else:
                            fname = field[:field.rfind("_")]
                            my_data = \
                              f["IDs"][fname][start_index:end_index].astype("float64")
                            my_div = my_data.size / pcount
                            if my_div > 1:
                                findex = int(field[field.rfind("_") + 1:])
                                my_data = my_data[:, findex]
                        field_data[field_start:field_end] = my_data
            field_start = field_end
        return all_data

    def _read_particle_fields(self, dobj, ptf):
        # separate member particle fields from scalar fields
        scalar_fields = defaultdict(list)
        member_fields = defaultdict(list)
        for ptype, field_list in sorted(ptf.items()):
            for field in field_list:
                if (ptype, field) in self.ds.scalar_field_list:
                    scalar_fields[ptype].append(field)
                else:
                    member_fields[ptype].append(field)

        all_data = self._read_scalar_fields(dobj, scalar_fields)
        all_data.update(self._read_member_fields(dobj, member_fields))

        for field, field_data in all_data.items():
            yield field, field_data

    def _identify_fields(self, data_file):
        fields = []
        scalar_fields = []
        id_fields = {}
        with h5py.File(data_file.filename, "r") as f:
            for ptype in self.ds.particle_types_raw:
                fields.append((ptype, "particle_identifier"))
                scalar_fields.append((ptype, "particle_identifier"))
                my_fields, my_offset_fields = \
                  subfind_field_list(f[ptype], ptype, data_file.total_particles)
                fields.extend(my_fields)
                scalar_fields.extend(my_fields)

                if "IDs" not in f: continue
                id_fields = [(ptype, field) for field in f["IDs"]]
                fields.extend(id_fields)
        return fields, scalar_fields, id_fields, {}

def subfind_field_list(fh, ptype, pcount):
    fields = []
    offset_fields = []
    for field in fh.keys():
        if isinstance(fh[field], h5py.Group):
            my_fields, my_offset_fields = \
              subfind_field_list(fh[field], ptype, pcount)
            fields.extend(my_fields)
            my_offset_fields.extend(offset_fields)
        else:
            if not fh[field].size % pcount[ptype]:
                my_div = fh[field].size / pcount[ptype]
                fname = fh[field].name[fh[field].name.find(ptype) + len(ptype) + 1:]
                if my_div > 1:
                    for i in range(int(my_div)):
                        fields.append((ptype, "%s_%d" % (fname, i)))
                else:
                    fields.append((ptype, fname))
            elif ptype == "Subhalo" and \
              not fh[field].size % fh["/Subhalo"].attrs["Number_of_groups"]:
                # These are actually Group fields, but they were written after 
                # a load balancing step moved halos around and thus they do not
                # correspond to the halos stored in the Group group.
                my_div = fh[field].size / fh["/Subhalo"].attrs["Number_of_groups"]
                fname = fh[field].name[fh[field].name.find(ptype) + len(ptype) + 1:]
                if my_div > 1:
                    for i in range(int(my_div)):
                        fields.append(("Group", "%s_%d" % (fname, i)))
                else:
                    fields.append(("Group", fname))
                offset_fields.append(fname)
            else:
                mylog.warn("Cannot add field (%s, %s) with size %d." % \
                           (ptype, fh[field].name, fh[field].size))
                continue
    return fields, offset_fields<|MERGE_RESOLUTION|>--- conflicted
+++ resolved
@@ -135,13 +135,8 @@
                 if data_file.total_particles[ptype] == 0: continue
                 pos = f[ptype]["%sPos" % ptype].value.astype("float64")
                 pos = np.resize(pos, (data_file.total_particles[ptype], 3))
-<<<<<<< HEAD
                 pos = YTIndexArray(pos, ("code_length",)*3,
                                    registry=data_file.ds.unit_registry)
-=======
-                pos = data_file.ds.arr(pos, "code_length")
-
->>>>>>> 5daca2a1
                 # These are 32 bit numbers, so we give a little lee-way.
                 # Otherwise, for big sets of particles, we often will bump into the
                 # domain edges.  This helps alleviate that.
