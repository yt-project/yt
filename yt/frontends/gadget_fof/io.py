--- conflicted
+++ resolved
@@ -42,7 +42,7 @@
 
     def _yield_coordinates(self, data_file):
         ptypes = self.ds.particle_types_raw
-        with h5py.File(data_file.filename, "r") as f:
+        with h5py.File(data_file.filename, mode="r") as f:
             for ptype in sorted(ptypes):
                 pcount = data_file.total_particles[ptype]
                 if pcount == 0: continue
@@ -178,7 +178,7 @@
         fields = []
         scalar_fields = []
         id_fields = {}
-        with h5py.File(data_file.filename, "r") as f:
+        with h5py.File(data_file.filename, mode="r") as f:
             for ptype in self.ds.particle_types_raw:
                 fields.append((ptype, "particle_identifier"))
                 scalar_fields.append((ptype, "particle_identifier"))
@@ -187,36 +187,10 @@
                 fields.extend(my_fields)
                 scalar_fields.extend(my_fields)
 
-<<<<<<< HEAD
                 if "IDs" not in f: continue
                 id_fields = [(ptype, field) for field in f["IDs"]]
                 fields.extend(id_fields)
         return fields, scalar_fields, id_fields, {}
-=======
-    def _read_scalar_fields(self, dobj, scalar_fields):
-        all_data = {}
-        if not scalar_fields: return all_data
-        pcount = 1
-        with h5py.File(dobj.scalar_data_file.filename, mode="r") as f:
-            for ptype, field_list in sorted(scalar_fields.items()):
-                for field in field_list:
-                    if field == "particle_identifier":
-                        field_data = \
-                          np.arange(dobj.scalar_data_file.total_particles[ptype]) + \
-                          dobj.scalar_data_file.index_start[ptype]
-                    elif field in f[ptype]:
-                        field_data = f[ptype][field][()].astype("float64")
-                    else:
-                        fname = field[:field.rfind("_")]
-                        field_data = f[ptype][fname][()].astype("float64")
-                        my_div = field_data.size / pcount
-                        if my_div > 1:
-                            findex = int(field[field.rfind("_") + 1:])
-                            field_data = field_data[:, findex]
-                    data = np.array([field_data[dobj.scalar_index]])
-                    all_data[(ptype, field)] = data
-        return all_data
->>>>>>> e2e0ca90
 
     def _read_member_fields(self, dobj, member_fields):
         all_data = defaultdict(lambda: np.empty(dobj.particle_number,
@@ -248,12 +222,11 @@
             field_start = field_end
         return all_data
 
-<<<<<<< HEAD
     def _read_scalar_fields(self, dobj, scalar_fields):
         all_data = {}
         if not scalar_fields: return all_data
         pcount = 1
-        with h5py.File(dobj.scalar_data_file.filename, "r") as f:
+        with h5py.File(dobj.scalar_data_file.filename, mode="r") as f:
             for ptype, field_list in sorted(scalar_fields.items()):
                 for field in field_list:
                     if field == "particle_identifier":
@@ -272,42 +245,6 @@
                     data = np.array([field_data[dobj.scalar_index]])
                     all_data[(ptype, field)] = data
         return all_data
-=======
-    def _read_particle_fields(self, dobj, ptf):
-        # separate member particle fields from scalar fields
-        scalar_fields = defaultdict(list)
-        member_fields = defaultdict(list)
-        for ptype, field_list in sorted(ptf.items()):
-            for field in field_list:
-                if (ptype, field) in self.ds.scalar_field_list:
-                    scalar_fields[ptype].append(field)
-                else:
-                    member_fields[ptype].append(field)
-
-        all_data = self._read_scalar_fields(dobj, scalar_fields)
-        all_data.update(self._read_member_fields(dobj, member_fields))
-
-        for field, field_data in all_data.items():
-            yield field, field_data
-
-    def _identify_fields(self, data_file):
-        fields = []
-        scalar_fields = []
-        id_fields = {}
-        with h5py.File(data_file.filename, mode="r") as f:
-            for ptype in self.ds.particle_types_raw:
-                fields.append((ptype, "particle_identifier"))
-                scalar_fields.append((ptype, "particle_identifier"))
-                my_fields, my_offset_fields = \
-                  subfind_field_list(f[ptype], ptype, data_file.total_particles)
-                fields.extend(my_fields)
-                scalar_fields.extend(my_fields)
-
-                if "IDs" not in f: continue
-                id_fields = [(ptype, field) for field in f["IDs"]]
-                fields.extend(id_fields)
-        return fields, scalar_fields, id_fields, {}
->>>>>>> e2e0ca90
 
 def subfind_field_list(fh, ptype, pcount):
     fields = []
@@ -341,7 +278,7 @@
                     fields.append(("Group", fname))
                 offset_fields.append(fname)
             else:
-                mylog.warning("Cannot add field (%s, %s) with size %d." % \
-                              (ptype, fh[field].name, fh[field].size))
+                mylog.warn("Cannot add field (%s, %s) with size %d." % \
+                           (ptype, fh[field].name, fh[field].size))
                 continue
     return fields, offset_fields