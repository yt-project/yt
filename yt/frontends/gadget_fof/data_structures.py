--- conflicted
+++ resolved
@@ -2,6 +2,7 @@
 from functools import partial
 from yt.utilities.on_demand_imports import _h5py as h5py
 import numpy as np
+import stat
 import os
 import weakref
 
@@ -160,6 +161,8 @@
 
         self.dimensionality = 3
         self.refine_by = 2
+        self.unique_identifier = \
+            int(os.stat(self.parameter_filename)[stat.ST_CTIME])
 
         # Set standard values
         self.domain_left_edge = np.zeros(3, "float64")
@@ -258,7 +261,7 @@
             valid = all(ng in fh["/"] for ng in need_groups) and \
               not any(vg in fh["/"] for vg in veto_groups)
             fh.close()
-        except Exception:
+        except:
             valid = False
             pass
         return valid
@@ -285,92 +288,8 @@
           np.array([data_file.group_length_sum
                     for data_file in self.data_files])
 
-<<<<<<< HEAD
     def _read_halo_particle_field(self, fh, ptype, field, indices):
         return fh[os.path.join(ptype, field)][indices]
-=======
-    def _detect_output_fields(self):
-        field_list = []
-        scalar_field_list = []
-        units = {}
-        found_fields = \
-          dict([(ptype, False)
-                for ptype, pnum in self.particle_count.items()
-                if pnum > 0])
-        has_ids = False
-
-        for data_file in self.data_files:
-            fl, sl, idl, _units = self.io._identify_fields(data_file)
-            units.update(_units)
-            field_list.extend([f for f in fl
-                               if f not in field_list])
-            scalar_field_list.extend([f for f in sl
-                                      if f not in scalar_field_list])
-            for ptype in found_fields:
-                found_fields[ptype] |= data_file.total_particles[ptype]
-            has_ids |= len(idl) > 0
-            if all(found_fields.values()) and has_ids: break
-
-        self.field_list = field_list
-        self.scalar_field_list = scalar_field_list
-        ds = self.dataset
-        ds.scalar_field_list = scalar_field_list
-        ds.particle_types = tuple(set(pt for pt, ds in field_list))
-        ds.field_units.update(units)
-        ds.particle_types_raw = ds.particle_types
-
-    def _identify_base_chunk(self, dobj):
-        pass
-
-    def _read_particle_fields(self, fields, dobj, chunk = None):
-        if len(fields) == 0: return {}, []
-        fields_to_read, fields_to_generate = self._split_fields(fields)
-        if len(fields_to_read) == 0:
-            return {}, fields_to_generate
-        fields_to_return = self.io._read_particle_selection(
-            dobj, fields_to_read)
-        return fields_to_return, fields_to_generate
-
-    def _get_halo_file_indices(self, ptype, identifiers):
-        return np.digitize(identifiers,
-            self._halo_index_start[ptype], right=False) - 1
-
-    def _get_halo_scalar_index(self, ptype, identifier):
-        i_scalar = self._get_halo_file_indices(ptype, [identifier])[0]
-        scalar_index = identifier - self._halo_index_start[ptype][i_scalar]
-        return scalar_index
-
-    def _get_halo_values(self, ptype, identifiers, fields,
-                         f=None):
-        """
-        Get field values for halos.  IDs are likely to be
-        sequential (or at least monotonic), but not necessarily
-        all within the same file.
-
-        This does not do much to minimize file i/o, but with
-        halos randomly distributed across files, there's not
-        much more we can do.
-        """
-
-        # if a file is already open, don't open it again
-        filename = None if f is None \
-          else f.filename
-
-        data = defaultdict(lambda: np.empty(identifiers.size))
-        i_scalars = self._get_halo_file_indices(ptype, identifiers)
-        for i_scalar in np.unique(i_scalars):
-            target = i_scalars == i_scalar
-            scalar_indices = identifiers - \
-              self._halo_index_start[ptype][i_scalar]
-
-            # only open file if it's not already open
-            my_f = f if self.data_files[i_scalar].filename == filename \
-              else h5py.File(self.data_files[i_scalar].filename, mode="r")
-
-            for field in fields:
-                data[field][target] = \
-                  my_f[os.path.join(ptype, field)][()][scalar_indices[target]]
->>>>>>> e2e0ca90
 
 class GadgetFOFHaloDataset(HaloDataset):
     _index_class = GadgetFOFHaloParticleIndex
@@ -390,157 +309,8 @@
     def _get_particle_number(self):
         return self._io_data["%sLen" % self.ptype]
 
-<<<<<<< HEAD
     def _set_field_indices(self):
         if self.ptype == "Group":
-=======
-    def _set_derived_attrs(self):
-        pass
-
-    def _parse_parameter_file(self):
-        for attr in ["cosmological_simulation", "cosmology",
-                     "current_redshift", "current_time",
-                     "dimensionality", "domain_dimensions",
-                     "domain_left_edge", "domain_right_edge",
-                     "domain_width", "hubble_constant",
-                     "omega_lambda", "omega_matter",
-                     "unique_identifier"]:
-            setattr(self, attr, getattr(self.real_ds, attr))
-
-    def set_code_units(self):
-        for unit in ["length", "time", "mass",
-                     "velocity", "magnetic", "temperature"]:
-            my_unit = "%s_unit" % unit
-            setattr(self, my_unit, getattr(self.real_ds, my_unit, None))
-        self.unit_registry = self.real_ds.unit_registry
-
-    def __repr__(self):
-        return "%s" % self.real_ds
-
-    def _setup_classes(self):
-        self.objects = []
-
-class GagdetFOFHaloContainer(YTSelectionContainer):
-    """
-    Create a data container to get member particles and individual
-    values from halos and subhalos. Halo mass, position, and
-    velocity are set as attributes. Halo IDs are accessible
-    through the field, "member_ids".  Other fields that are one
-    value per halo are accessible as normal.  The field list for
-    halo objects can be seen in `ds.halos_field_list`.
-
-    Parameters
-    ----------
-    ptype : string
-        The type of halo, either "Group" for the main halo or
-        "Subhalo" for subhalos.
-    particle_identifier : int or tuple of ints
-        The halo or subhalo id.  If requesting a subhalo, the id
-        can also be given as a tuple of the main halo id and
-        subgroup id, such as (1, 4) for subgroup 4 of halo 1.
-
-    Attributes
-    ----------
-    particle_identifier : int
-        The id of the halo or subhalo.
-    group_identifier : int
-        For subhalos, the id of the enclosing halo.
-    subgroup_identifier : int
-        For subhalos, the relative id of the subhalo within
-        the enclosing halo.
-    particle_number : int
-        Number of particles in the halo.
-    mass : float
-        Halo mass.
-    position : array of floats
-        Halo position.
-    velocity : array of floats
-        Halo velocity.
-
-    Note
-    ----
-    Relevant Fields:
-
-     * particle_number - number of particles
-     * subhalo_number - number of subhalos
-     * group_identifier - id of parent group for subhalos
-
-    Examples
-    --------
-
-    >>> import yt
-    >>> ds = yt.load("gadget_halos/data/groups_298/fof_subhalo_tab_298.0.hdf5")
-    >>>
-    >>> halo = ds.halo("Group", 0)
-    >>> print(halo.mass)
-    13256.5517578 code_mass
-    >>> print(halo.position)
-    [ 16.18603706   6.95965052  12.52694607] code_length
-    >>> print(halo.velocity)
-    [ 6943694.22793569  -762788.90647454  -794749.63819757] cm/s
-    >>> print(halo["Group_R_Crit200"])
-    [ 0.79668683] code_length
-    >>>
-    >>> # particle ids for this halo
-    >>> print(halo["member_ids"])
-    [  723631.   690744.   854212. ...,   608589.   905551.  1147449.] dimensionless
-    >>>
-    >>> # get the first subhalo of this halo
-    >>> subhalo = ds.halo("Subhalo", (0, 0))
-    >>> print(subhalo["member_ids"])
-    [  723631.   690744.   854212. ...,   808362.   956359.  1248821.] dimensionless
-
-    """
-
-    _type_name = "halo"
-    _con_args = ("ptype", "particle_identifier")
-    _spatial = False
-    # Do not register it to prevent .halo from being attached to all datasets
-    _skip_add = True
-
-    def __init__(self, ptype, particle_identifier, ds=None):
-        if ptype not in ds.particle_types_raw:
-            raise RuntimeError("Possible halo types are %s, supplied \"%s\"." %
-                               (ds.particle_types_raw, ptype))
-
-        self.ptype = ptype
-        self._current_particle_type = ptype
-        super(GagdetFOFHaloContainer, self).__init__(ds, {})
-
-        if ptype == "Subhalo" and isinstance(particle_identifier, tuple):
-            self.group_identifier, self.subgroup_identifier = \
-              particle_identifier
-            my_data = self.index._get_halo_values(
-                "Group", np.array([self.group_identifier]),
-                ["GroupFirstSub"])
-            self.particle_identifier = \
-              np.int64(my_data["GroupFirstSub"][0] + self.subgroup_identifier)
-        else:
-            self.particle_identifier = particle_identifier
-
-        if self.particle_identifier >= self.index.particle_count[ptype]:
-            raise RuntimeError("%s %d requested, but only %d %s objects exist." %
-                               (ptype, particle_identifier,
-                                self.index.particle_count[ptype], ptype))
-
-        # Find the file that has the scalar values for this halo.
-        i_scalar = self.index._get_halo_file_indices(
-            ptype, [self.particle_identifier])[0]
-        self.scalar_data_file = self.index.data_files[i_scalar]
-
-        # index within halo arrays that corresponds to this halo
-        self.scalar_index = self.index._get_halo_scalar_index(
-            ptype, self.particle_identifier)
-
-        halo_fields = ["%sLen" % ptype]
-        if ptype == "Subhalo": halo_fields.append("SubhaloGrNr")
-        my_data = self.index._get_halo_values(
-            ptype, np.array([self.particle_identifier]),
-            halo_fields)
-        self.particle_number = np.int64(my_data["%sLen" % ptype][0])
-
-        if ptype == "Group":
->>>>>>> e2e0ca90
             self.group_identifier = self.particle_identifier
             id_offset = 0
             # index of file that has scalar values for the group
