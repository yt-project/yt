--- conflicted
+++ resolved
@@ -15,15 +15,6 @@
 # The full license is in the file COPYING.txt, distributed with this software.
 #-----------------------------------------------------------------------------
 
-<<<<<<< HEAD
-import os
-import numpy as np
-from . import owls_ion_tables as oit
-
-from yt.funcs import *
-
-=======
->>>>>>> 85150dac
 from yt.fields.field_info_container import \
     FieldInfoContainer
 from yt.fields.species_fields import \
@@ -73,327 +64,4 @@
 
     def setup_particle_fields(self, ptype, *args, **kwargs):
         super(SPHFieldInfo, self).setup_particle_fields(ptype, *args, **kwargs)
-<<<<<<< HEAD
-        setup_species_fields(self, ptype)
-
-class TipsyFieldInfo(SPHFieldInfo):
-    aux_particle_fields = {
-        'uDotFB':("uDotFB", ("code_mass * code_velocity**2", ["uDotFB"], None)),
-        'uDotAV':("uDotAV", ("code_mass * code_velocity**2", ["uDotAV"], None)),
-        'uDotPdV':("uDotPdV", ("code_mass * code_velocity**2", ["uDotPdV"], None)),
-        'uDotHydro':("uDotHydro", ("code_mass * code_velocity**2", ["uDotHydro"], None)),
-        'uDotDiff':("uDotDiff", ("code_mass * code_velocity**2", ["uDotDiff"], None)),
-        'uDot':("uDot", ("code_mass * code_velocity**2", ["uDot"], None)),
-        'coolontime':("coolontime", ("code_time", ["coolontime"], None)),
-        'timeform':("timeform", ("code_time", ["timeform"], None)),
-        'massform':("massform", ("code_mass", ["massform"], None)),
-        'HI':("HI", ("dimensionless", ["HI"], None)),
-        'HII':("HII", ("dimensionless", ["HII"], None)),
-        'HeI':("HeI", ("dimensionless", ["HeI"], None)),
-        'HeII':("HeII", ("dimensionless", ["HeII"], None)),
-        'OxMassFrac':("OxMassFrac", ("dimensionless", ["OxMassFrac"], None)),
-        'FeMassFrac':("FeMassFrac", ("dimensionless", ["FeMassFrac"], None)),
-        'c':("c", ("code_velocity", ["c"], None)),
-        'acc':("acc", ("code_velocity / code_time", ["acc"], None)),
-        'accg':("accg", ("code_velocity / code_time", ["accg"], None))}
-    
-    def __init__(self, ds, field_list, slice_info = None):
-        for field in field_list:
-            if field[1] in self.aux_particle_fields.keys() and \
-                self.aux_particle_fields[field[1]] not in self.known_particle_fields:
-                self.known_particle_fields += (self.aux_particle_fields[field[1]],)
-        super(TipsyFieldInfo,self).__init__(ds, field_list, slice_info)
-
-
-        
-
-class OWLSFieldInfo(SPHFieldInfo):
-
-    _ions = ("c1", "c2", "c3", "c4", "c5", "c6",
-             "fe2", "fe17", "h1", "he1", "he2", "mg1", "mg2", "n2", 
-             "n3", "n4", "n5", "n6", "n7", "ne8", "ne9", "ne10", "o1", 
-             "o6", "o7", "o8", "si2", "si3", "si4", "si13")
-
-    _elements = ("H", "He", "C", "N", "O", "Ne", "Mg", "Si", "Fe")
-
-    _num_neighbors = 48
-
-    _add_elements = ("PartType0", "PartType4")
-
-    _add_ions = ("PartType0")
-
-
-    def __init__(self, *args, **kwargs):
-        
-        new_particle_fields = (
-            ("Hydrogen", ("", ["H_fraction"], None)),
-            ("Helium", ("", ["He_fraction"], None)),
-            ("Carbon", ("", ["C_fraction"], None)),
-            ("Nitrogen", ("", ["N_fraction"], None)),
-            ("Oxygen", ("", ["O_fraction"], None)),
-            ("Neon", ("", ["Ne_fraction"], None)),
-            ("Magnesium", ("", ["Mg_fraction"], None)),
-            ("Silicon", ("", ["Si_fraction"], None)),
-            ("Iron", ("", ["Fe_fraction"], None))
-            )
-
-        self.known_particle_fields += new_particle_fields
-        
-        super(OWLSFieldInfo,self).__init__( *args, **kwargs )
-
-
-
-    def setup_particle_fields(self, ptype):
-        """ additional particle fields derived from those in snapshot.
-        we also need to add the smoothed fields here b/c setup_fluid_fields
-        is called before setup_particle_fields. """ 
-
-        smoothed_suffixes = ("_number_density", "_density", "_mass")
-
-
-
-        # we add particle element fields for stars and gas
-        #-----------------------------------------------------
-        if ptype in self._add_elements:
-
-
-            # this adds the particle element fields
-            # X_density, X_mass, and X_number_density
-            # where X is an item of self._elements.
-            # X_fraction are defined in snapshot
-            #-----------------------------------------------
-            for s in self._elements:
-                add_species_field_by_fraction(self, ptype, s,
-                                              particle_type=True)
-
-        # this needs to be called after the call to 
-        # add_species_field_by_fraction for some reason ...
-        # not sure why yet. 
-        #-------------------------------------------------------
-        if ptype == 'PartType0':
-            ftype='gas'
-        elif ptype == 'PartType1':
-            ftype='dm'
-        elif ptype == 'PartType4':
-            ftype='star'
-        elif ptype == 'all':
-            ftype='all'
-        
-        super(OWLSFieldInfo,self).setup_particle_fields(
-            ptype, num_neighbors=self._num_neighbors, ftype=ftype)
-
-
-        # and now we add the smoothed versions for PartType0
-        #-----------------------------------------------------
-        if ptype == 'PartType0':
-
-            loaded = []
-            for s in self._elements:
-                for sfx in smoothed_suffixes:
-                    fname = s + sfx
-                    fn = add_volume_weighted_smoothed_field( 
-                        ptype, "particle_position", "particle_mass",
-                        "smoothing_length", "density", fname, self,
-                        self._num_neighbors)
-                    loaded += fn
-
-                    self.alias(("gas", fname), fn[0])
-
-            self._show_field_errors += loaded
-            self.find_dependencies(loaded)
-
-
-            # we only add ion fields for gas.  this takes some 
-            # time as the ion abundances have to be interpolated
-            # from cloudy tables (optically thin)
-            #-----------------------------------------------------
-    
-
-            # this defines the ion density on particles
-            # X_density for all items in self._ions
-            #-----------------------------------------------
-            self.setup_gas_ion_density_particle_fields( ptype )
-
-            # this adds the rest of the ion particle fields
-            # X_fraction, X_mass, X_number_density
-            #-----------------------------------------------
-            for ion in self._ions:
-
-                # construct yt name for ion
-                #---------------------------------------------------
-                if ion[0:2].isalpha():
-                    symbol = ion[0:2].capitalize()
-                    roman = int(ion[2:])
-                else:
-                    symbol = ion[0:1].capitalize()
-                    roman = int(ion[1:])
-
-                pstr = "_p" + str(roman-1)
-                yt_ion = symbol + pstr
-
-                # add particle field
-                #---------------------------------------------------
-                add_species_field_by_density(self, ptype, yt_ion,
-                                             particle_type=True)
-
-
-            # add smoothed ion fields
-            #-----------------------------------------------
-            for ion in self._ions:
-
-                # construct yt name for ion
-                #---------------------------------------------------
-                if ion[0:2].isalpha():
-                    symbol = ion[0:2].capitalize()
-                    roman = int(ion[2:])
-                else:
-                    symbol = ion[0:1].capitalize()
-                    roman = int(ion[1:])
-
-                pstr = "_p" + str(roman-1)
-                yt_ion = symbol + pstr
-
-                loaded = []
-                for sfx in smoothed_suffixes:
-                    fname = yt_ion + sfx
-                    fn = add_volume_weighted_smoothed_field( 
-                        ptype, "particle_position", "particle_mass",
-                        "smoothing_length", "density", fname, self,
-                        self._num_neighbors)
-                    loaded += fn
-
-                    self.alias(("gas", fname), fn[0])
-
-                self._show_field_errors += loaded
-                self.find_dependencies(loaded)
-
-
-
-    def setup_gas_ion_density_particle_fields( self, ptype ):
-        """ Sets up particle fields for gas ion densities. """ 
-
-        # loop over all ions and make fields
-        #----------------------------------------------
-        for ion in self._ions:
-
-            # construct yt name for ion
-            #---------------------------------------------------
-            if ion[0:2].isalpha():
-                symbol = ion[0:2].capitalize()
-                roman = int(ion[2:])
-            else:
-                symbol = ion[0:1].capitalize()
-                roman = int(ion[1:])
-
-            pstr = "_p" + str(roman-1)
-            yt_ion = symbol + pstr
-            ftype = ptype
-
-            # add ion density field for particles
-            #---------------------------------------------------
-            fname = yt_ion + '_density'
-            dens_func = self._create_ion_density_func( ftype, ion )
-            self.add_field( (ftype, fname),
-                            function = dens_func, 
-                            units="g/cm**3",
-                            particle_type=True )            
-            self._show_field_errors.append( (ftype,fname) )
-
-
-
-        
-    def _create_ion_density_func( self, ftype, ion ):
-        """ returns a function that calculates the ion density of a particle. 
-        """ 
-
-        def _ion_density(field, data):
-
-            # get element symbol from ion string. ion string will 
-            # be a member of the tuple _ions (i.e. si13)
-            #--------------------------------------------------------
-            if ion[0:2].isalpha():
-                symbol = ion[0:2].capitalize()
-            else:
-                symbol = ion[0:1].capitalize()
-
-            # mass fraction for the element
-            #--------------------------------------------------------
-            m_frac = data[ftype, symbol+"_fraction"]
-
-            # get nH and T for lookup
-            #--------------------------------------------------------
-            log_nH = np.log10( data["PartType0", "H_number_density"] )
-            log_T = np.log10( data["PartType0", "Temperature"] )
-
-            # get name of owls_ion_file for given ion
-            #--------------------------------------------------------
-            owls_ion_path = self._get_owls_ion_data_dir()
-            fname = os.path.join( owls_ion_path, ion+".hdf5" )
-
-            # create ionization table for this redshift
-            #--------------------------------------------------------
-            itab = oit.IonTableOWLS( fname )
-            itab.set_iz( data.ds.current_redshift )
-
-            # find ion balance using log nH and log T
-            #--------------------------------------------------------
-            i_frac = itab.interp( log_nH, log_T )
-            return data[ftype,"Density"] * m_frac * i_frac 
-        
-        return _ion_density
-
-
-
-
-
-    # this function sets up the X_mass, X_density, X_fraction, and
-    # X_number_density fields where X is the name of an OWLS element.
-    #-------------------------------------------------------------
-    def setup_fluid_fields(self):
-
-        return
-
-
-
-    # this function returns the owls_ion_data directory. if it doesn't
-    # exist it will download the data from http://yt-project.org/data
-    #-------------------------------------------------------------
-    def _get_owls_ion_data_dir(self):
-
-        txt = "Attempting to download ~ 30 Mb of owls ion data from %s to %s."
-        data_file = "owls_ion_data.tar.gz"
-        data_url = "http://yt-project.org/data"
-
-        # get test_data_dir from yt config (ytcgf)
-        #----------------------------------------------
-        tdir = ytcfg.get("yt","test_data_dir")
-
-        # set download destination to tdir or ./ if tdir isnt defined
-        #----------------------------------------------
-        if tdir == "/does/not/exist":
-            data_dir = "./"
-        else:
-            data_dir = tdir            
-
-
-        # check for owls_ion_data directory in data_dir
-        # if not there download the tarball and untar it
-        #----------------------------------------------
-        owls_ion_path = os.path.join( data_dir, "owls_ion_data" )
-
-        if not os.path.exists(owls_ion_path):
-            mylog.info(txt % (data_url, data_dir))                    
-            fname = data_dir + "/" + data_file
-            fn = download_file(os.path.join(data_url, data_file), fname)
-
-            cmnd = "cd " + data_dir + "; " + "tar xf " + data_file
-            os.system(cmnd)
-
-
-        if not os.path.exists(owls_ion_path):
-            raise RuntimeError("Failed to download owls ion data.")
-
-        return owls_ion_path
-=======
-        setup_species_fields(self, ptype)
->>>>>>> 85150dac
+        setup_species_fields(self, ptype)