import os
import time
import uuid
import weakref
from collections import UserDict
from functools import cached_property
from itertools import chain, product, repeat
from numbers import Number as numeric_type
from typing import Optional, Tuple, Type

import numpy as np
from more_itertools import always_iterable

from yt._typing import AxisOrder, FieldKey
from yt.data_objects.field_data import YTFieldData
from yt.data_objects.index_subobjects.grid_patch import AMRGridPatch
from yt.data_objects.index_subobjects.octree_subset import OctreeSubset
from yt.data_objects.index_subobjects.stretched_grid import StretchedGrid
from yt.data_objects.index_subobjects.unstructured_mesh import (
    SemiStructuredMesh,
    UnstructuredMesh,
)
from yt.data_objects.static_output import Dataset, ParticleFile
from yt.data_objects.unions import MeshUnion, ParticleUnion
from yt.frontends.sph.data_structures import SPHParticleIndex
from yt.funcs import setdefaultattr
from yt.geometry.api import Geometry
from yt.geometry.geometry_handler import Index, YTDataChunk
from yt.geometry.grid_geometry_handler import GridIndex
from yt.geometry.oct_container import OctreeContainer
from yt.geometry.oct_geometry_handler import OctreeIndex
from yt.geometry.unstructured_mesh_handler import UnstructuredIndex
from yt.units import YTQuantity
from yt.utilities.io_handler import io_registry
from yt.utilities.lib.cykdtree import PyKDTree
from yt.utilities.lib.misc_utilities import (
    _obtain_coords_and_widths,
    get_box_grids_level,
)
from yt.utilities.lib.particle_kdtree_tools import (
    estimate_density,
    generate_smoothing_length,
)
from yt.utilities.logger import ytLogger as mylog

from .definitions import process_data, set_particle_types
from .fields import StreamFieldInfo


class StreamGrid(AMRGridPatch):
    """
    Class representing a single In-memory Grid instance.
    """

    __slots__ = ["proc_num"]
    _id_offset = 0

    def __init__(self, id, index):
        """
        Returns an instance of StreamGrid with *id*, associated with *filename*
        and *index*.
        """
        # All of the field parameters will be passed to us as needed.
        AMRGridPatch.__init__(self, id, filename=None, index=index)
        self._children_ids = []
        self._parent_id = -1
        self.Level = -1

    def set_filename(self, filename):
        pass

    @property
    def Parent(self):
        if self._parent_id == -1:
            return None
        return self.index.grids[self._parent_id - self._id_offset]

    @property
    def Children(self):
        return [self.index.grids[cid - self._id_offset] for cid in self._children_ids]


class StreamStretchedGrid(StretchedGrid):
    _id_offset = 0

    def __init__(self, id, index):
        cell_widths = index.grid_cell_widths[id - self._id_offset]
        super().__init__(id, cell_widths, index=index)
        self._children_ids = []
        self._parent_id = -1
        self.Level = -1

    @property
    def Parent(self):
        if self._parent_id == -1:
            return None
        return self.index.grids[self._parent_id - self._id_offset]

    @property
    def Children(self):
        return [self.index.grids[cid - self._id_offset] for cid in self._children_ids]


class StreamHandler:
    def __init__(
        self,
        left_edges,
        right_edges,
        dimensions,
        levels,
        parent_ids,
        particle_count,
        processor_ids,
        fields,
        field_units,
        code_units,
        io=None,
        particle_types=None,
        periodicity=(True, True, True),
        *,
        cell_widths=None,
        parameters=None,
    ):
        if particle_types is None:
            particle_types = {}
        self.left_edges = np.array(left_edges)
        self.right_edges = np.array(right_edges)
        self.dimensions = dimensions
        self.levels = levels
        self.parent_ids = parent_ids
        self.particle_count = particle_count
        self.processor_ids = processor_ids
        self.num_grids = self.levels.size
        self.fields = fields
        self.field_units = field_units
        self.code_units = code_units
        self.io = io
        self.particle_types = particle_types
        self.periodicity = periodicity
        self.cell_widths = cell_widths

        if parameters is None:
            self.parameters = {}
        else:
            self.parameters = parameters.copy()

    def get_fields(self):
        return self.fields.all_fields

    def get_particle_type(self, field):
        if field in self.particle_types:
            return self.particle_types[field]
        else:
            return False


class StreamHierarchy(GridIndex):
    grid = StreamGrid

    def __init__(self, ds, dataset_type=None):
        self.dataset_type = dataset_type
        self.float_type = "float64"
        self.dataset = weakref.proxy(ds)  # for _obtain_enzo
        self.stream_handler = ds.stream_handler
        self.float_type = "float64"
        self.directory = os.getcwd()
        GridIndex.__init__(self, ds, dataset_type)

    def _count_grids(self):
        self.num_grids = self.stream_handler.num_grids

    def _icoords_to_fcoords(self, icoords, ires, axes=None):
        """
        We check here that we have cell_widths, and if we do, we will provide them.
        """
        if self.grid_cell_widths is None:
            return super()._icoords_to_fcoords(icoords, ires, axes)
        if axes is None:
            axes = [0, 1, 2]
        # Transpose these by reversing the shape
        coords = np.empty(icoords.shape, dtype="f8")
        cell_widths = np.empty(icoords.shape, dtype="f8")
        for i, ax in enumerate(axes):
            coords[:, i], cell_widths[:, i] = _obtain_coords_and_widths(
                icoords[:, i],
                ires,
                self.grid_cell_widths[0][ax],
                self.ds.domain_left_edge[ax].d,
            )
        return coords, cell_widths

    def _parse_index(self):
        self.grid_dimensions = self.stream_handler.dimensions
        self.grid_left_edge[:] = self.stream_handler.left_edges
        self.grid_right_edge[:] = self.stream_handler.right_edges
        self.grid_levels[:] = self.stream_handler.levels
        self.min_level = self.grid_levels.min()
        self.grid_procs = self.stream_handler.processor_ids
        self.grid_particle_count[:] = self.stream_handler.particle_count
        if self.stream_handler.cell_widths is not None:
            self.grid_cell_widths = self.stream_handler.cell_widths[:]
            self.grid = StreamStretchedGrid
        else:
            self.grid_cell_widths = None
        mylog.debug("Copying reverse tree")
        self.grids = []
        # We enumerate, so it's 0-indexed id and 1-indexed pid
        for id in range(self.num_grids):
            self.grids.append(self.grid(id, self))
            self.grids[id].Level = self.grid_levels[id, 0]
        parent_ids = self.stream_handler.parent_ids
        if parent_ids is not None:
            reverse_tree = self.stream_handler.parent_ids.tolist()
            # Initial setup:
            for gid, pid in enumerate(reverse_tree):
                if pid >= 0:
                    self.grids[gid]._parent_id = pid
                    self.grids[pid]._children_ids.append(self.grids[gid].id)
        else:
            mylog.debug("Reconstructing parent-child relationships")
            self._reconstruct_parent_child()
        self.max_level = self.grid_levels.max()
        mylog.debug("Preparing grids")
        temp_grids = np.empty(self.num_grids, dtype="object")
        for i, grid in enumerate(self.grids):
            if (i % 1e4) == 0:
                mylog.debug("Prepared % 7i / % 7i grids", i, self.num_grids)
            grid.filename = None
            grid._prepare_grid()
            grid._setup_dx()
            grid.proc_num = self.grid_procs[i]
            temp_grids[i] = grid
        self.grids = temp_grids
        mylog.debug("Prepared")

    def _reconstruct_parent_child(self):
        mask = np.empty(len(self.grids), dtype="int32")
        mylog.debug("First pass; identifying child grids")
        for i, grid in enumerate(self.grids):
            get_box_grids_level(
                self.grid_left_edge[i, :],
                self.grid_right_edge[i, :],
                self.grid_levels[i] + 1,
                self.grid_left_edge,
                self.grid_right_edge,
                self.grid_levels,
                mask,
            )
            ids = np.where(mask.astype("bool"))
            grid._children_ids = ids[0]  # where is a tuple
        mylog.debug("Second pass; identifying parents")
        self.stream_handler.parent_ids = (
            np.zeros(self.stream_handler.num_grids, "int64") - 1
        )
        for i, grid in enumerate(self.grids):  # Second pass
            for child in grid.Children:
                child._parent_id = i
                # _id_offset = 0
                self.stream_handler.parent_ids[child.id] = i

    def _initialize_grid_arrays(self):
        GridIndex._initialize_grid_arrays(self)
        self.grid_procs = np.zeros((self.num_grids, 1), "int32")

    def _detect_output_fields(self):
        # NOTE: Because particle unions add to the actual field list, without
        # having the keys in the field list itself, we need to double check
        # here.
        fl = set(self.stream_handler.get_fields())
        fl.update(set(getattr(self, "field_list", [])))
        self.field_list = list(fl)

    def _populate_grid_objects(self):
        for g in self.grids:
            g._setup_dx()
        self.max_level = self.grid_levels.max()

    def _setup_data_io(self):
        if self.stream_handler.io is not None:
            self.io = self.stream_handler.io
        else:
            self.io = io_registry[self.dataset_type](self.ds)

    def _reset_particle_count(self):
        self.grid_particle_count[:] = self.stream_handler.particle_count
        for i, grid in enumerate(self.grids):
            grid.NumberOfParticles = self.grid_particle_count[i, 0]

    def update_data(self, data):
        """
        Update the stream data with a new data dict. If fields already exist,
        they will be replaced, but if they do not, they will be added. Fields
        already in the stream but not part of the data dict will be left
        alone.
        """
        particle_types = set_particle_types(data[0])

        self.stream_handler.particle_types.update(particle_types)
        self.ds._find_particle_types()

        for i, grid in enumerate(self.grids):
            field_units, gdata, number_of_particles = process_data(data[i])
            self.stream_handler.particle_count[i] = number_of_particles
            self.stream_handler.field_units.update(field_units)
            for field in gdata:
                if field in grid.field_data:
                    grid.field_data.pop(field, None)
                self.stream_handler.fields[grid.id][field] = gdata[field]

        self._reset_particle_count()
        # We only want to create a superset of fields here.
        for field in self.ds.field_list:
            if field[0] == "all":
                self.ds.field_list.remove(field)
        self._detect_output_fields()
        self.ds.create_field_info()
        mylog.debug("Creating Particle Union 'all'")
        pu = ParticleUnion("all", list(self.ds.particle_types_raw))
        self.ds.add_particle_union(pu)
        self.ds.particle_types = tuple(set(self.ds.particle_types))


class StreamDataset(Dataset):
    _index_class: Type[Index] = StreamHierarchy
    _field_info_class = StreamFieldInfo
    _dataset_type = "stream"

    def __init__(
        self,
        stream_handler,
        storage_filename=None,
        geometry="cartesian",
        unit_system="cgs",
        default_species_fields=None,
        *,
        axis_order: Optional[AxisOrder] = None,
    ):
        self.fluid_types += ("stream",)
        self.geometry = Geometry(geometry)
        self.stream_handler = stream_handler
        self._find_particle_types()
        name = f"InMemoryParameterFile_{uuid.uuid4().hex}"
        from yt.data_objects.static_output import _cached_datasets

        if geometry == "spectral_cube":
            # mimic FITSDataset specific interface to allow testing with
            # fake, in memory data
            setdefaultattr(self, "lon_axis", 0)
            setdefaultattr(self, "lat_axis", 1)
            setdefaultattr(self, "spec_axis", 2)
            setdefaultattr(self, "lon_name", "X")
            setdefaultattr(self, "lat_name", "Y")
            setdefaultattr(self, "spec_name", "z")
            setdefaultattr(self, "spec_unit", "")
            setdefaultattr(
                self,
                "pixel2spec",
                lambda pixel_value: self.arr(pixel_value, self.spec_unit),  # type: ignore [attr-defined]
            )
            setdefaultattr(
                self,
                "spec2pixel",
                lambda spec_value: self.arr(spec_value, "code_length"),
            )

        _cached_datasets[name] = self
        Dataset.__init__(
            self,
            name,
            self._dataset_type,
            unit_system=unit_system,
            default_species_fields=default_species_fields,
            axis_order=axis_order,
        )

    @property
    def filename(self):
        return self.stream_handler.name

    @cached_property
    def unique_identifier(self) -> str:
        return str(self.parameters["CurrentTimeIdentifier"])

    def _parse_parameter_file(self):
        self.parameters["CurrentTimeIdentifier"] = time.time()
        self.domain_left_edge = self.stream_handler.domain_left_edge.copy()
        self.domain_right_edge = self.stream_handler.domain_right_edge.copy()
        self.refine_by = self.stream_handler.refine_by
        self.dimensionality = self.stream_handler.dimensionality
        self._periodicity = self.stream_handler.periodicity
        self.domain_dimensions = self.stream_handler.domain_dimensions
        self.current_time = self.stream_handler.simulation_time
        self.gamma = 5.0 / 3.0
        self.parameters["EOSType"] = -1
        self.parameters["CosmologyHubbleConstantNow"] = 1.0
        self.parameters["CosmologyCurrentRedshift"] = 1.0
        self.parameters["HydroMethod"] = -1
        self.parameters.update(self.stream_handler.parameters)
        if self.stream_handler.cosmology_simulation:
            self.cosmological_simulation = 1
            self.current_redshift = self.stream_handler.current_redshift
            self.omega_lambda = self.stream_handler.omega_lambda
            self.omega_matter = self.stream_handler.omega_matter
            self.hubble_constant = self.stream_handler.hubble_constant
        else:
            self.current_redshift = 0.0
            self.omega_lambda = 0.0
            self.omega_matter = 0.0
            self.hubble_constant = 0.0
            self.cosmological_simulation = 0

    def _set_units(self):
        self.field_units = self.stream_handler.field_units

    def _set_code_unit_attributes(self):
        base_units = self.stream_handler.code_units
        attrs = (
            "length_unit",
            "mass_unit",
            "time_unit",
            "velocity_unit",
            "magnetic_unit",
        )
        cgs_units = ("cm", "g", "s", "cm/s", "gauss")
        for unit, attr, cgs_unit in zip(base_units, attrs, cgs_units):
            if isinstance(unit, str):
                if unit == "code_magnetic":
                    # If no magnetic unit was explicitly specified
                    # we skip it now and take care of it at the bottom
                    continue
                else:
                    uq = self.quan(1.0, unit)
            elif isinstance(unit, numeric_type):
                uq = self.quan(unit, cgs_unit)
            elif isinstance(unit, YTQuantity):
                uq = unit
            elif isinstance(unit, tuple):
                uq = self.quan(unit[0], unit[1])
            else:
                raise RuntimeError(f"{attr} ({unit}) is invalid.")
            setattr(self, attr, uq)
        if not hasattr(self, "magnetic_unit"):
            self.magnetic_unit = np.sqrt(
                4 * np.pi * self.mass_unit / (self.time_unit**2 * self.length_unit)
            )

    @classmethod
    def _is_valid(cls, filename, *args, **kwargs):
        return False

    @property
    def _skip_cache(self):
        return True

    def _find_particle_types(self):
        particle_types = set()
        for k, v in self.stream_handler.particle_types.items():
            if v:
                particle_types.add(k[0])
        self.particle_types = tuple(particle_types)
        self.particle_types_raw = self.particle_types


class StreamDictFieldHandler(UserDict):
    _additional_fields: Tuple[FieldKey, ...] = ()

    @property
    def all_fields(self):
        self_fields = chain.from_iterable(s.keys() for s in self.values())
        self_fields = list(set(self_fields))
        fields = list(self._additional_fields) + self_fields
        fields = list(set(fields))
        return fields


class StreamParticleIndex(SPHParticleIndex):
    def __init__(self, ds, dataset_type=None):
        self.stream_handler = ds.stream_handler
        super().__init__(ds, dataset_type)

    def _setup_data_io(self):
        if self.stream_handler.io is not None:
            self.io = self.stream_handler.io
        else:
            self.io = io_registry[self.dataset_type](self.ds)

    def update_data(self, data):
        """
        Update the stream data with a new data dict. If fields already exist,
        they will be replaced, but if they do not, they will be added. Fields
        already in the stream but not part of the data dict will be left
        alone.
        """
        # Alias
        ds = self.ds
        handler = ds.stream_handler

        # Preprocess
        field_units, data, _ = process_data(data)
        pdata = {}
        for key in data.keys():
            if not isinstance(key, tuple):
                field = ("io", key)
                mylog.debug("Reassigning '%s' to '%s'", key, field)
            else:
                field = key
            pdata[field] = data[key]
        data = pdata  # Drop reference count
        particle_types = set_particle_types(data)

        # Update particle types
        handler.particle_types.update(particle_types)
        ds._find_particle_types()

        # Update fields
        handler.field_units.update(field_units)
        fields = handler.fields
        for field in data.keys():
            if field not in fields._additional_fields:
                fields._additional_fields += (field,)
        fields["stream_file"].update(data)

        # Update field list
        for field in self.ds.field_list:
            if field[0] in ["all", "nbody"]:
                self.ds.field_list.remove(field)
        self._detect_output_fields()
        self.ds.create_field_info()


class StreamParticleFile(ParticleFile):
    pass


class StreamParticlesDataset(StreamDataset):
    _index_class = StreamParticleIndex
    _file_class = StreamParticleFile
    _field_info_class = StreamFieldInfo
    _dataset_type = "stream_particles"
    file_count = 1
    filename_template = "stream_file"
    _proj_type = "particle_proj"

    def __init__(
        self,
        stream_handler,
        storage_filename=None,
        geometry="cartesian",
        unit_system="cgs",
        default_species_fields=None,
        *,
        axis_order: Optional[AxisOrder] = None,
    ):
        super().__init__(
            stream_handler,
            storage_filename=storage_filename,
            geometry=geometry,
            unit_system=unit_system,
            default_species_fields=default_species_fields,
            axis_order=axis_order,
        )
        fields = list(stream_handler.fields["stream_file"].keys())
        # This is the current method of detecting SPH data.
        # This should be made more flexible in the future.
        if ("io", "density") in fields and ("io", "smoothing_length") in fields:
            self._sph_ptypes = ("io",)

    def add_sph_fields(self, n_neighbors=32, kernel="cubic", sph_ptype="io"):
        """Add SPH fields for the specified particle type.

        For a particle type with "particle_position" and "particle_mass" already
        defined, this method adds the "smoothing_length" and "density" fields.
        "smoothing_length" is computed as the distance to the nth nearest
        neighbor. "density" is computed as the SPH (gather) smoothed mass. The
        SPH fields are added only if they don't already exist.

        Parameters
        ----------
        n_neighbors : int
            The number of neighbors to use in smoothing length computation.
        kernel : str
            The kernel function to use in density estimation.
        sph_ptype : str
            The SPH particle type. Each dataset has one sph_ptype only. This
            method will overwrite existing sph_ptype of the dataset.

        """
        mylog.info("Generating SPH fields")

        # Unify units
        l_unit = "code_length"
        m_unit = "code_mass"
        d_unit = "code_mass / code_length**3"

        # Read basic fields
        ad = self.all_data()
        pos = ad[sph_ptype, "particle_position"].to(l_unit).d
        mass = ad[sph_ptype, "particle_mass"].to(m_unit).d

        # Construct k-d tree
        kdtree = PyKDTree(
            pos.astype("float64"),
            left_edge=self.domain_left_edge.to_value(l_unit),
            right_edge=self.domain_right_edge.to_value(l_unit),
            periodic=self.periodicity,
            leafsize=2 * int(n_neighbors),
        )
        order = np.argsort(kdtree.idx)

        def exists(fname):
            if (sph_ptype, fname) in self.derived_field_list:
                mylog.info(
                    "Field ('%s','%s') already exists. Skipping", sph_ptype, fname
                )
                return True
            else:
                mylog.info("Generating field ('%s','%s')", sph_ptype, fname)
                return False

        data = {}

        # Add smoothing length field
        fname = "smoothing_length"
        if not exists(fname):
            hsml = generate_smoothing_length(pos[kdtree.idx], kdtree, n_neighbors)
            hsml = hsml[order]
            data[(sph_ptype, "smoothing_length")] = (hsml, l_unit)
        else:
            hsml = ad[sph_ptype, fname].to(l_unit).d

        # Add density field
        fname = "density"
        if not exists(fname):
            dens = estimate_density(
                pos[kdtree.idx],
                mass[kdtree.idx],
                hsml[kdtree.idx],
                kdtree,
                kernel_name=kernel,
            )
            dens = dens[order]
            data[(sph_ptype, "density")] = (dens, d_unit)

        # Add fields
        self._sph_ptypes = (sph_ptype,)
        self.index.update_data(data)
        self.num_neighbors = n_neighbors


_cis = np.fromiter(
    chain.from_iterable(product([0, 1], [0, 1], [0, 1])), dtype=np.int64, count=8 * 3
)
_cis.shape = (8, 3)


def hexahedral_connectivity(xgrid, ygrid, zgrid):
    r"""Define the cell coordinates and cell neighbors of a hexahedral mesh
    for a semistructured grid. Used to specify the connectivity and
    coordinates parameters used in
    :func:`~yt.frontends.stream.data_structures.load_hexahedral_mesh`.

    Parameters
    ----------
    xgrid : array_like
       x-coordinates of boundaries of the hexahedral cells. Should be a
       one-dimensional array.
    ygrid : array_like
       y-coordinates of boundaries of the hexahedral cells. Should be a
       one-dimensional array.
    zgrid : array_like
       z-coordinates of boundaries of the hexahedral cells. Should be a
       one-dimensional array.

    Returns
    -------
    coords : array_like
        The list of (x,y,z) coordinates of the vertices of the mesh.
        Is of size (M,3) where M is the number of vertices.
    connectivity : array_like
        For each hexahedron h in the mesh, gives the index of each of h's
        neighbors. Is of size (N,8), where N is the number of hexahedra.

    Examples
    --------

    >>> xgrid = np.array([-1, -0.25, 0, 0.25, 1])
    >>> coords, conn = hexahedral_connectivity(xgrid, xgrid, xgrid)
    >>> coords
    array([[-1.  , -1.  , -1.  ],
           [-1.  , -1.  , -0.25],
           [-1.  , -1.  ,  0.  ],
           ...,
           [ 1.  ,  1.  ,  0.  ],
           [ 1.  ,  1.  ,  0.25],
           [ 1.  ,  1.  ,  1.  ]])

    >>> conn
    array([[  0,   1,   5,   6,  25,  26,  30,  31],
           [  1,   2,   6,   7,  26,  27,  31,  32],
           [  2,   3,   7,   8,  27,  28,  32,  33],
           ...,
           [ 91,  92,  96,  97, 116, 117, 121, 122],
           [ 92,  93,  97,  98, 117, 118, 122, 123],
           [ 93,  94,  98,  99, 118, 119, 123, 124]])
    """
    nx = len(xgrid)
    ny = len(ygrid)
    nz = len(zgrid)
    coords = np.zeros((nx, ny, nz, 3), dtype="float64", order="C")
    coords[:, :, :, 0] = xgrid[:, None, None]
    coords[:, :, :, 1] = ygrid[None, :, None]
    coords[:, :, :, 2] = zgrid[None, None, :]
    coords.shape = (nx * ny * nz, 3)
    cycle = np.rollaxis(np.indices((nx - 1, ny - 1, nz - 1)), 0, 4)
    cycle.shape = ((nx - 1) * (ny - 1) * (nz - 1), 3)
    off = _cis + cycle[:, np.newaxis]
    connectivity = np.array(
        ((off[:, :, 0] * ny) + off[:, :, 1]) * nz + off[:, :, 2], order="C"
    )
    return coords, connectivity


class StreamHexahedralMesh(SemiStructuredMesh):
    _connectivity_length = 8
    _index_offset = 0


class StreamHexahedralHierarchy(UnstructuredIndex):
    def __init__(self, ds, dataset_type=None):
        self.stream_handler = ds.stream_handler
        super().__init__(ds, dataset_type)

    def _initialize_mesh(self):
        coords = self.stream_handler.fields.pop("coordinates")
        connect = self.stream_handler.fields.pop("connectivity")
        self.meshes = [
            StreamHexahedralMesh(0, self.index_filename, connect, coords, self)
        ]

    def _setup_data_io(self):
        if self.stream_handler.io is not None:
            self.io = self.stream_handler.io
        else:
            self.io = io_registry[self.dataset_type](self.ds)

    def _detect_output_fields(self):
        self.field_list = list(set(self.stream_handler.get_fields()))


class StreamHexahedralDataset(StreamDataset):
    _index_class = StreamHexahedralHierarchy
    _field_info_class = StreamFieldInfo
    _dataset_type = "stream_hexahedral"


class StreamOctreeSubset(OctreeSubset):
    domain_id = 1
    _domain_offset = 1

    def __init__(self, base_region, ds, oct_handler, num_zones=2, num_ghost_zones=0):
        self._num_zones = num_zones
        self.field_data = YTFieldData()
        self.field_parameters = {}
        self.ds = ds
        self.oct_handler = oct_handler
        self._last_mask = None
        self._last_selector_id = None
        self._current_particle_type = "io"
        self._current_fluid_type = self.ds.default_fluid_type
        self.base_region = base_region
        self.base_selector = base_region.selector

        self._num_ghost_zones = num_ghost_zones

        if num_ghost_zones > 0:
            if not all(ds.periodicity):
                mylog.warning(
                    "Ghost zones will wrongly assume the domain to be periodic."
                )
            base_grid = StreamOctreeSubset(base_region, ds, oct_handler, num_zones)
            self._base_grid = base_grid

    def retrieve_ghost_zones(self, ngz, fields, smoothed=False):
        try:
            new_subset = self._subset_with_gz
            mylog.debug("Reusing previous subset with ghost zone.")
        except AttributeError:
            new_subset = StreamOctreeSubset(
                self.base_region,
                self.ds,
                self.oct_handler,
                self._num_zones,
                num_ghost_zones=ngz,
            )
            self._subset_with_gz = new_subset

        return new_subset

    def _fill_no_ghostzones(self, content, dest, selector, offset):
        # Here we get a copy of the file, which we skip through and read the
        # bits we want.
        oct_handler = self.oct_handler
        cell_count = selector.count_oct_cells(self.oct_handler, self.domain_id)
        levels, cell_inds, file_inds = self.oct_handler.file_index_octs(
            selector, self.domain_id, cell_count
        )
        levels[:] = 0
        dest.update((field, np.empty(cell_count, dtype="float64")) for field in content)
        # Make references ...
        count = oct_handler.fill_level(
            0, levels, cell_inds, file_inds, dest, content, offset
        )
        return count

    def _fill_with_ghostzones(self, content, dest, selector, offset):
        oct_handler = self.oct_handler
        ndim = self.ds.dimensionality
        cell_count = (
            selector.count_octs(self.oct_handler, self.domain_id) * self.nz**ndim
        )

        gz_cache = getattr(self, "_ghost_zone_cache", None)
        if gz_cache:
            levels, cell_inds, file_inds, domains = gz_cache
        else:
            gz_cache = (
                levels,
                cell_inds,
                file_inds,
                domains,
            ) = oct_handler.file_index_octs_with_ghost_zones(
                selector, self.domain_id, cell_count
            )
            self._ghost_zone_cache = gz_cache
        levels[:] = 0
        dest.update((field, np.empty(cell_count, dtype="float64")) for field in content)
        # Make references ...
        oct_handler.fill_level(0, levels, cell_inds, file_inds, dest, content, offset)

    def fill(self, content, dest, selector, offset):
        if self._num_ghost_zones == 0:
            return self._fill_no_ghostzones(content, dest, selector, offset)
        else:
            return self._fill_with_ghostzones(content, dest, selector, offset)


class StreamOctreeHandler(OctreeIndex):
    def __init__(self, ds, dataset_type=None):
        self.stream_handler = ds.stream_handler
        self.dataset_type = dataset_type
        super().__init__(ds, dataset_type)

    def _setup_data_io(self):
        if self.stream_handler.io is not None:
            self.io = self.stream_handler.io
        else:
            self.io = io_registry[self.dataset_type](self.ds)

    def _initialize_oct_handler(self):
<<<<<<< HEAD
        header = dict(
            dims=self.ds.domain_dimensions // self.ds.num_zones,
            left_edge=self.ds.domain_left_edge,
            right_edge=self.ds.domain_right_edge,
            octree=self.ds.octree_mask,
            num_zones=self.ds.num_zones,
            partial_coverage=self.ds.partial_coverage,
        )
=======
        header = {
            "dims": [1, 1, 1],
            "left_edge": self.ds.domain_left_edge,
            "right_edge": self.ds.domain_right_edge,
            "octree": self.ds.octree_mask,
            "num_zones": self.ds.num_zones,
            "partial_coverage": self.ds.partial_coverage,
        }
>>>>>>> 4a3c266c
        self.oct_handler = OctreeContainer.load_octree(header)

    def _identify_base_chunk(self, dobj):
        if getattr(dobj, "_chunk_info", None) is None:
            base_region = getattr(dobj, "base_region", dobj)
            subset = [
                StreamOctreeSubset(
                    base_region,
                    self.dataset,
                    self.oct_handler,
                    self.ds.num_zones,
                )
            ]
            dobj._chunk_info = subset
        dobj._current_chunk = list(self._chunk_all(dobj))[0]

    def _chunk_all(self, dobj):
        oobjs = getattr(dobj._current_chunk, "objs", dobj._chunk_info)
        yield YTDataChunk(dobj, "all", oobjs, None)

    def _chunk_spatial(self, dobj, ngz, sort=None, preload_fields=None):
        sobjs = getattr(dobj._current_chunk, "objs", dobj._chunk_info)
        # This is where we will perform cutting of the Octree and
        # load-balancing.  That may require a specialized selector object to
        # cut based on some space-filling curve index.
        for og in sobjs:
            if ngz > 0:
                g = og.retrieve_ghost_zones(ngz, [], smoothed=True)
            else:
                g = og
            yield YTDataChunk(dobj, "spatial", [g])

    def _chunk_io(self, dobj, cache=True, local_only=False):
        oobjs = getattr(dobj._current_chunk, "objs", dobj._chunk_info)
        for subset in oobjs:
            yield YTDataChunk(dobj, "io", [subset], None, cache=cache)

    def _setup_classes(self):
        dd = self._get_data_reader_dict()
        super()._setup_classes(dd)

    def _detect_output_fields(self):
        # NOTE: Because particle unions add to the actual field list, without
        # having the keys in the field list itself, we need to double check
        # here.
        fl = set(self.stream_handler.get_fields())
        fl.update(set(getattr(self, "field_list", [])))
        self.field_list = list(fl)


class StreamOctreeDataset(StreamDataset):
    _index_class = StreamOctreeHandler
    _field_info_class = StreamFieldInfo
    _dataset_type = "stream_octree"

    levelmax = None

    def __init__(
        self,
        stream_handler,
        storage_filename=None,
        geometry="cartesian",
        unit_system="cgs",
        default_species_fields=None,
    ):
        super().__init__(
            stream_handler,
            storage_filename,
            geometry,
            unit_system,
            default_species_fields=default_species_fields,
        )
        # Set up levelmax
        self.max_level = stream_handler.levels.max()
        self.min_level = stream_handler.levels.min()


class StreamUnstructuredMesh(UnstructuredMesh):
    _index_offset = 0

    def __init__(self, *args, **kwargs):
        super().__init__(*args, **kwargs)
        self._connectivity_length = self.connectivity_indices.shape[1]


class StreamUnstructuredIndex(UnstructuredIndex):
    def __init__(self, ds, dataset_type=None):
        self.stream_handler = ds.stream_handler
        super().__init__(ds, dataset_type)

    def _initialize_mesh(self):
        coords = self.stream_handler.fields.pop("coordinates")
        connect = always_iterable(self.stream_handler.fields.pop("connectivity"))

        self.meshes = [
            StreamUnstructuredMesh(i, self.index_filename, c1, c2, self)
            for i, (c1, c2) in enumerate(zip(connect, repeat(coords)))
        ]
        self.mesh_union = MeshUnion("mesh_union", self.meshes)

    def _setup_data_io(self):
        if self.stream_handler.io is not None:
            self.io = self.stream_handler.io
        else:
            self.io = io_registry[self.dataset_type](self.ds)

    def _detect_output_fields(self):
        self.field_list = list(set(self.stream_handler.get_fields()))
        fnames = list({fn for ft, fn in self.field_list})
        self.field_list += [("all", fname) for fname in fnames]


class StreamUnstructuredMeshDataset(StreamDataset):
    _index_class = StreamUnstructuredIndex
    _field_info_class = StreamFieldInfo
    _dataset_type = "stream_unstructured"

    def _find_particle_types(self):
        pass<|MERGE_RESOLUTION|>--- conflicted
+++ resolved
@@ -857,25 +857,15 @@
             self.io = io_registry[self.dataset_type](self.ds)
 
     def _initialize_oct_handler(self):
-<<<<<<< HEAD
-        header = dict(
-            dims=self.ds.domain_dimensions // self.ds.num_zones,
-            left_edge=self.ds.domain_left_edge,
-            right_edge=self.ds.domain_right_edge,
-            octree=self.ds.octree_mask,
-            num_zones=self.ds.num_zones,
-            partial_coverage=self.ds.partial_coverage,
-        )
-=======
         header = {
             "dims": [1, 1, 1],
+            "dims" : self.ds.domain_dimensions // self.ds.num_zones,
             "left_edge": self.ds.domain_left_edge,
             "right_edge": self.ds.domain_right_edge,
             "octree": self.ds.octree_mask,
             "num_zones": self.ds.num_zones,
             "partial_coverage": self.ds.partial_coverage,
         }
->>>>>>> 4a3c266c
         self.oct_handler = OctreeContainer.load_octree(header)
 
     def _identify_base_chunk(self, dobj):
