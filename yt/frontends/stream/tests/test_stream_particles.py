import numpy as np

from yt.testing import \
    assert_equal
from yt.frontends.stream.api import load_uniform_grid, \
    refine_amr, \
    load_amr_grids, \
    load_particles
import yt.utilities.initial_conditions as ic
import yt.utilities.flagging_methods as fm

# Field information

def test_stream_particles():
    num_particles = 100000
    domain_dims = (64, 64, 64)
    dens = np.random.random(domain_dims) 
    x = np.random.uniform(size=num_particles)
    y = np.random.uniform(size=num_particles)
    z = np.random.uniform(size=num_particles)
    m = np.ones(num_particles)

    # Field operators and cell flagging methods

    fo = []
    fo.append(ic.TopHatSphere(0.1, [0.2,0.3,0.4],{"density": 2.0}))
    fo.append(ic.TopHatSphere(0.05, [0.7,0.4,0.75],{"density": 20.0}))
    rc = [fm.flagging_method_registry["overdensity"](1.0)]

    # Check that all of this runs ok without particles

    ug0 = load_uniform_grid({"density": dens}, domain_dims, 1.0, nprocs=8)
    amr0 = refine_amr(ug0, rc, fo, 3)

    grid_data = []

    for grid in amr0.index.grids:

        data = dict(left_edge=grid.LeftEdge,
                    right_edge=grid.RightEdge,
                    level=grid.Level,
                    dimensions=grid.ActiveDimensions)

        for field in amr0.field_list:
            data[field] = grid[field]
        grid_data.append(data)

    amr0 = load_amr_grids(grid_data, domain_dims)

    # Now add particles

    fields1 = {"density": dens,
               "particle_position_x": x,
               "particle_position_y": y,
               "particle_position_z": z,
               "particle_mass": m}

    fields2 = fields1.copy()

    ug1 = load_uniform_grid(fields1, domain_dims, 1.0)
    ug2 = load_uniform_grid(fields2, domain_dims, 1.0, nprocs=8)

    # Check to make sure the number of particles is the same

    number_of_particles1 = np.sum([grid.NumberOfParticles for grid in ug1.index.grids])
    number_of_particles2 = np.sum([grid.NumberOfParticles for grid in ug2.index.grids])

    assert_equal(number_of_particles1, num_particles)
    assert_equal(number_of_particles1, number_of_particles2)

    for grid in ug2.index.grids:
        tot_parts = grid["io","particle_position_x"].size
        tot_all_parts = grid["all","particle_position_x"].size
        assert tot_parts == grid.NumberOfParticles
        assert tot_all_parts == grid.NumberOfParticles

    # Check to make sure the fields have been defined correctly

    for ptype in ("all", "io"):
        assert ug1._get_field_info(ptype, "particle_position_x").sampling_type == "particle"
        assert ug1._get_field_info(ptype, "particle_position_y").sampling_type == "particle"
        assert ug1._get_field_info(ptype, "particle_position_z").sampling_type == "particle"
        assert ug1._get_field_info(ptype, "particle_mass").sampling_type == "particle"
    assert not ug1._get_field_info("gas", "density").sampling_type == "particle"

    for ptype in ("all", "io"):
        assert ug2._get_field_info(ptype, "particle_position_x").sampling_type == "particle"
        assert ug2._get_field_info(ptype, "particle_position_y").sampling_type == "particle"
        assert ug2._get_field_info(ptype, "particle_position_z").sampling_type == "particle"
        assert ug2._get_field_info(ptype, "particle_mass").sampling_type == "particle"
    assert not ug2._get_field_info("gas", "density").sampling_type == "particle"

    # Now refine this

    amr1 = refine_amr(ug1, rc, fo, 3)
    for field in sorted(ug1.field_list):
        assert field in amr1.field_list

    grid_data = []

    for grid in amr1.index.grids:

        data = dict(left_edge=grid.LeftEdge,
                    right_edge=grid.RightEdge,
                    level=grid.Level,
                    dimensions=grid.ActiveDimensions)

        for field in amr1.field_list:
            if field[0] != "all":
                data[field] = grid[field]

        grid_data.append(data)

    amr2 = load_amr_grids(grid_data, domain_dims)

    # Check everything again

    number_of_particles1 = [grid.NumberOfParticles for grid in amr1.index.grids]
    number_of_particles2 = [grid.NumberOfParticles for grid in amr2.index.grids]

    assert_equal(np.sum(number_of_particles1), num_particles)
    assert_equal(number_of_particles1, number_of_particles2)

<<<<<<< HEAD
    assert amr1._get_field_info("all", "particle_position_x").sampling_type == "particle"
    assert amr1._get_field_info("all", "particle_position_y").sampling_type == "particle"
    assert amr1._get_field_info("all", "particle_position_z").sampling_type == "particle"
    assert amr1._get_field_info("all", "particle_mass").sampling_type == "particle"
    assert not amr1._get_field_info("gas", "density").sampling_type == "particle"

    assert amr2._get_field_info("all", "particle_position_x").sampling_type == "particle"
    assert amr2._get_field_info("all", "particle_position_y").sampling_type == "particle"
    assert amr2._get_field_info("all", "particle_position_z").sampling_type == "particle"
    assert amr2._get_field_info("all", "particle_mass").sampling_type == "particle"
    assert not amr2._get_field_info("gas", "density").sampling_type == "particle"
=======
    for grid in amr1.index.grids:
        tot_parts = grid["io", "particle_position_x"].size
        tot_all_parts = grid["all", "particle_position_x"].size
        assert tot_parts == grid.NumberOfParticles
        assert tot_all_parts == grid.NumberOfParticles

    for grid in amr2.index.grids:
        tot_parts = grid["io", "particle_position_x"].size
        tot_all_parts = grid["all", "particle_position_x"].size
        assert tot_parts == grid.NumberOfParticles
        assert tot_all_parts == grid.NumberOfParticles

    assert amr1._get_field_info("all", "particle_position_x").particle_type
    assert amr1._get_field_info("all", "particle_position_y").particle_type
    assert amr1._get_field_info("all", "particle_position_z").particle_type
    assert amr1._get_field_info("all", "particle_mass").particle_type
    assert not amr1._get_field_info("gas", "density").particle_type

    assert amr2._get_field_info("all", "particle_position_x").particle_type
    assert amr2._get_field_info("all", "particle_position_y").particle_type
    assert amr2._get_field_info("all", "particle_position_z").particle_type
    assert amr2._get_field_info("all", "particle_mass").particle_type
    assert not amr2._get_field_info("gas", "density").particle_type

    # Now perform similar checks, but with multiple particle types

    num_dm_particles = 30000
    xd = np.random.uniform(size=num_dm_particles)
    yd = np.random.uniform(size=num_dm_particles)
    zd = np.random.uniform(size=num_dm_particles)
    md = np.ones(num_dm_particles)

    num_star_particles = 20000
    xs = np.random.uniform(size=num_star_particles)
    ys = np.random.uniform(size=num_star_particles)
    zs = np.random.uniform(size=num_star_particles)
    ms = 2.0*np.ones(num_star_particles)

    dens = np.random.random(domain_dims)

    fields3 = {"density": dens,
               ("dm", "particle_position_x"): xd,
               ("dm", "particle_position_y"): yd,
               ("dm", "particle_position_z"): zd,
               ("dm", "particle_mass"): md,
               ("star", "particle_position_x"): xs,
               ("star", "particle_position_y"): ys,
               ("star", "particle_position_z"): zs,
               ("star", "particle_mass"): ms}

    fields4 = fields3.copy()

    ug3 = load_uniform_grid(fields3, domain_dims, 1.0)
    ug4 = load_uniform_grid(fields4, domain_dims, 1.0, nprocs=8)

    # Check to make sure the number of particles is the same

    number_of_particles3 = np.sum([grid.NumberOfParticles for grid in ug3.index.grids])
    number_of_particles4 = np.sum([grid.NumberOfParticles for grid in ug4.index.grids])

    assert_equal(number_of_particles3, num_dm_particles+num_star_particles)
    assert_equal(number_of_particles3, number_of_particles4)

    for grid in ug4.index.grids:
        tot_parts = grid["dm", "particle_position_x"].size
        tot_parts += grid["star", "particle_position_x"].size
        tot_all_parts = grid["all", "particle_position_x"].size
        assert tot_parts == grid.NumberOfParticles
        assert tot_all_parts == grid.NumberOfParticles

    # Check to make sure the fields have been defined correctly

    for ptype in ("dm", "star"):
        assert ug3._get_field_info(ptype, "particle_position_x").particle_type
        assert ug3._get_field_info(ptype, "particle_position_y").particle_type
        assert ug3._get_field_info(ptype, "particle_position_z").particle_type
        assert ug3._get_field_info(ptype, "particle_mass").particle_type
        assert ug4._get_field_info(ptype, "particle_position_x").particle_type
        assert ug4._get_field_info(ptype, "particle_position_y").particle_type
        assert ug4._get_field_info(ptype, "particle_position_z").particle_type
        assert ug4._get_field_info(ptype, "particle_mass").particle_type

    # Now refine this

    amr3 = refine_amr(ug3, rc, fo, 3)
    for field in sorted(ug3.field_list):
        assert field in amr3.field_list

    grid_data = []

    for grid in amr3.index.grids:

        data = dict(left_edge=grid.LeftEdge,
                    right_edge=grid.RightEdge,
                    level=grid.Level,
                    dimensions=grid.ActiveDimensions)

        for field in amr3.field_list:
            if field[0] != "all":
                data[field] = grid[field]

        grid_data.append(data)

    amr4 = load_amr_grids(grid_data, domain_dims)

    # Check everything again

    number_of_particles3 = [grid.NumberOfParticles for grid in amr3.index.grids]
    number_of_particles4 = [grid.NumberOfParticles for grid in amr4.index.grids]

    assert_equal(np.sum(number_of_particles3), num_star_particles+num_dm_particles)
    assert_equal(number_of_particles3, number_of_particles4)

    for ptype in ("dm", "star"):
        assert amr3._get_field_info(ptype, "particle_position_x").particle_type
        assert amr3._get_field_info(ptype, "particle_position_y").particle_type
        assert amr3._get_field_info(ptype, "particle_position_z").particle_type
        assert amr3._get_field_info(ptype, "particle_mass").particle_type
        assert amr4._get_field_info(ptype, "particle_position_x").particle_type
        assert amr4._get_field_info(ptype, "particle_position_y").particle_type
        assert amr4._get_field_info(ptype, "particle_position_z").particle_type
        assert amr4._get_field_info(ptype, "particle_mass").particle_type

    for grid in amr3.index.grids:
        tot_parts = grid["dm", "particle_position_x"].size
        tot_parts += grid["star", "particle_position_x"].size
        tot_all_parts = grid["all", "particle_position_x"].size
        assert tot_parts == grid.NumberOfParticles
        assert tot_all_parts == grid.NumberOfParticles

    for grid in amr4.index.grids:
        tot_parts = grid["dm", "particle_position_x"].size
        tot_parts += grid["star", "particle_position_x"].size
        tot_all_parts = grid["all", "particle_position_x"].size
        assert tot_parts == grid.NumberOfParticles
        assert tot_all_parts == grid.NumberOfParticles

def test_load_particles_types():

    num_particles = 10000

    data1 = {"particle_position_x": np.random.random(size=num_particles),
             "particle_position_y": np.random.random(size=num_particles),
             "particle_position_z": np.random.random(size=num_particles),
             "particle_mass": np.ones(num_particles)}

    ds1 = load_particles(data1)
    ds1.index

    assert set(ds1.particle_types) == {"all", "io"}

    dd = ds1.all_data()

    for ax in "xyz":
        assert dd["io", "particle_position_%s" % ax].size == num_particles
        assert dd["all", "particle_position_%s" % ax].size == num_particles

    num_dm_particles = 10000
    num_star_particles = 50000
    num_tot_particles = num_dm_particles + num_star_particles

    data2 = {("dm", "particle_position_x"): np.random.random(size=num_dm_particles),
             ("dm", "particle_position_y"): np.random.random(size=num_dm_particles),
             ("dm", "particle_position_z"): np.random.random(size=num_dm_particles),
             ("dm", "particle_mass"): np.ones(num_dm_particles),
             ("star", "particle_position_x"): np.random.random(size=num_star_particles),
             ("star", "particle_position_y"): np.random.random(size=num_star_particles),
             ("star", "particle_position_z"): np.random.random(size=num_star_particles),
             ("star", "particle_mass"): 2.0*np.ones(num_star_particles)}

    ds2 = load_particles(data2)
    ds2.index

    assert set(ds2.particle_types) == {"all", "star", "dm"}

    dd = ds2.all_data()

    for ax in "xyz":
        npart = 0
        for ptype in ds2.particle_types_raw:
            npart += dd[ptype, "particle_position_%s" % ax].size
        assert npart == num_tot_particles
        assert dd["all", "particle_position_%s" % ax].size == num_tot_particles
>>>>>>> 839b375e
<|MERGE_RESOLUTION|>--- conflicted
+++ resolved
@@ -121,7 +121,18 @@
     assert_equal(np.sum(number_of_particles1), num_particles)
     assert_equal(number_of_particles1, number_of_particles2)
 
-<<<<<<< HEAD
+    for grid in amr1.index.grids:
+        tot_parts = grid["io", "particle_position_x"].size
+        tot_all_parts = grid["all", "particle_position_x"].size
+        assert tot_parts == grid.NumberOfParticles
+        assert tot_all_parts == grid.NumberOfParticles
+
+    for grid in amr2.index.grids:
+        tot_parts = grid["io", "particle_position_x"].size
+        tot_all_parts = grid["all", "particle_position_x"].size
+        assert tot_parts == grid.NumberOfParticles
+        assert tot_all_parts == grid.NumberOfParticles
+
     assert amr1._get_field_info("all", "particle_position_x").sampling_type == "particle"
     assert amr1._get_field_info("all", "particle_position_y").sampling_type == "particle"
     assert amr1._get_field_info("all", "particle_position_z").sampling_type == "particle"
@@ -133,32 +144,8 @@
     assert amr2._get_field_info("all", "particle_position_z").sampling_type == "particle"
     assert amr2._get_field_info("all", "particle_mass").sampling_type == "particle"
     assert not amr2._get_field_info("gas", "density").sampling_type == "particle"
-=======
-    for grid in amr1.index.grids:
-        tot_parts = grid["io", "particle_position_x"].size
-        tot_all_parts = grid["all", "particle_position_x"].size
-        assert tot_parts == grid.NumberOfParticles
-        assert tot_all_parts == grid.NumberOfParticles
-
-    for grid in amr2.index.grids:
-        tot_parts = grid["io", "particle_position_x"].size
-        tot_all_parts = grid["all", "particle_position_x"].size
-        assert tot_parts == grid.NumberOfParticles
-        assert tot_all_parts == grid.NumberOfParticles
-
-    assert amr1._get_field_info("all", "particle_position_x").particle_type
-    assert amr1._get_field_info("all", "particle_position_y").particle_type
-    assert amr1._get_field_info("all", "particle_position_z").particle_type
-    assert amr1._get_field_info("all", "particle_mass").particle_type
-    assert not amr1._get_field_info("gas", "density").particle_type
-
-    assert amr2._get_field_info("all", "particle_position_x").particle_type
-    assert amr2._get_field_info("all", "particle_position_y").particle_type
-    assert amr2._get_field_info("all", "particle_position_z").particle_type
-    assert amr2._get_field_info("all", "particle_mass").particle_type
-    assert not amr2._get_field_info("gas", "density").particle_type
-
-    # Now perform similar checks, but with multiple particle types
+
+# Now perform similar checks, but with multiple particle types
 
     num_dm_particles = 30000
     xd = np.random.uniform(size=num_dm_particles)
@@ -207,14 +194,14 @@
     # Check to make sure the fields have been defined correctly
 
     for ptype in ("dm", "star"):
-        assert ug3._get_field_info(ptype, "particle_position_x").particle_type
-        assert ug3._get_field_info(ptype, "particle_position_y").particle_type
-        assert ug3._get_field_info(ptype, "particle_position_z").particle_type
-        assert ug3._get_field_info(ptype, "particle_mass").particle_type
-        assert ug4._get_field_info(ptype, "particle_position_x").particle_type
-        assert ug4._get_field_info(ptype, "particle_position_y").particle_type
-        assert ug4._get_field_info(ptype, "particle_position_z").particle_type
-        assert ug4._get_field_info(ptype, "particle_mass").particle_type
+        assert ug3._get_field_info(ptype, "particle_position_x").sampling_type == "particle"
+        assert ug3._get_field_info(ptype, "particle_position_y").sampling_type == "particle"
+        assert ug3._get_field_info(ptype, "particle_position_z").sampling_type == "particle"
+        assert ug3._get_field_info(ptype, "particle_mass").sampling_type == "particle"
+        assert ug4._get_field_info(ptype, "particle_position_x").sampling_type == "particle"
+        assert ug4._get_field_info(ptype, "particle_position_y").sampling_type == "particle"
+        assert ug4._get_field_info(ptype, "particle_position_z").sampling_type == "particle"
+        assert ug4._get_field_info(ptype, "particle_mass").sampling_type == "particle"
 
     # Now refine this
 
@@ -248,14 +235,14 @@
     assert_equal(number_of_particles3, number_of_particles4)
 
     for ptype in ("dm", "star"):
-        assert amr3._get_field_info(ptype, "particle_position_x").particle_type
-        assert amr3._get_field_info(ptype, "particle_position_y").particle_type
-        assert amr3._get_field_info(ptype, "particle_position_z").particle_type
-        assert amr3._get_field_info(ptype, "particle_mass").particle_type
-        assert amr4._get_field_info(ptype, "particle_position_x").particle_type
-        assert amr4._get_field_info(ptype, "particle_position_y").particle_type
-        assert amr4._get_field_info(ptype, "particle_position_z").particle_type
-        assert amr4._get_field_info(ptype, "particle_mass").particle_type
+        assert amr3._get_field_info(ptype, "particle_position_x").sampling_type == "particle"
+        assert amr3._get_field_info(ptype, "particle_position_y").sampling_type == "particle"
+        assert amr3._get_field_info(ptype, "particle_position_z").sampling_type == "particle"
+        assert amr3._get_field_info(ptype, "particle_mass").sampling_type == "particle"
+        assert amr4._get_field_info(ptype, "particle_position_x").sampling_type == "particle"
+        assert amr4._get_field_info(ptype, "particle_position_y").sampling_type == "particle"
+        assert amr4._get_field_info(ptype, "particle_position_z").sampling_type == "particle"
+        assert amr4._get_field_info(ptype, "particle_mass").sampling_type == "particle"
 
     for grid in amr3.index.grids:
         tot_parts = grid["dm", "particle_position_x"].size
@@ -316,5 +303,4 @@
         for ptype in ds2.particle_types_raw:
             npart += dd[ptype, "particle_position_%s" % ax].size
         assert npart == num_tot_particles
-        assert dd["all", "particle_position_%s" % ax].size == num_tot_particles
->>>>>>> 839b375e
+        assert dd["all", "particle_position_%s" % ax].size == num_tot_particles