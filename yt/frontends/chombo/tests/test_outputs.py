"""
Chombo frontend tests



"""

#-----------------------------------------------------------------------------
# Copyright (c) 2013, yt Development Team.
#
# Distributed under the terms of the Modified BSD License.
#
# The full license is in the file COPYING.txt, distributed with this software.
#-----------------------------------------------------------------------------

from yt.testing import \
    requires_file, \
    assert_equal
from yt.utilities.answer_testing.framework import \
    requires_ds, \
    small_patch_amr, \
    data_dir_load
from yt.frontends.chombo.api import \
    ChomboDataset, \
    Orion2Dataset

_fields = ("density", "velocity_magnitude",  # "velocity_divergence",
           "magnetic_field_x")

gc = "GaussianCloud/data.0077.3d.hdf5"
@requires_ds(gc)
def test_gc():
    ds = data_dir_load(gc)
    yield assert_equal, str(ds), "data.0077.3d.hdf5"
    for test in small_patch_amr(gc, _fields):
        test_gc.__name__ = test.description
        yield test

tb = "TurbBoxLowRes/data.0005.3d.hdf5"
@requires_ds(tb)
def test_tb():
    ds = data_dir_load(tb)
    yield assert_equal, str(ds), "data.0005.3d.hdf5"
    for test in small_patch_amr(tb, _fields):
        test_tb.__name__ = test.description
        yield test

_zp_fields = ("rhs", "phi", "gravitational_field_x",
              "gravitational_field_y")
zp = "ZeldovichPancake/plt32.2d.hdf5"
@requires_ds(zp)
def test_zp():
    ds = data_dir_load(zp)
    yield assert_equal, str(ds), "plt32.2d.hdf5"
    for test in small_patch_amr(zp, _zp_fields, input_center="c",
                                input_weight="rhs"):
        test_tb.__name__ = test.description
        yield test

<<<<<<< HEAD
kho = "KelvinHelmholtz/data.0004.hdf5"
@requires_ds(kho)
def test_kho():
    ds = data_dir_load(kho)
    yield assert_equal, str(ds), "data.0004.hdf5"
    for test in small_patch_amr(kho, _fields):
        test_gc.__name__ = test.description
        yield test
=======

@requires_file(zp)
def test_ChomboDataset():
    assert isinstance(data_dir_load(zp), ChomboDataset)


@requires_file(gc)
def test_Orion2Dataset():
    assert isinstance(data_dir_load(gc), Orion2Dataset)


#@requires_file(kho)
#def test_PlutoDataset():
#    assert isinstance(data_dir_load(kho), PlutoDataset)
>>>>>>> 5aea4e73
<|MERGE_RESOLUTION|>--- conflicted
+++ resolved
@@ -57,7 +57,6 @@
         test_tb.__name__ = test.description
         yield test
 
-<<<<<<< HEAD
 kho = "KelvinHelmholtz/data.0004.hdf5"
 @requires_ds(kho)
 def test_kho():
@@ -66,7 +65,6 @@
     for test in small_patch_amr(kho, _fields):
         test_gc.__name__ = test.description
         yield test
-=======
 
 @requires_file(zp)
 def test_ChomboDataset():
@@ -78,7 +76,6 @@
     assert isinstance(data_dir_load(gc), Orion2Dataset)
 
 
-#@requires_file(kho)
-#def test_PlutoDataset():
-#    assert isinstance(data_dir_load(kho), PlutoDataset)
->>>>>>> 5aea4e73
+@requires_file(kho)
+def test_PlutoDataset():
+    assert isinstance(data_dir_load(kho), PlutoDataset)