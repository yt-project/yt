--- conflicted
+++ resolved
@@ -111,16 +111,11 @@
         self.directory = pf.fullpath
         self._handle = pf._handle
 
-<<<<<<< HEAD
-        self.float_type = self._fhandle['/level_0']['data:datatype=0'].dtype.name
-        self._levels = self._fhandle.keys()[1:]
-        GridGeometryHandler.__init__(self,pf,data_style)
-=======
         self.float_type = self._handle['/level_0']['data:datatype=0'].dtype.name
         self._levels = self._handle.keys()[1:]
-        AMRHierarchy.__init__(self,pf,data_style)
->>>>>>> 04df7782
+        GridGeometryHandler.__init__(self,pf,data_style)
         self._read_particles()
+        self._fhandle.close()
 
     def _read_particles(self):
         self.particle_filename = self.hierarchy_filename[:-4] + 'sink'
@@ -192,6 +187,7 @@
                 i += 1
         self.grids = np.empty(len(grids), dtype='object')
         for gi, g in enumerate(grids): self.grids[gi] = g
+#        self.grids = np.array(self.grids, dtype='object')
 
     def _populate_grid_objects(self):
         for g in self.grids:
@@ -328,9 +324,10 @@
         return LE
 
     def __calc_right_edge(self):
-        fileh = self._handle
+        fileh = h5py.File(self.parameter_filename,'r')
         dx0 = fileh['/level_0'].attrs['dx']
         RE = dx0*((np.array(list(fileh['/level_0'].attrs['prob_domain'])))[3:] + 1)
+        fileh.close()
         return RE
 
     def __calc_domain_dimensions(self):
