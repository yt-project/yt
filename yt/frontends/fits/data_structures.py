--- conflicted
+++ resolved
@@ -219,31 +219,7 @@
 
         # If nprocs > 1, decompose the domain into virtual grids
         if self.num_grids > 1:
-<<<<<<< HEAD
-            if self.ds.z_axis_decomp:
-                dz = ds.quan(1.0, "code_length")*ds.spectral_factor
-                self.grid_dimensions[:,2] = np.around(float(ds.domain_dimensions[2])/
-                                                            self.num_grids).astype("int")
-                self.grid_dimensions[-1,2] += (ds.domain_dimensions[2] % self.num_grids)
-                self.grid_left_edge[0,2] = ds.domain_left_edge[2]
-                self.grid_left_edge[1:,2] = ds.domain_left_edge[2] + \
-                                            np.cumsum(self.grid_dimensions[:-1,2])*dz
-                self.grid_right_edge[:,2] = self.grid_left_edge[:,2]+self.grid_dimensions[:,2]*dz
-                self.grid_left_edge[:,:2] = ds.domain_left_edge[:2]
-                self.grid_right_edge[:,:2] = ds.domain_right_edge[:2]
-                self.grid_dimensions[:,:2] = ds.domain_dimensions[:2]
-            else:
-                bbox = np.array([[le,re] for le, re in zip(ds.domain_left_edge,
-                                                           ds.domain_right_edge)])
-                dims = np.array(ds.domain_dimensions)
-                psize = get_psize(dims, self.num_grids)
-                gle, gre, shapes, slices = decompose_array(dims, psize, bbox)
-                self.grid_left_edge = self.ds.arr(gle, ("code_length",)*3)
-                self.grid_right_edge = self.ds.arr(gre, ("code_length",)*3)
-                self.grid_dimensions = np.array([shape for shape in shapes], dtype="int32")
-=======
             self._domain_decomp()
->>>>>>> 50912ee8
         else:
             self.grid_left_edge[0,:] = ds.domain_left_edge
             self.grid_right_edge[0,:] = ds.domain_right_edge
@@ -260,8 +236,8 @@
         dims = self.ds.domain_dimensions
         psize = get_psize(dims, self.num_grids)
         gle, gre, shapes, slices = decompose_array(dims, psize, bbox)
-        self.grid_left_edge = self.ds.arr(gle, "code_length")
-        self.grid_right_edge = self.ds.arr(gre, "code_length")
+        self.grid_left_edge = self.ds.arr(gle, ("code_length",)*3)
+        self.grid_right_edge = self.ds.arr(gre, ("code_length",)*3)
         self.grid_dimensions = np.array(shapes, dtype="int32")
 
     def _populate_grid_objects(self):
