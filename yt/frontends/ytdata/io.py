"""
YTData data-file handling function




"""

#-----------------------------------------------------------------------------
# Copyright (c) 2015, yt Development Team.
#
# Distributed under the terms of the Modified BSD License.
#
# The full license is in the file COPYING.txt, distributed with this software.
#-----------------------------------------------------------------------------

import numpy as np

from yt.extern.six import \
    u
from yt.funcs import \
    mylog
from yt.utilities.exceptions import \
    YTDomainOverflow
from yt.utilities.io_handler import \
    BaseIOHandler
from yt.utilities.lib.geometry_utils import \
    compute_morton
from yt.utilities.on_demand_imports import \
    _h5py as h5py
from yt.units.index_array import \
    YTIndexArray

class IOHandlerYTNonspatialhdf5(BaseIOHandler):
    _dataset_type = "ytnonspatialhdf5"
    _base = slice(None)
    _field_dtype = "float64"

    def _read_fluid_selection(self, g, selector, fields):
        rv = {}
        if selector.__class__.__name__ == "GridSelector":
            if g.id in self._cached_fields:
                gf = self._cached_fields[g.id]
                rv.update(gf)
            if len(rv) == len(fields): return rv
            f = h5py.File(u(g.filename), "r")
            for field in fields:
                if field in rv:
                    self._hits += 1
                    continue
                self._misses += 1
                ftype, fname = field
                rv[(ftype, fname)] = f[ftype][fname].value
            if self._cache_on:
                for gid in rv:
                    self._cached_fields.setdefault(gid, {})
                    self._cached_fields[gid].update(rv[gid])
            f.close()
            return rv
        else:
            raise RuntimeError(
                "Geometric selection not supported for non-spatial datasets.")

class IOHandlerYTGridHDF5(BaseIOHandler):
    _dataset_type = "ytgridhdf5"
    _base = slice(None)
    _field_dtype = "float64"

    def _read_fluid_selection(self, chunks, selector, fields, size):
        rv = {}
        # Now we have to do something unpleasant
        chunks = list(chunks)
        if selector.__class__.__name__ == "GridSelector":
            if not (len(chunks) == len(chunks[0].objs) == 1):
                raise RuntimeError
            g = chunks[0].objs[0]
            if g.id in self._cached_fields:
                gf = self._cached_fields[g.id]
                rv.update(gf)
            if len(rv) == len(fields): return rv
            f = h5py.File(u(g.filename), "r")
            gds = f[self.ds.default_fluid_type]
            for field in fields:
                if field in rv:
                    self._hits += 1
                    continue
                self._misses += 1
                ftype, fname = field
                rv[(ftype, fname)] = gds[fname].value
            if self._cache_on:
                for gid in rv:
                    self._cached_fields.setdefault(gid, {})
                    self._cached_fields[gid].update(rv[gid])
            f.close()
            return rv
        if size is None:
            size = sum((g.count(selector) for chunk in chunks
                        for g in chunk.objs))
        for field in fields:
            ftype, fname = field
            fsize = size
            rv[field] = np.empty(fsize, dtype="float64")
        ng = sum(len(c.objs) for c in chunks)
        mylog.debug("Reading %s cells of %s fields in %s grids",
                   size, [f2 for f1, f2 in fields], ng)
        ind = 0
        for chunk in chunks:
            f = None
            for g in chunk.objs:
                if g.filename is None: continue
                if f is None:
                    f = h5py.File(g.filename, "r")
                gf = self._cached_fields.get(g.id, {})
                nd = 0
                for field in fields:
                    if field in gf:
                        nd = g.select(selector, gf[field], rv[field], ind)
                        self._hits += 1
                        continue
                    self._misses += 1
                    ftype, fname = field
                    # add extra dimensions to make data 3D
                    data = f[ftype][fname].value.astype(self._field_dtype)
                    for dim in range(len(data.shape), 3):
                        data = np.expand_dims(data, dim)
                    if self._cache_on:
                        self._cached_fields.setdefault(g.id, {})
                        self._cached_fields[g.id][field] = data
                    nd = g.select(selector, data, rv[field], ind) # caches
                ind += nd
            if f: f.close()
        return rv

    def _read_particle_coords(self, chunks, ptf):
        pn = "particle_position_%s"
        chunks = list(chunks)
        for chunk in chunks:
            f = None
            for g in chunk.objs:
                if g.filename is None: continue
                if f is None:
                    f = h5py.File(g.filename, "r")
                if g.NumberOfParticles == 0:
                    continue
                for ptype, field_list in sorted(ptf.items()):
                    units = f[ptype][pn % "x"].attrs["units"]
                    x, y, z = \
                      (self.ds.arr(f[ptype][pn % ax].value.astype("float64"), units)
                       for ax in "xyz")
                    for field in field_list:
                        if np.asarray(f[ptype][field]).ndim > 1:
                            self._array_fields[field] = f[ptype][field].shape
                    yield ptype, (x, y, z)
            if f: f.close()

    def _read_particle_fields(self, chunks, ptf, selector):
        pn = "particle_position_%s"
        chunks = list(chunks)
        for chunk in chunks: # These should be organized by grid filename
            f = None
            for g in chunk.objs:
                if g.filename is None: continue
                if f is None:
                    f = h5py.File(g.filename, "r")
                if g.NumberOfParticles == 0:
                    continue
                for ptype, field_list in sorted(ptf.items()):
                    units = f[ptype][pn % "x"].attrs["units"]
                    x, y, z = \
                      (self.ds.arr(f[ptype][pn % ax].value.astype("float64"), units)
                       for ax in "xyz")
                    mask = selector.select_points(x, y, z, 0.0)
                    if mask is None: continue
                    for field in field_list:
                        data = np.asarray(f[ptype][field].value, "=f8")
                        yield (ptype, field), data[mask]
            if f: f.close()

class IOHandlerYTDataContainerHDF5(BaseIOHandler):
    _dataset_type = "ytdatacontainer_hdf5"

    def _read_fluid_selection(self, chunks, selector, fields, size):
        raise NotImplementedError

    def _read_particle_coords(self, chunks, ptf):
        # This will read chunks and yield the results.
        chunks = list(chunks)
        data_files = set([])
        for chunk in chunks:
            for obj in chunk.objs:
                data_files.update(obj.data_files)
        for data_file in sorted(data_files):
            with h5py.File(data_file.filename, "r") as f:
                for ptype, field_list in sorted(ptf.items()):
                    pcount = data_file.total_particles[ptype]
                    if pcount == 0: continue
                    units = _get_position_array_units(ptype, f, "x")
                    x, y, z = \
                      (self.ds.arr(_get_position_array(ptype, f, ax), units)
                       for ax in "xyz")
                    yield ptype, (x, y, z)

    def _read_particle_fields(self, chunks, ptf, selector):
        # Now we have all the sizes, and we can allocate
        chunks = list(chunks)
        data_files = set([])
        for chunk in chunks:
            for obj in chunk.objs:
                data_files.update(obj.data_files)
        for data_file in sorted(data_files):
            with h5py.File(data_file.filename, "r") as f:
                for ptype, field_list in sorted(ptf.items()):
                    units = _get_position_array_units(ptype, f, "x")
                    x, y, z = \
                      (self.ds.arr(_get_position_array(ptype, f, ax), units)
                       for ax in "xyz")
                    mask = selector.select_points(x, y, z, 0.0)
                    del x, y, z
                    if mask is None: continue
                    for field in field_list:
                        data = f[ptype][field][mask].astype("float64")
                        yield (ptype, field), data

    def _initialize_index(self, data_file, regions):
        all_count = self._count_particles(data_file)
        pcount = sum(all_count.values())
        morton = np.empty(pcount, dtype='uint64')
        mylog.debug("Initializing index % 5i (% 7i particles)",
                    data_file.file_id, pcount)
        ind = 0
        with h5py.File(data_file.filename, "r") as f:
            for ptype in all_count:
                if ptype not in f or all_count[ptype] == 0: continue
                pos = np.empty((all_count[ptype], 3), dtype="float64")
<<<<<<< HEAD
                # TODO make this DTRT for non-spatial data
                pos = YTIndexArray(pos, ("code_length",)*3,
                                   registry=data_file.ds.unit_registry)
=======
                units = _get_position_array_units(ptype, f, "x")
>>>>>>> 2042a947
                if ptype == "grid":
                    dx = f["grid"]["dx"].value.min()
                    dx = self.ds.quan(
                        dx, f["grid"]["dx"].attrs["units"]).to("code_length")
                else:
                    dx = 2. * np.finfo(f[ptype]["particle_position_x"].dtype).eps
                    dx = self.ds.quan(dx, units).to("code_length")
                pos[:,0] = _get_position_array(ptype, f, "x")
                pos[:,1] = _get_position_array(ptype, f, "y")
                pos[:,2] = _get_position_array(ptype, f, "z")
                pos = self.ds.arr(pos, units).to("code_length")
                dle = self.ds.domain_left_edge.to("code_length")
                dre = self.ds.domain_right_edge.to("code_length")

                # These are 32 bit numbers, so we give a little lee-way.
                # Otherwise, for big sets of particles, we often will bump into the
                # domain edges.  This helps alleviate that.
                np.clip(pos, dle + dx, dre - dx, pos)
                if np.any(pos.min(axis=0) < dle) or \
                   np.any(pos.max(axis=0) > dre):
                    raise YTDomainOverflow(pos.min(axis=0),
                                           pos.max(axis=0),
                                           dle, dre)
                regions.add_data_file(pos, data_file.file_id)
                morton[ind:ind+pos.shape[0]] = compute_morton(
                    pos[:,0], pos[:,1], pos[:,2], dle, dre)
                ind += pos.shape[0]
        return morton

    def _count_particles(self, data_file):
        return self.ds.num_particles

    def _identify_fields(self, data_file):
        fields = []
        units = {}
        with h5py.File(data_file.filename, "r") as f:
            for ptype in f:
                fields.extend([(ptype, str(field)) for field in f[ptype]])
                units.update(dict([((ptype, str(field)), 
                                    f[ptype][field].attrs["units"])
                                   for field in f[ptype]]))
        return fields, units

class IOHandlerYTSpatialPlotHDF5(IOHandlerYTDataContainerHDF5):
    _dataset_type = "ytspatialplot_hdf5"

    def _read_particle_coords(self, chunks, ptf):
        # This will read chunks and yield the results.
        chunks = list(chunks)
        data_files = set([])
        for chunk in chunks:
            for obj in chunk.objs:
                data_files.update(obj.data_files)
        for data_file in sorted(data_files):
            with h5py.File(data_file.filename, "r") as f:
                for ptype, field_list in sorted(ptf.items()):
                    pcount = data_file.total_particles[ptype]
                    if pcount == 0: continue
                    x = _get_position_array(ptype, f, "px")
                    y = _get_position_array(ptype, f, "py")
                    z = np.zeros(x.size, dtype="float64") + \
                      self.ds.domain_left_edge[2].to("code_length").d
                    yield ptype, (x, y, z)

    def _read_particle_fields(self, chunks, ptf, selector):
        # Now we have all the sizes, and we can allocate
        chunks = list(chunks)
        data_files = set([])
        for chunk in chunks:
            for obj in chunk.objs:
                data_files.update(obj.data_files)
        for data_file in sorted(data_files):
            all_count = self._count_particles(data_file)
            with h5py.File(data_file.filename, "r") as f:
                for ptype, field_list in sorted(ptf.items()):
                    x = _get_position_array(ptype, f, "px")
                    y = _get_position_array(ptype, f, "py")
                    z = np.zeros(all_count[ptype], dtype="float64") + \
                      self.ds.domain_left_edge[2].to("code_length").d
                    mask = selector.select_points(x, y, z, 0.0)
                    del x, y, z
                    if mask is None: continue
                    for field in field_list:
                        data = f[ptype][field][mask].astype("float64")
                        yield (ptype, field), data

    def _initialize_index(self, data_file, regions):
        all_count = self._count_particles(data_file)
        pcount = sum(all_count.values())
        morton = np.empty(pcount, dtype='uint64')
        mylog.debug("Initializing index % 5i (% 7i particles)",
                    data_file.file_id, pcount)
        ind = 0
        with h5py.File(data_file.filename, "r") as f:
            for ptype in all_count:
                if ptype not in f or all_count[ptype] == 0: continue
                pos = np.empty((all_count[ptype], 3), dtype="float64")
                pos = self.ds.arr(pos, "code_length")
                if ptype == "grid":
                    dx = f["grid"]["pdx"].value.min()
                    dx = self.ds.quan(
                        dx, f["grid"]["pdx"].attrs["units"]).to("code_length")
                else:
                    raise NotImplementedError
                pos[:,0] = _get_position_array(ptype, f, "px")
                pos[:,1] = _get_position_array(ptype, f, "py")
                pos[:,2] = np.zeros(all_count[ptype], dtype="float64") + \
                  self.ds.domain_left_edge[2].to("code_length").d
                dle = self.ds.domain_left_edge.to("code_length")
                dre = self.ds.domain_right_edge.to("code_length")

                # These are 32 bit numbers, so we give a little lee-way.
                # Otherwise, for big sets of particles, we often will bump into the
                # domain edges.  This helps alleviate that.
                np.clip(pos, dle + dx, dre - dx, pos)
                if np.any(pos.min(axis=0) < dle) or \
                   np.any(pos.max(axis=0) > dre):
                    raise YTDomainOverflow(pos.min(axis=0),
                                           pos.max(axis=0),
                                           dre, dle)
                regions.add_data_file(pos, data_file.file_id)
                morton[ind:ind+pos.shape[0]] = compute_morton(
                    pos[:,0], pos[:,1], pos[:,2], dle, dre)
                ind += pos.shape[0]
        return morton

def _get_position_array(ptype, f, ax):
    if ptype == "grid":
        pos_name = ""
    else:
        pos_name = "particle_position_"
    return f[ptype][pos_name + ax].value.astype("float64")

def _get_position_array_units(ptype, f, ax):
    if ptype == "grid":
        pos_name = ""
    else:
        pos_name = "particle_position_"
    return f[ptype][pos_name + ax].attrs["units"]<|MERGE_RESOLUTION|>--- conflicted
+++ resolved
@@ -222,6 +222,7 @@
                         yield (ptype, field), data
 
     def _initialize_index(self, data_file, regions):
+        unit_registry = data_file.ds.unit_registry
         all_count = self._count_particles(data_file)
         pcount = sum(all_count.values())
         morton = np.empty(pcount, dtype='uint64')
@@ -232,13 +233,7 @@
             for ptype in all_count:
                 if ptype not in f or all_count[ptype] == 0: continue
                 pos = np.empty((all_count[ptype], 3), dtype="float64")
-<<<<<<< HEAD
-                # TODO make this DTRT for non-spatial data
-                pos = YTIndexArray(pos, ("code_length",)*3,
-                                   registry=data_file.ds.unit_registry)
-=======
                 units = _get_position_array_units(ptype, f, "x")
->>>>>>> 2042a947
                 if ptype == "grid":
                     dx = f["grid"]["dx"].value.min()
                     dx = self.ds.quan(
@@ -246,12 +241,14 @@
                 else:
                     dx = 2. * np.finfo(f[ptype]["particle_position_x"].dtype).eps
                     dx = self.ds.quan(dx, units).to("code_length")
+                u = ("code_length",)*3
                 pos[:,0] = _get_position_array(ptype, f, "x")
                 pos[:,1] = _get_position_array(ptype, f, "y")
                 pos[:,2] = _get_position_array(ptype, f, "z")
-                pos = self.ds.arr(pos, units).to("code_length")
-                dle = self.ds.domain_left_edge.to("code_length")
-                dre = self.ds.domain_right_edge.to("code_length")
+                # TODO make this DTRT for non-spatial data
+                pos = YTIndexArray(pos, units, registry=unit_registry).to(u)
+                dle = self.ds.domain_left_edge.to(u)
+                dre = self.ds.domain_right_edge.to(u)
 
                 # These are 32 bit numbers, so we give a little lee-way.
                 # Otherwise, for big sets of particles, we often will bump into the
