--- conflicted
+++ resolved
@@ -95,15 +95,16 @@
         # for now, the hierarchy file is the parameter file!
         self.hierarchy_filename = self.parameter_file.parameter_filename
         self.directory = os.path.dirname(self.hierarchy_filename)
-        self._handle = pf._handle
-        GridGeometryHandler.__init__(self, pf, data_style)
-
+        self._fhandle = h5py.File(self.hierarchy_filename,'r')
+        AMRHierarchy.__init__(self,pf,data_style)
+
+        self._fhandle.close()
 
     def _initialize_data_storage(self):
         pass
 
     def _detect_fields(self):
-        self.field_list = self._handle['field_types'].keys()
+        self.field_list = self._fhandle['field_types'].keys()
 
     def _setup_classes(self):
         dd = self._get_data_reader_dict()
@@ -111,10 +112,10 @@
         self.object_types.sort()
 
     def _count_grids(self):
-        self.num_grids = self._handle['/grid_parent_id'].shape[0]
+        self.num_grids = self._fhandle['/grid_parent_id'].shape[0]
 
     def _parse_hierarchy(self):
-        f = self._handle
+        f = self._fhandle
         dxs = []
         self.grids = np.empty(self.num_grids, dtype='object')
         levels = (f['grid_level'][:]).copy()
@@ -145,6 +146,7 @@
         for gi, g in enumerate(self.grids):
             g._prepare_grid()
             g._setup_dx()
+
         for gi, g in enumerate(self.grids):
             g.Children = self._get_grid_children(g)
             for g1 in g.Children:
@@ -188,15 +190,12 @@
     _hierarchy_class = GDFHierarchy
     _fieldinfo_fallback = GDFFieldInfo
     _fieldinfo_known = KnownGDFFields
-    _handle = None
 
     def __init__(self, filename, data_style='grid_data_format',
                  storage_filename = None):
-        if self._handle is not None: return
-        self._handle = h5py.File(filename, "r")
+        StaticOutput.__init__(self, filename, data_style)
         self.storage_filename = storage_filename
         self.filename = filename
-        StaticOutput.__init__(self, filename, data_style)
 
     def _set_units(self):
         """
@@ -223,21 +222,16 @@
                 self.units[field_name] = current_field.attrs['field_to_cgs']
             else:
                 self.units[field_name] = 1.0
-<<<<<<< HEAD
-            try:
-                current_fields_unit = current_field.attrs['field_units']
-            except:
-=======
             if 'field_units' in current_field.attrs:
                 current_fields_unit = just_one(current_field.attrs['field_units'])
             else:
->>>>>>> 508053b2
                 current_fields_unit = ""
             self._fieldinfo_known.add_field(field_name, function=NullFunc, take_log=False,
                    units=current_fields_unit, projected_units="",
                    convert_function=_get_convert(field_name))
-        for p, v in self.units.items():
-            self.conversion_factors[p] = v
+
+        self._handle.close()
+        del self._handle
 
     def _parse_parameter_file(self):
         self._handle = h5py.File(self.parameter_filename, "r")
@@ -268,6 +262,8 @@
                 self.hubble_constant = self.cosmological_simulation = 0.0
         self.parameters['Time'] = 1.0 # Hardcode time conversion for now.
         self.parameters["HydroMethod"] = 0 # Hardcode for now until field staggering is supported.
+        self._handle.close()
+        del self._handle
 
     @classmethod
     def _is_valid(self, *args, **kwargs):
@@ -283,6 +279,3 @@
 
     def __repr__(self):
         return self.basename.rsplit(".", 1)[0]
-
-    def __del__(self):
-        self._handle.close()