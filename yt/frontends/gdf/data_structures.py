--- conflicted
+++ resolved
@@ -24,9 +24,6 @@
   along with this program.  If not, see <http://www.gnu.org/licenses/>.
 """
 
-import h5py
-import numpy as na
-import weakref
 from yt.funcs import *
 from yt.data_objects.grid_patch import \
            AMRGridPatch
@@ -35,14 +32,9 @@
 from yt.data_objects.static_output import \
            StaticOutput
 
-<<<<<<< HEAD
 from .fields import GDFFieldContainer, KnownGDFFields
 from yt.data_objects.field_info_container import \
     FieldInfoContainer, NullFunc
-=======
-from .fields import GDFFieldContainer
-import pdb
->>>>>>> 500ca8f1
 
 class GDFGrid(AMRGridPatch):
     _id_offset = 0
@@ -68,7 +60,6 @@
             self.dds = na.array((RE-LE)/self.ActiveDimensions)
         if self.pf.dimensionality < 2: self.dds[1] = 1.0
         if self.pf.dimensionality < 3: self.dds[2] = 1.0
-        # pdb.set_trace()
         self.data['dx'], self.data['dy'], self.data['dz'] = self.dds
 
 class GDFHierarchy(AMRHierarchy):
@@ -122,7 +113,6 @@
         self.grid_right_edge = self.grid_left_edge + dx*self.grid_dimensions
         self.grid_particle_count = f['grid_particle_count'][:]
         self.grids = na.array(self.grids, dtype='object')
-        # pdb.set_trace()
 
     def _populate_grid_objects(self):
         for g in self.grids:
@@ -134,6 +124,9 @@
             for g1 in g.Children:
                 g1.Parent.append(g)
         self.max_level = self.grid_levels.max()
+
+    def _setup_unknown_fields(self):
+        pass
 
     def _setup_derived_fields(self):
         self.derived_field_list = []
@@ -153,13 +146,7 @@
                  storage_filename = None):
         StaticOutput.__init__(self, filename, data_style)
         self.storage_filename = storage_filename
-<<<<<<< HEAD
-        self._handle.close()
-        del self._handle
-=======
         self.filename = filename
-        self.field_info = self._fieldinfo_class()
->>>>>>> 500ca8f1
         
     def _set_units(self):
         """
@@ -179,8 +166,9 @@
         self._handle = h5py.File(self.parameter_filename, "r")
         for field_name in self._handle["/field_types"]:
             self.units[field_name] = self._handle["/field_types/%s" % field_name].attrs['field_to_cgs']
+        self._handle.close()
         del self._handle
-        
+
     def _parse_parameter_file(self):
         self._handle = h5py.File(self.parameter_filename, "r")
         sp = self._handle["/simulation_parameters"].attrs
@@ -203,8 +191,9 @@
         else:
             self.current_redshift = self.omega_lambda = self.omega_matter = \
                 self.hubble_constant = self.cosmological_simulation = 0.0
+        self._handle.close()
         del self._handle
-            
+        
     @classmethod
     def _is_valid(self, *args, **kwargs):
         try:
