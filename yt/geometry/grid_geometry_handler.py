--- conflicted
+++ resolved
@@ -26,12 +26,9 @@
     ensure_list, ensure_numpy_array
 from yt.geometry.geometry_handler import \
     Index, YTDataChunk, ChunkDataCache
-<<<<<<< HEAD
-=======
 from yt.units.yt_array import YTArray
 from yt.units.index_array import \
     YTIndexArray
->>>>>>> 7aba9e60
 from yt.utilities.definitions import MAXLEVEL
 from yt.utilities.logger import ytLogger as mylog
 from .grid_container import \
