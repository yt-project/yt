import abc
import weakref
from collections import defaultdict
<<<<<<< HEAD
from functools import cached_property
from typing import Optional, Tuple
=======
from typing import Optional
>>>>>>> 0bcb224d

import numpy as np
from more_itertools import always_iterable

from yt.arraytypes import blankRecordArray
from yt.config import ytcfg
from yt.fields.derived_field import ValidateSpatial
from yt.fields.field_detector import FieldDetector
from yt.funcs import ensure_numpy_array, iter_fields
from yt.geometry.geometry_handler import ChunkDataCache, Index, YTDataChunk
from yt.utilities.definitions import MAXLEVEL
from yt.utilities.logger import ytLogger as mylog

from .grid_container import GridTree, MatchPointsToGrids


class GridIndex(Index, abc.ABC):
    """The index class for patch and block AMR datasets."""

    float_type = "float64"
    _preload_implemented = False
    _index_properties = (
        "grid_left_edge",
        "grid_right_edge",
        "grid_levels",
        "grid_particle_count",
        "grid_dimensions",
    )
    min_level = 0  # Will be overridden where appropriate

    def _setup_geometry(self):
        mylog.debug("Counting grids.")
        self._count_grids()

        mylog.debug("Initializing grid arrays.")
        self._initialize_grid_arrays()

        mylog.debug("Parsing index.")
        self._parse_index()

        mylog.debug("Constructing grid objects.")
        self._populate_grid_objects()

        mylog.debug("Re-examining index")
        self._initialize_level_stats()

    @abc.abstractmethod
    def _count_grids(self):
        pass

    @abc.abstractmethod
    def _parse_index(self):
        pass

    @abc.abstractmethod
    def _populate_grid_objects(self):
        pass

    def __del__(self):
        del self.grid_dimensions
        del self.grid_left_edge
        del self.grid_right_edge
        del self.grid_levels
        del self.grid_particle_count
        del self.grids

    @property
    def parameters(self):
        return self.dataset.parameters

    def _detect_output_fields_backup(self):
        # grab fields from backup file as well, if present
        return

    def select_grids(self, level):
        """
        Returns an array of grids at *level*.
        """
        return self.grids[self.grid_levels.flat == level]

    def get_levels(self):
        for level in range(self.max_level + 1):
            yield self.select_grids(level)

    def _initialize_grid_arrays(self):
        mylog.debug("Allocating arrays for %s grids", self.num_grids)
        self.grid_dimensions = np.ones((self.num_grids, 3), "int32")
        self.grid_left_edge = self.ds.arr(
            np.zeros((self.num_grids, 3), self.float_type), "code_length"
        )
        self.grid_right_edge = self.ds.arr(
            np.ones((self.num_grids, 3), self.float_type), "code_length"
        )
        self.grid_levels = np.zeros((self.num_grids, 1), "int32")
        self.grid_particle_count = np.zeros((self.num_grids, 1), "int32")

    def clear_all_data(self):
        """
        This routine clears all the data currently being held onto by the grids
        and the data io handler.
        """
        for g in self.grids:
            g.clear_data()
        self.io.queue.clear()

    def get_smallest_dx(self):
        """
        Returns (in code units) the smallest cell size in the simulation.
        """
        return self.select_grids(self.grid_levels.max())[0].dds[:].min()

    def _get_particle_type_counts(self):
        return {self.ds.particle_types_raw[0]: self.grid_particle_count.sum()}

    def _initialize_level_stats(self):
        # Now some statistics:
        #   0 = number of grids
        #   1 = number of cells
        #   2 = blank
        desc = {"names": ["numgrids", "numcells", "level"], "formats": ["int64"] * 3}
        self.level_stats = blankRecordArray(desc, MAXLEVEL)
        self.level_stats["level"] = list(range(MAXLEVEL))
        self.level_stats["numgrids"] = [0 for i in range(MAXLEVEL)]
        self.level_stats["numcells"] = [0 for i in range(MAXLEVEL)]
        for level in range(self.max_level + 1):
            self.level_stats[level]["numgrids"] = np.sum(self.grid_levels == level)
            li = self.grid_levels[:, 0] == level
            self.level_stats[level]["numcells"] = (
                self.grid_dimensions[li, :].prod(axis=1).sum()
            )

    @property
    def grid_corners(self):
        return np.array(
            [
                [
                    self.grid_left_edge[:, 0],
                    self.grid_left_edge[:, 1],
                    self.grid_left_edge[:, 2],
                ],
                [
                    self.grid_right_edge[:, 0],
                    self.grid_left_edge[:, 1],
                    self.grid_left_edge[:, 2],
                ],
                [
                    self.grid_right_edge[:, 0],
                    self.grid_right_edge[:, 1],
                    self.grid_left_edge[:, 2],
                ],
                [
                    self.grid_left_edge[:, 0],
                    self.grid_right_edge[:, 1],
                    self.grid_left_edge[:, 2],
                ],
                [
                    self.grid_left_edge[:, 0],
                    self.grid_left_edge[:, 1],
                    self.grid_right_edge[:, 2],
                ],
                [
                    self.grid_right_edge[:, 0],
                    self.grid_left_edge[:, 1],
                    self.grid_right_edge[:, 2],
                ],
                [
                    self.grid_right_edge[:, 0],
                    self.grid_right_edge[:, 1],
                    self.grid_right_edge[:, 2],
                ],
                [
                    self.grid_left_edge[:, 0],
                    self.grid_right_edge[:, 1],
                    self.grid_right_edge[:, 2],
                ],
            ],
            dtype="float64",
        )

    def lock_grids_to_parents(self):
        r"""This function locks grid edges to their parents.

        This is useful in cases where the grid structure may be somewhat
        irregular, or where setting the left and right edges is a lossy
        process.  It is designed to correct situations where left/right edges
        may be set slightly incorrectly, resulting in discontinuities in images
        and the like.
        """
        mylog.info("Locking grids to parents.")
        for i, g in enumerate(self.grids):
            si = g.get_global_startindex()
            g.LeftEdge = self.ds.domain_left_edge + g.dds * si
            g.RightEdge = g.LeftEdge + g.ActiveDimensions * g.dds
            self.grid_left_edge[i, :] = g.LeftEdge
            self.grid_right_edge[i, :] = g.RightEdge

    def print_stats(self):
        """
        Prints out (stdout) relevant information about the simulation
        """
        header = "{:>3}\t{:>6}\t{:>14}\t{:>14}".format(
            "level", "# grids", "# cells", "# cells^3"
        )
        print(header)
        print(f"{len(header.expandtabs()) * '-'}")
        for level in range(MAXLEVEL):
            if (self.level_stats["numgrids"][level]) == 0:
                continue
            print(
                "% 3i\t% 6i\t% 14i\t% 14i"
                % (
                    level,
                    self.level_stats["numgrids"][level],
                    self.level_stats["numcells"][level],
                    np.ceil(self.level_stats["numcells"][level] ** (1.0 / 3)),
                )
            )
            dx = self.select_grids(level)[0].dds[0]
        print("-" * 46)
        print(
            "   \t% 6i\t% 14i"
            % (self.level_stats["numgrids"].sum(), self.level_stats["numcells"].sum())
        )
        print("\n")
        try:
            print(f"z = {self['CosmologyCurrentRedshift']:0.8f}")
        except Exception:
            pass
        print(
            "t = {:0.8e} = {:0.8e} = {:0.8e}".format(
                self.ds.current_time.in_units("code_time"),
                self.ds.current_time.in_units("s"),
                self.ds.current_time.in_units("yr"),
            )
        )
        print("\nSmallest Cell:")
        for item in ("Mpc", "pc", "AU", "cm"):
            print(f"\tWidth: {dx.in_units(item):0.3e}")

    def _find_field_values_at_points(self, fields, coords):
        r"""Find the value of fields at a set of coordinates.

        Returns the values [field1, field2,...] of the fields at the given
        (x, y, z) points. Returns a numpy array of field values cross coords
        """
        coords = self.ds.arr(ensure_numpy_array(coords), "code_length")
        grids = self._find_points(coords[:, 0], coords[:, 1], coords[:, 2])[0]
        fields = list(iter_fields(fields))
        mark = np.zeros(3, dtype="int64")
        out = []

        # create point -> grid mapping
        grid_index = {}
        for coord_index, grid in enumerate(grids):
            if grid not in grid_index:
                grid_index[grid] = []
            grid_index[grid].append(coord_index)

        out = []
        for field in fields:
            funit = self.ds._get_field_info(field).units
            out.append(self.ds.arr(np.empty(len(coords)), funit))

        for grid in grid_index:
            cellwidth = (grid.RightEdge - grid.LeftEdge) / grid.ActiveDimensions
            for field_index, field in enumerate(fields):
                for coord_index in grid_index[grid]:
                    mark = (coords[coord_index, :] - grid.LeftEdge) / cellwidth
                    mark = np.array(mark, dtype="int64")
                    out[field_index][coord_index] = grid[field][
                        mark[0], mark[1], mark[2]
                    ]
        if len(fields) == 1:
            return out[0]
        return out

    def _find_points(self, x, y, z):
        """
        Returns the (objects, indices) of leaf grids
        containing a number of (x,y,z) points
        """
        x = ensure_numpy_array(x)
        y = ensure_numpy_array(y)
        z = ensure_numpy_array(z)
        if not len(x) == len(y) == len(z):
            raise ValueError("Arrays of indices must be of the same size")

        pts = MatchPointsToGrids(self.grid_tree, len(x), x, y, z)
        ind = pts.find_points_in_tree()
        return self.grids[ind], ind

    @cached_property
    def grid_tree(self):
        # For order-of-import, we import this here
        if self.ds.dimensionality < 3:
            return None
        from yt.data_objects.index_subobjects.grid_patch import AMRGridPatch

        left_edge = self.ds.arr(np.zeros((self.num_grids, 3)), "code_length")
        right_edge = self.ds.arr(np.zeros((self.num_grids, 3)), "code_length")
        level = np.zeros((self.num_grids), dtype="int64")
        parent_ind = []
        num_children = np.zeros((self.num_grids), dtype="int64")
        dimensions = np.zeros((self.num_grids, 3), dtype="int32")
        # Some things become slightly more complicated because in some
        # frontends, the parent relationship can be 1:N.  So we need to
        # construct a list of lists.

        for i, grid in enumerate(self.grids):
            left_edge[i, :] = grid.LeftEdge
            right_edge[i, :] = grid.RightEdge
            level[i] = grid.Level
            parents = list(always_iterable(grid.Parent, base_type=(AMRGridPatch,)))
            if len(parents) == 0 or parents[0] is None:
                parent_ind.append([-1])
            else:
                parent_ind.append([_.id - _._id_offset for _ in parents])
            num_children[i] = np.int64(len(grid.Children))
            dimensions[i, :] = grid.ActiveDimensions
        # Now we need to convert the list of parents into an array

        return GridTree(
            self.num_grids,
            left_edge,
            right_edge,
            dimensions,
            parent_ind,
            level,
            num_children,
            self.ds.refine_by,
            self.min_level,
        )

    def convert(self, unit):
        return self.dataset.conversion_factors[unit]

    def _identify_base_chunk(self, dobj):
        fast_index = None
        if dobj._type_name == "grid":
            dobj._chunk_info = np.empty(1, dtype="object")
            dobj._chunk_info[0] = weakref.proxy(dobj)
        elif getattr(dobj, "_grids", None) is None:
            gi = dobj.selector.select_grids(
                self.grid_left_edge, self.grid_right_edge, self.grid_levels
            )
            if any(g.filename is not None for g in self.grids[gi]):
                _gsort = _grid_sort_mixed
            else:
                _gsort = _grid_sort_id
            grids = sorted(self.grids[gi], key=_gsort)
            dobj._chunk_info = np.empty(len(grids), dtype="object")
            for i, g in enumerate(grids):
                dobj._chunk_info[i] = g
        # These next two lines, when uncommented, turn "on" the fast index.
        # if dobj._type_name != "grid":
        #    fast_index = self._get_grid_tree()
        if getattr(dobj, "size", None) is None:
            dobj.size = self._count_selection(dobj, fast_index=self.grid_tree)
        if getattr(dobj, "shape", None) is None:
            dobj.shape = (dobj.size,)
        dobj._current_chunk = list(
            self._chunk_all(dobj, cache=False, fast_index=fast_index)
        )[0]

    def _count_selection(self, dobj, grids=None, fast_index=None):
        if fast_index is not None and dobj._type_name not in (
            "grid",
            "data_collection",
            "ray",
        ):
            return fast_index.count(dobj.selector)
        if grids is None:
            grids = dobj._chunk_info
        count = sum(g.count(dobj.selector) for g in grids)
        return count

    def _chunk_all(self, dobj, cache=True, fast_index=None):
        gobjs = getattr(dobj._current_chunk, "objs", dobj._chunk_info)
        fast_index = fast_index or getattr(dobj._current_chunk, "_fast_index", None)
        yield YTDataChunk(dobj, "all", gobjs, dobj.size, cache, fast_index=fast_index)

    def _chunk_spatial(self, dobj, ngz, sort=None, preload_fields=None):
        gobjs = getattr(dobj._current_chunk, "objs", dobj._chunk_info)
        if sort in ("+level", "level"):
            giter = sorted(gobjs, key=lambda g: g.Level)
        elif sort == "-level":
            giter = sorted(gobjs, key=lambda g: -g.Level)
        elif sort is None:
            giter = gobjs
        if preload_fields is None:
            preload_fields = []
        preload_fields, _ = self._split_fields(preload_fields)
        if self._preload_implemented and len(preload_fields) > 0 and ngz == 0:
            giter = ChunkDataCache(list(giter), preload_fields, self)
        for og in giter:
            if ngz > 0:
                g = og.retrieve_ghost_zones(ngz, [], smoothed=True)
            else:
                g = og
            size = self._count_selection(dobj, [og])
            if size == 0:
                continue
            # We don't want to cache any of the masks or icoords or fcoords for
            # individual grids.
            yield YTDataChunk(dobj, "spatial", [g], size, cache=False)

    _grid_chunksize = 1000

    def _chunk_io(
        self,
        dobj,
        cache=True,
        local_only=False,
        preload_fields=None,
        chunk_sizing="auto",
    ):
        # local_only is only useful for inline datasets and requires
        # implementation by subclasses.
        if preload_fields is None:
            preload_fields = []
        preload_fields, _ = self._split_fields(preload_fields)
        gfiles = defaultdict(list)
        gobjs = getattr(dobj._current_chunk, "objs", dobj._chunk_info)
        fast_index = dobj._current_chunk._fast_index
        for g in gobjs:
            # Force to be a string because sometimes g.filename is None.
            gfiles[str(g.filename)].append(g)
        # We can apply a heuristic here to make sure we aren't loading too
        # many grids all at once.
        if chunk_sizing == "auto":
            chunk_ngrids = len(gobjs)
            if chunk_ngrids > 0:
                nproc = int(ytcfg.get("yt", "internals", "global_parallel_size"))
                chunking_factor = np.int64(
                    np.ceil(self._grid_chunksize * nproc / chunk_ngrids)
                )
                size = max(self._grid_chunksize // chunking_factor, 1)
            else:
                size = self._grid_chunksize
        elif chunk_sizing == "config_file":
            size = ytcfg.get("yt", "chunk_size")
        elif chunk_sizing == "just_one":
            size = 1
        elif chunk_sizing == "old":
            size = self._grid_chunksize
        else:
            raise RuntimeError(
                f"{chunk_sizing} is an invalid value for the 'chunk_sizing' argument."
            )
        for fn in sorted(gfiles):
            gs = gfiles[fn]
            for grids in (gs[pos : pos + size] for pos in range(0, len(gs), size)):
                dc = YTDataChunk(
                    dobj,
                    "io",
                    grids,
                    self._count_selection(dobj, grids),
                    cache=cache,
                    fast_index=fast_index,
                )
                # We allow four full chunks to be included.
                with self.io.preload(dc, preload_fields, 4.0 * size):
                    yield dc

    def _icoords_to_fcoords(
        self,
        icoords: np.ndarray,
        ires: np.ndarray,
        axes: Optional[tuple[int, ...]] = None,
    ) -> tuple[np.ndarray, np.ndarray]:
        """
        Accepts icoords and ires and returns appropriate fcoords and fwidth.
        Mostly useful for cases where we have irregularly spaced or structured
        grids.
        """
        dds = self.ds.domain_width[(axes,)] / (
            self.ds.domain_dimensions[axes,] * self.ds.refine_by ** ires[:, None]
        )
        pos = (0.5 + icoords) * dds + self.ds.domain_left_edge[axes,]
        return pos, dds

    def _add_mesh_sampling_particle_field(self, deposit_field, ftype, ptype):
        units = self.ds.field_info[ftype, deposit_field].units
        take_log = self.ds.field_info[ftype, deposit_field].take_log
        field_name = f"cell_{ftype}_{deposit_field}"

        def _mesh_sampling_particle_field(field, data):
            pos = data[ptype, "particle_position"]
            field_values = data[ftype, deposit_field]

            if isinstance(data, FieldDetector):
                return np.zeros(pos.shape[0])

            i, j, k = np.floor((pos - data.LeftEdge) / data.dds).astype("int64").T

            # Make sure all particles are within the current grid, otherwise return nan
            maxi, maxj, maxk = field_values.shape

            mask = (i < maxi) & (j < maxj) & (k < maxk)
            mask &= (i >= 0) & (j >= 0) & (k >= 0)

            result = np.full(len(pos), np.nan, dtype="float64")
            if result.shape[0] > 0:
                result[mask] = field_values[i[mask], j[mask], k[mask]]

            return data.ds.arr(result, field_values.units)

        self.ds.add_field(
            (ptype, field_name),
            function=_mesh_sampling_particle_field,
            sampling_type="particle",
            units=units,
            take_log=take_log,
            validators=[ValidateSpatial()],
        )


def _grid_sort_id(g):
    return g.id


def _grid_sort_mixed(g):
    if g.filename is None:
        return str(g.id)
    return g.filename<|MERGE_RESOLUTION|>--- conflicted
+++ resolved
@@ -1,12 +1,8 @@
 import abc
 import weakref
 from collections import defaultdict
-<<<<<<< HEAD
 from functools import cached_property
-from typing import Optional, Tuple
-=======
 from typing import Optional
->>>>>>> 0bcb224d
 
 import numpy as np
 from more_itertools import always_iterable
