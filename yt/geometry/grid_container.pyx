--- conflicted
+++ resolved
@@ -16,11 +16,8 @@
 import numpy as np
 cimport numpy as np
 cimport cython
-<<<<<<< HEAD
 from libc.math cimport rint
-=======
 from yt.utilities.lib.bitarray cimport bitarray
->>>>>>> 6273e5f3
 
 @cython.boundscheck(False)
 @cython.wraparound(False)
