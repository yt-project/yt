"""
Oct definitions file




"""

#-----------------------------------------------------------------------------
# Copyright (c) 2013, yt Development Team.
#
# Distributed under the terms of the Modified BSD License.
#
# The full license is in the file COPYING.txt, distributed with this software.
#-----------------------------------------------------------------------------

cimport cython
cimport numpy as np
from yt.utilities.lib.fp_utils cimport *
cimport oct_visitors
cimport selection_routines
from .oct_visitors cimport OctVisitor, Oct, cind
from libc.stdlib cimport bsearch, qsort, realloc, malloc, free
from libc.math cimport floor

cdef int ORDER_MAX

cdef struct OctKey:
    np.int64_t key
    Oct *node
    # These next two are for particle sparse octrees.
    np.int64_t *indices
    np.int64_t pcount

cdef struct OctInfo:
    np.float64_t left_edge[3]
    np.float64_t dds[3]
    np.int64_t ipos[3]
    np.int32_t level

cdef struct OctAllocationContainer
cdef struct OctAllocationContainer:
    np.int64_t n
    np.int64_t n_assigned
    np.int64_t offset
    np.int64_t con_id
    OctAllocationContainer *next
    Oct *my_octs

cdef struct OctList

cdef struct OctList:
    OctList *next
    Oct *o

cdef OctList *OctList_append(OctList *list, Oct *o)
cdef int OctList_count(OctList *list)
cdef void OctList_delete(OctList *list)

cdef class OctreeContainer:
    cdef OctAllocationContainer *cont
    cdef OctAllocationContainer **domains
    cdef Oct ****root_mesh
    cdef int partial_coverage
    cdef int level_offset
    cdef int nn[3]
    cdef np.uint8_t oref
    cdef np.float64_t DLE[3]
    cdef np.float64_t DRE[3]
    cdef public np.int64_t nocts
    cdef public int num_domains
    cdef Oct *get(self, np.float64_t ppos[3], OctInfo *oinfo = ?,
                  int max_level = ?)
    cdef int get_root(self, int ind[3], Oct **o)
    cdef Oct **neighbors(self, OctInfo *oinfo, np.int64_t *nneighbors,
                         Oct *o, bint periodicity[3])
    # This function must return the offset from global-to-local domains; i.e.,
    # OctAllocationContainer.offset if such a thing exists.
    cdef np.int64_t get_domain_offset(self, int domain_id)
    cdef void visit_all_octs(self,
                        selection_routines.SelectorObject selector,
<<<<<<< HEAD
                        oct_visitor_function *func,
                        OctVisitorData *data,
                        int vc = ?, np.int64_t *indices = ?)
=======
                        OctVisitor visitor,
                        int vc = ?)
>>>>>>> a74ed913
    cdef Oct *next_root(self, int domain_id, int ind[3])
    cdef Oct *next_child(self, int domain_id, int ind[3], Oct *parent)
    cdef void append_domain(self, np.int64_t domain_count)
    # The fill_style is the ordering, C or F, of the octs in the file.  "o"
    # corresponds to C, and "r" is for Fortran.
    cdef public object fill_style

cdef class SparseOctreeContainer(OctreeContainer):
    cdef OctKey *root_nodes
    cdef void *tree_root
    cdef int num_root
    cdef int max_root
    cdef void key_to_ipos(self, np.int64_t key, np.int64_t pos[3])
    cdef np.int64_t ipos_to_key(self, int pos[3])

cdef class RAMSESOctreeContainer(SparseOctreeContainer):
    pass

cdef extern from "search.h" nogil:
    void *tsearch(const void *key, void **rootp,
                    int (*compar)(const void *, const void *))
    void *tfind(const void *key, const void **rootp,
                    int (*compar)(const void *, const void *))
    void *tdelete(const void *key, void **rootp,
                    int (*compar)(const void *, const void *))
    void tdestroy(void *root, void (*free_node)(void *nodep))<|MERGE_RESOLUTION|>--- conflicted
+++ resolved
@@ -79,14 +79,8 @@
     cdef np.int64_t get_domain_offset(self, int domain_id)
     cdef void visit_all_octs(self,
                         selection_routines.SelectorObject selector,
-<<<<<<< HEAD
-                        oct_visitor_function *func,
-                        OctVisitorData *data,
+                        OctVisitor visitor,
                         int vc = ?, np.int64_t *indices = ?)
-=======
-                        OctVisitor visitor,
-                        int vc = ?)
->>>>>>> a74ed913
     cdef Oct *next_root(self, int domain_id, int ind[3])
     cdef Oct *next_child(self, int domain_id, int ind[3], Oct *parent)
     cdef void append_domain(self, np.int64_t domain_count)
