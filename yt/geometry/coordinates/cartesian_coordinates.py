"""
Definitions for cartesian coordinate systems




"""

#-----------------------------------------------------------------------------
# Copyright (c) 2013, yt Development Team.
#
# Distributed under the terms of the Modified BSD License.
#
# The full license is in the file COPYING.txt, distributed with this software.
#-----------------------------------------------------------------------------

import numpy as np
from .coordinate_handler import \
    CoordinateHandler, \
    _get_coord_fields, \
    _get_vert_fields, \
    cartesian_to_cylindrical, \
    cylindrical_to_cartesian
from yt.funcs import mylog
from yt.utilities.lib.pixelization_routines import \
    pixelize_element_mesh, pixelize_off_axis_cartesian, \
    pixelize_cartesian, pixelize_cartesian_nodal
from yt.data_objects.unstructured_mesh import SemiStructuredMesh
from yt.utilities.nodal_data_utils import get_nodal_data


class CartesianCoordinateHandler(CoordinateHandler):
    name = "cartesian"

    def __init__(self, ds, ordering=('x','y','z'), 
                 axes_units=('code_length',)*3):
        super(CartesianCoordinateHandler, self).__init__(ds, ordering, 
                                                         axes_units=axes_units)

    def setup_fields(self, registry):
        for axi, ax in enumerate(self.axis_order):
            f1, f2 = _get_coord_fields(axi)
            registry.add_field(("index", "d%s" % ax), sampling_type="cell",  function = f1,
                               display_field = False,
                               units = self.axes_units[ax])
            registry.add_field(("index", "path_element_%s" % ax), sampling_type="cell", function = f1,
                               display_field = False,
                               units = self.axes_units[ax])
            registry.add_field(("index", "%s" % ax), sampling_type="cell", function = f2,
                               display_field = False,
                               units = self.axes_units[ax])
            f3 = _get_vert_fields(axi)
            registry.add_field(("index", "vertex_%s" % ax), sampling_type="cell",  function = f3,
                               display_field = False,
                               units = self.axes_units[ax])
        def _cell_volume(field, data):
            rv  = data["index", "d%s" % self.axis_order[0]].copy(order='K')
            rv *= data["index", "d%s" % self.axis_order[1]]
            rv *= data["index", "d%s" % self.axis_order[2]]
            return rv
        registry.add_field(("index", "cell_volume"), sampling_type="cell", function=_cell_volume,
                           display_field=False, units = "*".join(self.axes_units.values()))
        dfl = [("index", "%s" % ax) for ax in self.axis_order]
        dfl += [("index", "d%s" % ax) for ax in self.axis_order]
        dfl += [("index", "cell_volume")]
        registry.check_derived_fields(dfl)

    def pixelize(self, dimension, data_source, field, bounds, size,
                 antialias = True, periodic = True):
        index = data_source.ds.index
        if (hasattr(index, 'meshes') and
           not isinstance(index.meshes[0], SemiStructuredMesh)):
            ftype, fname = field
            if ftype == "all":
                mesh_id = 0
                indices = np.concatenate([mesh.connectivity_indices for mesh in index.mesh_union])
            else:
                mesh_id = int(ftype[-1]) - 1
                indices = index.meshes[mesh_id].connectivity_indices

            coords = index.meshes[mesh_id].connectivity_coords
            offset = index.meshes[mesh_id]._index_offset
            ad = data_source.ds.all_data()
            field_data = ad[field]
            buff_size = size[0:dimension] + (1,) + size[dimension:]

            ax = data_source.axis
            xax = self.x_axis[ax]
            yax = self.y_axis[ax]
            c = np.float64(data_source.center[dimension].d)

            extents = np.zeros((3, 2))
            extents[ax] = np.array([c, c])
            extents[xax] = bounds[0:2]
            extents[yax] = bounds[2:4]

            # if this is an element field, promote to 2D here
            if len(field_data.shape) == 1:
                field_data = np.expand_dims(field_data, 1)
            # if this is a higher-order element, we demote to 1st order
            # here, for now.
            elif field_data.shape[1] == 27:
                # hexahedral
                mylog.warning("High order elements not yet supported, " +
                              "dropping to 1st order.")
                field_data = field_data[:, 0:8]
                indices = indices[:, 0:8]

            img = pixelize_element_mesh(coords,
                                        indices,
                                        buff_size, field_data, extents,
                                        index_offset=offset)

            # re-order the array and squeeze out the dummy dim
            return np.squeeze(np.transpose(img, (yax, xax, ax)))

        elif self.axis_id.get(dimension, dimension) < 3:
            return self._ortho_pixelize(data_source, field, bounds, size,
                                        antialias, dimension, periodic)
        else:
            return self._oblique_pixelize(data_source, field, bounds, size,
                                          antialias)

    def _ortho_pixelize(self, data_source, field, bounds, size, antialias,
                        dim, periodic):
        # We should be using fcoords
        period = self.period[:2].copy() # dummy here
        period[0] = self.period[self.x_axis[dim]]
        period[1] = self.period[self.y_axis[dim]]
        if hasattr(period, 'in_units'):
<<<<<<< HEAD
            period = period.in_base("code").d
=======
            period = period.in_units("code_length").d

>>>>>>> 974aa25b
        buff = np.zeros((size[1], size[0]), dtype="f8")
        
        finfo = self.ds._get_field_info(field)
        nodal_flag = finfo.nodal_flag
        if np.any(nodal_flag):
            nodal_data = get_nodal_data(data_source, field)
            coord = data_source.coord.d
            pixelize_cartesian_nodal(buff, 
                                     data_source['px'], data_source['py'], data_source['pz'],
                                     data_source['pdx'], data_source['pdy'], data_source['pdz'],
                                     nodal_data, coord, bounds, int(antialias),
                                     period, int(periodic))
        else:
            pixelize_cartesian(buff, data_source['px'], data_source['py'],
                               data_source['pdx'], data_source['pdy'],
                               data_source[field],
                               bounds, int(antialias),
                               period, int(periodic))
        return buff
            
    def _oblique_pixelize(self, data_source, field, bounds, size, antialias):
        indices = np.argsort(data_source['pdx'])[::-1].astype(np.int_)
        buff = np.zeros((size[1], size[0]), dtype="f8")
        pixelize_off_axis_cartesian(buff,
                              data_source['x'], data_source['y'],
                              data_source['z'], data_source['px'],
                              data_source['py'], data_source['pdx'],
                              data_source['pdy'], data_source['pdz'],
                              data_source.center, data_source._inv_mat, indices,
                              data_source[field], bounds)
        return buff

    def convert_from_cartesian(self, coord):
        return coord

    def convert_to_cartesian(self, coord):
        return coord

    def convert_to_cylindrical(self, coord):
        center = self.ds.domain_center
        return cartesian_to_cylindrical(coord, center)

    def convert_from_cylindrical(self, coord):
        center = self.ds.domain_center
        return cylindrical_to_cartesian(coord, center)

    def convert_to_spherical(self, coord):
        raise NotImplementedError

    def convert_from_spherical(self, coord):
        raise NotImplementedError

    @property
    def _x_pairs(self):
        return ((self.axis_order[0], self.axis_order[1]),
                (self.axis_order[1], self.axis_order[2]),
                (self.axis_order[2], self.axis_order[0]))

    @property
    def _y_pairs(self):
        return ((self.axis_order[0], self.axis_order[2]),
                (self.axis_order[1], self.axis_order[0]),
                (self.axis_order[2], self.axis_order[1]))

    @property
    def period(self):
        return self.ds.domain_width<|MERGE_RESOLUTION|>--- conflicted
+++ resolved
@@ -127,15 +127,10 @@
         period = self.period[:2].copy() # dummy here
         period[0] = self.period[self.x_axis[dim]]
         period[1] = self.period[self.y_axis[dim]]
-        if hasattr(period, 'in_units'):
-<<<<<<< HEAD
+        if hasattr(period, 'in_base'):
             period = period.in_base("code").d
-=======
-            period = period.in_units("code_length").d
+        buff = np.zeros((size[1], size[0]), dtype="f8")
 
->>>>>>> 974aa25b
-        buff = np.zeros((size[1], size[0]), dtype="f8")
-        
         finfo = self.ds._get_field_info(field)
         nodal_flag = finfo.nodal_flag
         if np.any(nodal_flag):
