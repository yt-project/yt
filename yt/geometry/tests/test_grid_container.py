"""
Tests for GridTree



"""

#-----------------------------------------------------------------------------
# Copyright (c) 2013, yt Development Team.
#
# Distributed under the terms of the Modified BSD License.
#
# The full license is in the file COPYING.txt, distributed with this software.
#-----------------------------------------------------------------------------
import numpy as np
import random

from yt.testing import \
    assert_equal, assert_raises, fake_amr_ds
from yt.frontends.stream.api import \
    load_amr_grids


def setup_test_ds():
    """Prepare setup specific environment"""
    grid_data = [
        dict(left_edge=[0.0, 0.0, 0.0], right_edge=[1.0, 1.0, 1.],
             level=0, dimensions=[16, 16, 16]),
        dict(left_edge=[0.25, 0.25, 0.25], right_edge=[0.75, 0.75, 0.75],
             level=1, dimensions=[16, 16, 16]),
        dict(left_edge=[0.25, 0.25, 0.375], right_edge=[0.5, 0.5, 0.625],
             level=2, dimensions=[16, 16, 16]),
        dict(left_edge=[0.5, 0.5, 0.375], right_edge=[0.75, 0.75, 0.625],
             level=2, dimensions=[16, 16, 16]),
        dict(left_edge=[0.3125, 0.3125, 0.4375],
             right_edge=[0.4375, 0.4375, 0.5625],
             level=3, dimensions=[16, 16, 16]),
        dict(left_edge=[0.5625, 0.5625, 0.4375],
             right_edge=[0.6875, 0.6875, 0.5625],
             level=3, dimensions=[16, 16, 16])
    ]

    for grid in grid_data:
        grid["density"] = \
            (np.random.random(grid["dimensions"]) * 2 ** grid["level"], "g/cm**3")
    return load_amr_grids(grid_data, [16, 16, 16])


def test_grid_tree():
    """Main test suite for GridTree"""
    test_ds = setup_test_ds()
    grid_tree = test_ds.index.grid_tree
    indices, levels, nchild, children = grid_tree.return_tree_info()

    grid_levels = [grid.Level for grid in test_ds.index.grids]

    grid_indices = [grid.id - grid._id_offset for grid in test_ds.index.grids]
    grid_nchild = [len(grid.Children) for grid in test_ds.index.grids]

    assert_equal(levels, grid_levels)
    assert_equal(indices, grid_indices)
    assert_equal(nchild, grid_nchild)

    for i, grid in enumerate(test_ds.index.grids):
        if grid_nchild[i] > 0:
            grid_children = np.array([child.id - child._id_offset
                                      for child in grid.Children])
            assert_equal(grid_children, children[i])

def test_find_points():
    """Main test suite for MatchPoints"""
    num_points = 100
    test_ds = setup_test_ds()
    randx = np.random.uniform(low=test_ds.domain_left_edge[0],
                              high=test_ds.domain_right_edge[0],
                              size=num_points)
    randy = np.random.uniform(low=test_ds.domain_left_edge[1],
                              high=test_ds.domain_right_edge[1],
                              size=num_points)
    randz = np.random.uniform(low=test_ds.domain_left_edge[2],
                              high=test_ds.domain_right_edge[2],
                              size=num_points)

    point_grids, point_grid_inds = test_ds.index._find_points(randx, randy, randz)

    grid_inds = np.zeros((num_points), dtype='int64')

    for ind, ixx, iyy, izz in zip(range(num_points), randx, randy, randz):

        pos = np.array([ixx, iyy, izz])
        pt_level = -1

        for grid in test_ds.index.grids:

            if np.all(pos >= grid.LeftEdge) and \
               np.all(pos <= grid.RightEdge) and \
               grid.Level > pt_level:
                pt_level = grid.Level
                grid_inds[ind] = grid.id - grid._id_offset

    assert_equal(point_grid_inds, grid_inds)

    # Test wheter find_points works for lists
    point_grids, point_grid_inds = test_ds.index._find_points(randx.tolist(),
                                                              randy.tolist(),
                                                              randz.tolist())
    assert_equal(point_grid_inds, grid_inds)

    # Test if find_points works for scalar
    ind = random.randint(0, num_points - 1)
    point_grids, point_grid_inds = test_ds.index._find_points(randx[ind],
                                                              randy[ind],
                                                              randz[ind])
    assert_equal(point_grid_inds, grid_inds[ind])

    # Test if find_points fails properly for non equal indices' array sizes
    assert_raises(AssertionError, test_ds.index._find_points, [0], 1.0, [2, 3])

def test_grid_arrays_view():
    ds = setup_test_ds()
    tree = ds.index.grid_tree
    grid_arr = tree.grid_arrays
<<<<<<< HEAD
    yield assert_equal, grid_arr['left_edge'], ds.index.grid_left_edge
    yield assert_equal, grid_arr['right_edge'], ds.index.grid_right_edge
    yield assert_equal, grid_arr['dims'], ds.index.grid_dimensions
    yield assert_equal, grid_arr['level'], ds.index.grid_levels[:,0]

def test_grid_selector():
    ds = fake_amr_ds()
    tree = ds.index.grid_tree
    sp = ds.sphere('c', 0.5)
    gsel = tree.selector()
    gcount = gsel.count(sp.selector)
    scount = sp["ones"].size
    assert_equal(gcount, scount)
=======
    assert_equal(grid_arr['left_edge'], ds.index.grid_left_edge)
    assert_equal(grid_arr['right_edge'], ds.index.grid_right_edge)
    assert_equal(grid_arr['dims'], ds.index.grid_dimensions)
    assert_equal(grid_arr['level'], ds.index.grid_levels[:,0])
>>>>>>> 5ad0efac
<|MERGE_RESOLUTION|>--- conflicted
+++ resolved
@@ -120,11 +120,10 @@
     ds = setup_test_ds()
     tree = ds.index.grid_tree
     grid_arr = tree.grid_arrays
-<<<<<<< HEAD
-    yield assert_equal, grid_arr['left_edge'], ds.index.grid_left_edge
-    yield assert_equal, grid_arr['right_edge'], ds.index.grid_right_edge
-    yield assert_equal, grid_arr['dims'], ds.index.grid_dimensions
-    yield assert_equal, grid_arr['level'], ds.index.grid_levels[:,0]
+    assert_equal(grid_arr['left_edge'], ds.index.grid_left_edge)
+    assert_equal(grid_arr['right_edge'], ds.index.grid_right_edge)
+    assert_equal(grid_arr['dims'], ds.index.grid_dimensions)
+    assert_equal(grid_arr['level'], ds.index.grid_levels[:,0])
 
 def test_grid_selector():
     ds = fake_amr_ds()
@@ -133,10 +132,4 @@
     gsel = tree.selector()
     gcount = gsel.count(sp.selector)
     scount = sp["ones"].size
-    assert_equal(gcount, scount)
-=======
-    assert_equal(grid_arr['left_edge'], ds.index.grid_left_edge)
-    assert_equal(grid_arr['right_edge'], ds.index.grid_right_edge)
-    assert_equal(grid_arr['dims'], ds.index.grid_dimensions)
-    assert_equal(grid_arr['level'], ds.index.grid_levels[:,0])
->>>>>>> 5ad0efac
+    assert_equal(gcount, scount)