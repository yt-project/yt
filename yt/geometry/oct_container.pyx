--- conflicted
+++ resolved
@@ -29,48 +29,6 @@
     # NOTE that size_t might not be int
     void *alloca(int)
 
-<<<<<<< HEAD
-cdef OctAllocationContainer *allocate_octs(
-        int n_octs, OctAllocationContainer *prev):
-    cdef OctAllocationContainer *n_cont
-    cdef Oct *oct
-    cdef int n
-    n_cont = <OctAllocationContainer *> malloc(
-        sizeof(OctAllocationContainer))
-    if prev == NULL:
-        n_cont.offset = 0
-    else:
-        n_cont.offset = prev.offset + prev.n
-    n_cont.my_octs = <Oct *> malloc(sizeof(Oct) * n_octs)
-    if n_cont.my_octs == NULL:
-        raise MemoryError
-    n_cont.n = n_octs
-    n_cont.n_assigned = 0
-    n_cont.con_id = -1
-    for n in range(n_octs):
-        oct = &n_cont.my_octs[n]
-        oct.file_ind = oct.domain = -1
-        oct.domain_ind = n + n_cont.offset
-        oct.children = NULL
-    if prev != NULL:
-        prev.next = n_cont
-    n_cont.next = NULL
-    return n_cont
-
-cdef void free_octs(
-        OctAllocationContainer *first):
-    cdef OctAllocationContainer *cur
-    while first != NULL:
-        cur = first
-        for i in range(cur.n):
-            if cur.my_octs[i].children != NULL:
-                free(cur.my_octs[i].children)
-        free(first.my_octs)
-        first = cur.next
-        free(cur)
-
-=======
->>>>>>> bcd44287
 # Here is the strategy for RAMSES containers:
 #   * Read each domain individually, creating *all* octs found in that domain
 #     file, even if they reside on other CPUs.
@@ -90,22 +48,13 @@
         # This will just initialize the root mesh octs
         self.oref = over_refine
         self.partial_coverage = partial_coverage
-<<<<<<< HEAD
-        self.cont = NULL
-        cdef int i
-=======
         cdef int i, j, k, p
->>>>>>> bcd44287
         for i in range(3):
             self.nn[i] = oct_domain_dimensions[i]
         self.num_domains = 0
         self.level_offset = 0
-<<<<<<< HEAD
-        self.domains = NULL
-=======
         self.domains = OctObjectPool()
         p = 0
->>>>>>> bcd44287
         self.nocts = 0 # Increment when initialized
         for i in range(3):
             self.DLE[i] = domain_left_edge[i] #0
@@ -124,18 +73,7 @@
 
     @property
     def oct_arrays(self):
-<<<<<<< HEAD
-        cdef OctAllocationContainer *cur = self.cont
-        cdef OctPadded[:] mm
-        rv = []
-        while cur != NULL:
-            mm = <OctPadded[:cur.n_assigned]> (<OctPadded*> cur.my_octs)
-            rv.append(np.asarray(mm))
-            cur = cur.next
-        return rv
-=======
         return self.domains.to_arrays()
->>>>>>> bcd44287
 
     @classmethod
     def load_octree(cls, header):
