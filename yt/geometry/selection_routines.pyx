"""
Geometry selection routines.




"""

#-----------------------------------------------------------------------------
# Copyright (c) 2013, yt Development Team.
#
# Distributed under the terms of the Modified BSD License.
#
# The full license is in the file COPYING.txt, distributed with this software.
#-----------------------------------------------------------------------------

import numpy as np
cimport numpy as np
cimport cython
from libc.stdlib cimport malloc, free
from libc.stdio cimport printf
from yt.utilities.lib.fp_utils cimport fclip, iclip, fmax, fmin, imin, imax
<<<<<<< HEAD
from .oct_container cimport OctreeContainer, OctAllocationContainer, Oct, \
    OctInfo
=======
from .oct_container cimport OctreeContainer, Oct
>>>>>>> bcd44287
cimport oct_visitors
from .oct_visitors cimport cind
from yt.utilities.lib.volume_container cimport \
    VolumeContainer
from yt.utilities.lib.grid_traversal cimport \
    sampler_function, walk_volume
from yt.utilities.lib.bitarray cimport ba_get_value, ba_set_value
from yt.utilities.lib.ewah_bool_wrap cimport BoolArrayCollection
# from yt.utilities.lib.ewah_bool_wrap cimport SparseUnorderedBitmaskSet #as SparseUnorderedBitmask
# from yt.utilities.lib.ewah_bool_wrap cimport SparseUnorderedRefinedBitmaskSet #as SparseUnorderedRefinedBitmask
from yt.utilities.lib.geometry_utils cimport encode_morton_64bit, decode_morton_64bit, \
    bounded_morton_dds, morton_neighbors_coarse, morton_neighbors_refined

cdef extern from "math.h":
    double exp(double x) nogil
    float expf(float x) nogil
    long double expl(long double x) nogil
    double floor(double x) nogil
    double ceil(double x) nogil
    double fmod(double x, double y) nogil
    double log2(double x) nogil
    long int lrint(double x) nogil
    double fabs(double x) nogil

# use this as an epsilon test for grids aligned with selector
# define here to avoid the gil later
cdef np.float64_t grid_eps = np.finfo(np.float64).eps
grid_eps = 0.0

cdef np.int64_t fnv_hash(unsigned char[:] octets):
    # https://bitbucket.org/yt_analysis/yt/issues/1052/field-access-tests-fail-under-python3
    # FNV hash cf. http://www.isthe.com/chongo/tech/comp/fnv/index.html
    cdef np.int64_t hash_val = 2166136261
    cdef char octet
    for octet in octets:
        hash_val = hash_val ^ octet
        hash_val = hash_val * 16777619
    return hash_val

# These routines are separated into a couple different categories:
#
#   * Routines for identifying intersections of an object with a bounding box
#   * Routines for identifying cells/points inside a bounding box that
#     intersect with an object
#   * Routines that speed up some type of geometric calculation

# First, bounding box / object intersection routines.
# These all respect the interface "dobj" and a set of left_edges, right_edges,
# sometimes also accepting level and mask information.

@cython.boundscheck(False)
@cython.wraparound(False)
@cython.cdivision(True)
def convert_mask_to_indices(np.ndarray[np.uint8_t, ndim=3, cast=True] mask,
            int count, int transpose = 0):
    cdef int i, j, k, cpos
    cdef np.ndarray[np.int64_t, ndim=2] indices
    indices = np.zeros((count, 3), dtype='int64')
    cpos = 0
    for i in range(mask.shape[0]):
        for j in range(mask.shape[1]):
            for k in range(mask.shape[2]):
                if mask[i, j, k] == 1:
                    if transpose == 1:
                        indices[cpos, 0] = k
                        indices[cpos, 1] = j
                        indices[cpos, 2] = i
                    else:
                        indices[cpos, 0] = i
                        indices[cpos, 1] = j
                        indices[cpos, 2] = k
                    cpos += 1
    return indices


@cython.boundscheck(False)
@cython.wraparound(False)
@cython.cdivision(True)
cdef _mask_fill(np.ndarray[np.float64_t, ndim=1] out,
                np.int64_t offset,
                np.ndarray[np.uint8_t, ndim=3, cast=True] mask,
                np.ndarray[anyfloat, ndim=3] vals):
    cdef np.int64_t count = 0
    cdef int i, j, k
    for i in range(mask.shape[0]):
        for j in range(mask.shape[1]):
            for k in range(mask.shape[2]):
                if mask[i, j, k] == 1:
                    out[offset + count] = vals[i, j, k]
                    count += 1
    return count

def mask_fill(np.ndarray[np.float64_t, ndim=1] out,
              np.int64_t offset,
              np.ndarray[np.uint8_t, ndim=3, cast=True] mask,
              np.ndarray vals):
    if vals.dtype == np.float32:
        return _mask_fill[np.float32_t](out, offset, mask, vals)
    elif vals.dtype == np.float64:
        return _mask_fill[np.float64_t](out, offset, mask, vals)
    else:
        raise RuntimeError

cdef class SelectorObject:

    def __cinit__(self, dobj, *args):
        self._hash_initialized = 0
        cdef np.float64_t [:] DLE
        cdef np.float64_t [:] DRE
        self.min_level = getattr(dobj, "min_level", 0)
        self.max_level = getattr(dobj, "max_level", 99)
        self.overlap_cells = 0

        ds = getattr(dobj, 'ds', None)
        if ds is None:
            for i in range(3):
                # NOTE that this is not universal.
                self.domain_width[i] = 1.0
                self.periodicity[i] = False
        else:
            DLE = _ensure_code(ds.domain_left_edge)
            DRE = _ensure_code(ds.domain_right_edge)
            for i in range(3):
                self.domain_width[i] = DRE[i] - DLE[i]
                self.periodicity[i] = ds.periodicity[i]

    def get_periodicity(self):
        cdef int i
        cdef np.ndarray[np.uint8_t, ndim=1] periodicity
        periodicity = np.zeros(3, dtype='uint8')
        for i in range(3):
            periodicity[i] = self.periodicity[i]
        return periodicity

    @cython.boundscheck(False)
    @cython.wraparound(False)
    @cython.cdivision(True)
    def select_grids(self,
                     np.ndarray[np.float64_t, ndim=2] left_edges,
                     np.ndarray[np.float64_t, ndim=2] right_edges,
                     np.ndarray[np.int32_t, ndim=2] levels):
        cdef int i, n
        cdef int ng = left_edges.shape[0]
        cdef np.ndarray[np.uint8_t, ndim=1] gridi = np.zeros(ng, dtype='uint8')
        cdef np.float64_t LE[3]
        cdef np.float64_t RE[3]
        _ensure_code(left_edges)
        _ensure_code(right_edges)
        with nogil:
            for n in range(ng):
                # Call our selector function
                # Check if the sphere is inside the grid
                for i in range(3):
                    LE[i] = left_edges[n, i]
                    RE[i] = right_edges[n, i]
                gridi[n] = self.select_grid(LE, RE, levels[n, 0])
        return gridi.astype("bool")

    def count_octs(self, OctreeContainer octree, int domain_id = -1):
        cdef oct_visitors.CountTotalOcts visitor
        visitor = oct_visitors.CountTotalOcts(octree, domain_id)
        octree.visit_all_octs(self, visitor)
        return visitor.index

    def count_oct_cells(self, OctreeContainer octree, int domain_id = -1):
        cdef oct_visitors.CountTotalCells visitor
        visitor = oct_visitors.CountTotalCells(octree, domain_id)
        octree.visit_all_octs(self, visitor)
        return visitor.index

    @cython.boundscheck(False)
    @cython.wraparound(False)
    @cython.cdivision(True)
    cdef void recursively_visit_octs(self, Oct *root,
                        np.float64_t pos[3], np.float64_t dds[3],
                        int level,
                        OctVisitor visitor,
                        int visit_covered = 0):
        # visit_covered tells us whether this octree supports partial
        # refinement.  If it does, we need to handle this specially -- first
        # we visit *this* oct, then we make a second pass to check any child
        # octs.
        cdef np.float64_t LE[3]
        cdef np.float64_t RE[3]
        cdef np.float64_t sdds[3]
        cdef np.float64_t spos[3]
        cdef int i, j, k, res
        cdef Oct *ch
        # Remember that pos is the *center* of the oct, and dds is the oct
        # width.  So to get to the edges, we add/subtract half of dds.
        for i in range(3):
            # sdds is the cell width
            sdds[i] = dds[i]/2.0
            LE[i] = pos[i] - dds[i]/2.0
            RE[i] = pos[i] + dds[i]/2.0
        #print LE[0], RE[0], LE[1], RE[1], LE[2], RE[2]
        res = self.select_grid(LE, RE, level, root)
        if res == 1 and visitor.domain > 0 and root.domain != visitor.domain:
            res = -1
        cdef int increment = 1
        cdef int next_level, this_level
        # next_level: an int that says whether or not we can progress to children
        # this_level: an int that says whether or not we can select from this
        # level
        next_level = this_level = 1
        if res == -1:
            # This happens when we do domain selection but the oct has
            # children.  This would allow an oct to pass to its children but
            # not get accessed itself.
            next_level = 1
            this_level = 0
        elif level == self.max_level:
            next_level = 0
        elif level < self.min_level or level > self.max_level:
            this_level = 0
        if res == 0 and this_level == 1:
            return
        # Now we visit all our children.  We subtract off sdds for the first
        # pass because we center it on the first cell.
        cdef int iter
        if visit_covered == 0:
            # Only visit octs with one or more missing children
            iter = 1
        elif visit_covered == 1:
            # Visit all octs
            iter = 2
        elif visit_covered == 2:
            # Only visit octs without any children
            iter = 1
        # cdef int iter = 1 - visit_covered # 2 if 1, 1 if 0.
        # So the order here goes like so.  If visit_covered is 1, which usually
        # comes from "partial_coverage", we visit the components of a zone even
        # if it has children.  But in general, the first iteration through, we
        # visit each cell.  This means that only if visit_covered is true do we
        # visit potentially covered cells.  The next time through, we visit
        # child cells.
        while iter < 2:
            spos[0] = pos[0] - sdds[0]/2.0
            for i in range(2):
                spos[1] = pos[1] - sdds[1]/2.0
                for j in range(2):
                    spos[2] = pos[2] - sdds[2]/2.0
                    for k in range(2):
                        ch = NULL
                        # We only supply a child if we are actually going to
                        # look at the next level.
                        if root.children != NULL and next_level == 1:
                            ch = root.children[cind(i, j, k)]
                        if iter == 1 and next_level == 1 and ch != NULL:
                            # Note that visitor.pos is always going to be the
                            # position of the Oct -- it is *not* always going
                            # to be the same as the position of the cell under
                            # investigation.
                            visitor.pos[0] = (visitor.pos[0] << 1) + i
                            visitor.pos[1] = (visitor.pos[1] << 1) + j
                            visitor.pos[2] = (visitor.pos[2] << 1) + k
                            visitor.level += 1
                            self.recursively_visit_octs(
                                ch, spos, sdds, level + 1, visitor,
                                visit_covered)
                            visitor.pos[0] = (visitor.pos[0] >> 1)
                            visitor.pos[1] = (visitor.pos[1] >> 1)
                            visitor.pos[2] = (visitor.pos[2] >> 1)
                            visitor.level -= 1
                        # Add this cell for the root even if it has children
                        elif this_level == 1 and visitor.oref > 0:
                            if visit_covered != 2 or root.children == NULL:
                                visitor.global_index += increment
                                increment = 0
                                self.visit_oct_cells(root, ch, spos, sdds,
                                                     visitor, i, j, k)
                        # Add the root once
                        elif this_level == 1 and increment == 1:
                            if visit_covered != 2 or root.children == NULL:
                                visitor.global_index += increment
                                increment = 0
                                visitor.ind[0] = visitor.ind[1] = visitor.ind[2] = 0
                                visitor.visit(root, 1)
                        spos[2] += sdds[2]
                    spos[1] += sdds[1]
                spos[0] += sdds[0]
            this_level = 0 # We turn this off for the second pass.
            iter += 1

    cdef void visit_oct_cells(self, Oct *root, Oct *ch,
                              np.float64_t spos[3], np.float64_t sdds[3],
                              OctVisitor visitor, int i, int j, int k):
        # We can short-circuit the whole process if data.oref == 1.
        # This saves us some funny-business.
        cdef int selected
        if visitor.oref == 1:
            selected = self.select_cell(spos, sdds)
            if ch != NULL:
                selected *= self.overlap_cells
            # visitor.ind refers to the cell, not to the oct.
            visitor.ind[0] = i
            visitor.ind[1] = j
            visitor.ind[2] = k
            visitor.visit(root, selected)
            return
        # Okay, now that we've got that out of the way, we have to do some
        # other checks here.  In this case, spos[] is the position of the
        # center of a *possible* oct child, which means it is the center of a
        # cluster of cells.  That cluster might have 1, 8, 64, ... cells in it.
        # But, we can figure it out by calculating the cell dds.
        cdef np.float64_t dds[3]
        cdef np.float64_t pos[3]
        cdef int ci, cj, ck
        cdef int nr = (1 << (visitor.oref - 1))
        for ci in range(3):
            dds[ci] = sdds[ci] / nr
        # Boot strap at the first index.
        pos[0] = (spos[0] - sdds[0]/2.0) + dds[0] * 0.5
        for ci in range(nr):
            pos[1] = (spos[1] - sdds[1]/2.0) + dds[1] * 0.5
            for cj in range(nr):
                pos[2] = (spos[2] - sdds[2]/2.0) + dds[2] * 0.5
                for ck in range(nr):
                    selected = self.select_cell(pos, dds)
                    if ch != NULL:
                        selected *= self.overlap_cells
                    visitor.ind[0] = ci + i * nr
                    visitor.ind[1] = cj + j * nr
                    visitor.ind[2] = ck + k * nr
                    visitor.visit(root, selected)
                    pos[2] += dds[2]
                pos[1] += dds[1]
            pos[0] += dds[0]

    @cython.boundscheck(False)
    @cython.wraparound(False)
    @cython.cdivision(True)
    cdef int select_grid(self, np.float64_t left_edge[3],
                               np.float64_t right_edge[3],
                               np.int32_t level, Oct *o = NULL) nogil:
        if level < self.min_level or level > self.max_level: return 0
        return self.select_bbox(left_edge, right_edge)

    @cython.boundscheck(False)
    @cython.wraparound(False)
    @cython.cdivision(True)
    cdef int select_grid_edge(self, np.float64_t left_edge[3],
                                    np.float64_t right_edge[3],
                                    np.int32_t level, Oct *o = NULL) nogil:
        if level < self.min_level or level > self.max_level: return 0
        return self.select_bbox_edge(left_edge, right_edge)

    cdef int select_cell(self, np.float64_t pos[3], np.float64_t dds[3]) nogil:
        return 0

    cdef int select_point(self, np.float64_t pos[3]) nogil:
        return 0

    cdef int select_sphere(self, np.float64_t pos[3], np.float64_t radius) nogil:
        return 0

    cdef int select_bbox(self, np.float64_t left_edge[3],
                               np.float64_t right_edge[3]) nogil:
        return 0

    cdef int select_bbox_edge(self, np.float64_t left_edge[3],
                               np.float64_t right_edge[3]) nogil:
        return 0

    @cython.boundscheck(False)
    @cython.wraparound(False)
    @cython.cdivision(True)
    cdef np.float64_t difference(self, np.float64_t x1, np.float64_t x2, int d) nogil:
        # domain_width is already in code units, and we assume what is fed in
        # is too.
        cdef np.float64_t rel = x1 - x2
        if self.periodicity[d]:
            if rel > self.domain_width[d] * 0.5:
                rel -= self.domain_width[d]
            elif rel < -self.domain_width[d] * 0.5:
                rel += self.domain_width[d]
        return rel

    @cython.boundscheck(False)
    @cython.wraparound(False)
    @cython.cdivision(True)
    def fill_mesh_mask(self, mesh):
        cdef np.float64_t pos[3]
        cdef np.ndarray[np.int64_t, ndim=2] indices
        cdef np.ndarray[np.float64_t, ndim=2] coords
        cdef np.ndarray[np.uint8_t, ndim=1] mask
        cdef int i, j, k, selected
        cdef int npoints, nv = mesh._connectivity_length
        cdef int total = 0
        cdef int offset = mesh._index_offset
        coords = _ensure_code(mesh.connectivity_coords)
        indices = mesh.connectivity_indices
        npoints = indices.shape[0]
        mask = np.zeros(npoints, dtype='uint8')
        for i in range(npoints):
            selected = 0
            for j in range(nv):
                for k in range(3):
                    pos[k] = coords[indices[i, j] - offset, k]
                selected = self.select_point(pos)
                if selected == 1: break
            total += selected
            mask[i] = selected
        if total == 0: return None
        return mask.astype("bool")

    @cython.boundscheck(False)
    @cython.wraparound(False)
    @cython.cdivision(True)
    def fill_mesh_cell_mask(self, mesh):
        cdef np.float64_t pos
        cdef np.float64_t le[3]
        cdef np.float64_t re[3]
        cdef np.ndarray[np.int64_t, ndim=2] indices
        cdef np.ndarray[np.float64_t, ndim=2] coords
        cdef np.ndarray[np.uint8_t, ndim=1] mask
        cdef int i, j, k, selected
        cdef int npoints, nv = mesh._connectivity_length
        cdef int ndim = mesh.connectivity_coords.shape[1]
        cdef int total = 0
        cdef int offset = mesh._index_offset
        coords = _ensure_code(mesh.connectivity_coords)
        indices = mesh.connectivity_indices
        npoints = indices.shape[0]
        mask = np.zeros(npoints, dtype='uint8')
        for i in range(npoints):
            selected = 0
            for k in range(ndim):
                le[k] = 1e60
                re[k] = -1e60
            for j in range(nv):
                for k in range(ndim):
                    pos = coords[indices[i, j] - offset, k]
                    le[k] = fmin(pos, le[k])
                    re[k] = fmax(pos, re[k])
            selected = self.select_bbox(le, re)
            total += selected
            mask[i] = selected
        if total == 0: return None
        return mask.astype("bool")

    @cython.boundscheck(False)
    @cython.wraparound(False)
    @cython.cdivision(True)
    def fill_mask(self, gobj):
        cdef np.ndarray[np.uint8_t, ndim=3, cast=True] child_mask
        child_mask = gobj.child_mask
        cdef np.ndarray[np.uint8_t, ndim=3] mask
        cdef int dim[3]
        _ensure_code(gobj.dds)
        _ensure_code(gobj.LeftEdge)
        _ensure_code(gobj.RightEdge)
        cdef np.ndarray[np.float64_t, ndim=1] odds = gobj.dds.d
        cdef np.ndarray[np.float64_t, ndim=1] oleft_edge = gobj.LeftEdge.d
        cdef np.ndarray[np.float64_t, ndim=1] oright_edge = gobj.RightEdge.d
        cdef int i
        cdef np.float64_t dds[3]
        cdef np.float64_t left_edge[3]
        cdef np.float64_t right_edge[3]
        for i in range(3):
            dds[i] = odds[i]
            dim[i] = gobj.ActiveDimensions[i]
            left_edge[i] = oleft_edge[i]
            right_edge[i] = oright_edge[i]
        mask = np.zeros(gobj.ActiveDimensions, dtype='uint8')
        # Check for the level bounds
        cdef np.int32_t level = gobj.Level
        # We set this to 1 if we ignore child_mask
        cdef int total
        total = self.fill_mask_selector(left_edge, right_edge, dds, dim,
                                        child_mask, mask, level)
        if total == 0: return None
        return mask.astype("bool")

    @cython.boundscheck(False)
    @cython.wraparound(False)
    @cython.cdivision(True)
    cdef int fill_mask_selector(self, np.float64_t left_edge[3],
                                np.float64_t right_edge[3],
                                np.float64_t dds[3], int dim[3],
                                np.ndarray[np.uint8_t, ndim=3, cast=True] child_mask,
                                np.ndarray[np.uint8_t, ndim=3] mask,
                                int level):
        cdef int i, j, k
        cdef int total = 0, this_level = 0
        cdef np.float64_t pos[3]
        if level < self.min_level or level > self.max_level:
            return 0
        if level == self.max_level:
            this_level = 1
        with nogil:
            pos[0] = left_edge[0] + dds[0] * 0.5
            for i in range(dim[0]):
                pos[1] = left_edge[1] + dds[1] * 0.5
                for j in range(dim[1]):
                    pos[2] = left_edge[2] + dds[2] * 0.5
                    for k in range(dim[2]):
                        if child_mask[i, j, k] == 1 or this_level == 1:
                            mask[i, j, k] = self.select_cell(pos, dds)
                            total += mask[i, j, k]
                        pos[2] += dds[2]
                    pos[1] += dds[1]
                pos[0] += dds[0]
        return total

    # @cython.boundscheck(False)
    # @cython.wraparound(False)
    # @cython.cdivision(True)
    # def fill_mask_morton(self, left_edge, right_edge, order1, order2, 
    #                      mask_coll, ngz=0):
    #     cdef int i, j
    #     cdef np.uint32_t ntot
    #     cdef np.uint64_t mi1, mi2, mi1_n, mi2_n
    #     cdef np.uint64_t ind1[3]
    #     cdef np.uint64_t ind2[3]
    #     cdef np.float64_t DLE[3]
    #     cdef np.float64_t DRE[3]
    #     cdef np.float64_t dds1[3]
    #     cdef np.float64_t dds2[3]
    #     cdef np.float64_t lpos1[3]
    #     cdef np.float64_t lpos2[3]
    #     cdef np.float64_t rpos1[3]
    #     cdef np.float64_t rpos2[3]
    #     cdef np.uint64_t max_index1 = (1 << order1)
    #     cdef np.uint64_t max_index2 = (1 << order2)
    #     cdef BoolArrayCollection mask_s = BoolArrayCollection()
    #     cdef BoolArrayCollection mask_g = BoolArrayCollection()
    #     cdef np.uint8_t[:] bool_coarse_g = np.zeros(1<<(3*order1), dtype='uint8')
    #     cdef SparseUnorderedBitmaskSet list_coarse_g = SparseUnorderedBitmaskSet()
    #     cdef SparseUnorderedRefinedBitmaskSet list_refined_g = SparseUnorderedRefinedBitmaskSet()
    #     cdef np.uint32_t[:,:] index = np.zeros((2*ngz+1, 3), dtype='uint32')
    #     cdef np.uint64_t[:,:] ind1_n = np.zeros((2*ngz+1, 3), dtype='uint64')
    #     cdef np.uint64_t[:,:] ind2_n = np.zeros((2*ngz+1, 3), dtype='uint64')
    #     cdef np.uint64_t[:] neighbors1 = np.zeros((2*ngz+1)**3, dtype='uint64')
    #     cdef np.uint64_t[:] neighbors2 = np.zeros((2*ngz+1)**3, dtype='uint64')
    #     for i in range(3):
    #         DLE[i] = left_edge[i]
    #         DRE[i] = right_edge[i]
    #         dds1[i] = (DRE[i] - DLE[i])/max_index1
    #         dds2[i] = dds1[i]/max_index2
    #     # Coarse
    #     for mi1 in range(1 << (order1*3)):
    #         # list_coarse_g._prune()
    #         # list_refined_g._prune()
    #         decode_morton_64bit(mi1, ind1)
    #         for i in range(3):
    #             lpos1[i] = DLE[i] + (<np.float64_t>ind1[i])*dds1[i]
    #             rpos1[i] = lpos1[i] + dds1[i]
    #         if self.select_bbox(lpos1, rpos1):
    #             mask_s._set_coarse(mi1)
    #             # Neighbors
    #             if (ngz > 0):
    #                 ntot = morton_neighbors_coarse(mi1, max_index1, self.periodicity,
    #                                                ngz, index, ind1_n, neighbors1)
    #                 for i in range(ntot):
    #                     mi1_n = neighbors1[i]
    #                     bool_coarse_g[mi1_n] = 1
    #                     #list_coarse_g._set(mi1_n)
    #             # Refinement
    #             if mask_coll.isref(mi1):
    #                 for mi2 in range(1 << (order1*3)):
    #                     decode_morton_64bit(mi2, ind2)
    #                     for i in range(3):
    #                         lpos2[i] = DLE[i] + \
    #                                    (<np.float64_t>ind1[i])*dds1[i] + \
    #                                    (<np.float64_t>ind2[i])*dds2[i]
    #                         rpos2[i] = lpos2[i] + dds2[i]
    #                     if self.select_bbox(lpos2, rpos2):
    #                         mask_s._set_refined(mi1, mi2)
    #                     if (ngz > 0):
    #                         ntot = morton_neighbors_refined(mi1, mi2, max_index1, max_index2,
    #                                                         self.periodicity, ngz, 
    #                                                         index, ind1_n, ind2_n,
    #                                                         neighbors1, neighbors2)
    #                         for i in range(3):
    #                             mi1_n = neighbors1[i]
    #                             mi2_n = neighbors2[i]
    #                             list_refined_g._set(mi1_n, mi2_n)
    #     # Add indices to mask
    #     mask_g._set_coarse_array(bool_coarse_g)
    #     # list_coarse_g._fill_ewah(mask_g)
    #     list_refined_g._fill_ewah(mask_g)
    #     # Return masks
    #     return mask_s, mask_g

    @cython.boundscheck(False)
    @cython.wraparound(False)
    @cython.cdivision(True)
    cdef void visit_grid_cells(self, GridVisitorData *data,
                              grid_visitor_function *func,
                              np.uint8_t *cached_mask = NULL):
        # This function accepts a grid visitor function, the data that
        # corresponds to the current grid being examined (the most important
        # aspect of which is the .grid attribute, along with index values and
        # void* pointers to arrays) and a possibly-pre-generated cached mask.
        # Each cell is visited with the grid visitor function.
        cdef np.float64_t left_edge[3]
        cdef np.float64_t right_edge[3]
        cdef np.float64_t dds[3]
        cdef int dim[3]
        cdef int this_level = 0, level, i
        cdef np.float64_t pos[3]
        level = data.grid.level
        if level < self.min_level or level > self.max_level:
            return
        if level == self.max_level:
            this_level = 1
        cdef np.uint8_t child_masked, selected
        for i in range(3):
            left_edge[i] = data.grid.left_edge[i]
            right_edge[i] = data.grid.right_edge[i]
            dds[i] = (right_edge[i] - left_edge[i])/data.grid.dims[i]
            dim[i] = data.grid.dims[i]
        with nogil:
            pos[0] = left_edge[0] + dds[0] * 0.5
            data.pos[0] = 0
            for i in range(dim[0]):
                pos[1] = left_edge[1] + dds[1] * 0.5
                data.pos[1] = 0
                for j in range(dim[1]):
                    pos[2] = left_edge[2] + dds[2] * 0.5
                    data.pos[2] = 0
                    for k in range(dim[2]):
                        # We short-circuit if we have a cache; if we don't, we
                        # only set selected to true if it's *not* masked by a
                        # child and it *is* selected.
                        if cached_mask != NULL:
                            selected = ba_get_value(cached_mask,
                                                    data.global_index)
                        else:
                            if this_level == 1:
                                child_masked = 0
                            else:
                                child_masked = check_child_masked(data)
                            if child_masked == 0:
                                selected = self.select_cell(pos, dds)
                            else:
                                selected = 0
                        func(data, selected)
                        data.global_index += 1
                        pos[2] += dds[2]
                        data.pos[2] += 1
                    pos[1] += dds[1]
                    data.pos[1] += 1
                pos[0] += dds[0]
                data.pos[0] += 1

    @cython.boundscheck(False)
    @cython.wraparound(False)
    @cython.cdivision(True)
    def count_points(self, np.ndarray[anyfloat, ndim=1] x,
                           np.ndarray[anyfloat, ndim=1] y,
                           np.ndarray[anyfloat, ndim=1] z,
                           np.float64_t radius):
        cdef int count = 0
        cdef int i
        cdef np.float64_t pos[3]
        _ensure_code(x)
        _ensure_code(y)
        _ensure_code(z)
        with nogil:
            if radius == 0.0 :
                for i in range(x.shape[0]):
                    pos[0] = x[i]
                    pos[1] = y[i]
                    pos[2] = z[i]
                    count += self.select_point(pos)
            else :
                for i in range(x.shape[0]):
                    pos[0] = x[i]
                    pos[1] = y[i]
                    pos[2] = z[i]
                    count += self.select_sphere(pos, radius)
        return count

    @cython.boundscheck(False)
    @cython.wraparound(False)
    @cython.cdivision(True)
    def select_points(self, np.ndarray[anyfloat, ndim=1] x,
                            np.ndarray[anyfloat, ndim=1] y,
                            np.ndarray[anyfloat, ndim=1] z,
                            np.float64_t radius):
        cdef int count = 0
        cdef int i
        cdef np.float64_t pos[3]
        cdef np.ndarray[np.uint8_t, ndim=1] mask
        mask = np.empty(x.shape[0], dtype='uint8')
        _ensure_code(x)
        _ensure_code(y)
        _ensure_code(z)


        # this is to allow selectors to optimize the point vs
        # 0-radius sphere case.  These two may have different
        # effects for 0-volume selectors, however (collision
        # between a ray and a point is null, while ray and a
        # sphere is allowed)
        with nogil:
            if radius == 0.0 :
                for i in range(x.shape[0]) :
                    pos[0] = x[i]
                    pos[1] = y[i]
                    pos[2] = z[i]
                    mask[i] = self.select_point(pos)
                    count += mask[i]
            else :
                for i in range(x.shape[0]):
                    pos[0] = x[i]
                    pos[1] = y[i]
                    pos[2] = z[i]
                    mask[i] = self.select_sphere(pos, radius)
                    count += mask[i]
        if count == 0: return None
        return mask.view("bool")

    def __hash__(self):
        # convert data to be hashed to a byte array, which FNV algorithm expects
        if self._hash_initialized == 1:
            return self._hash
        hash_data = bytearray()
        for v in self._hash_vals() + self._base_hash():
            if isinstance(v, tuple):
                hash_data.extend(v[0].encode('ascii'))
                hash_data.extend(repr(v[1]).encode('ascii'))
            else:
                hash_data.extend(repr(v).encode('ascii'))
        cdef np.int64_t hash_value = fnv_hash(hash_data)
        self._hash = hash_value
        self._hash_initialized = 1
        return hash_value

    def _hash_vals(self):
        raise NotImplementedError

    def _base_hash(self):
        return (("min_level", self.min_level),
                ("max_level", self.max_level),
                ("overlap_cells", self.overlap_cells),
                ("periodicity[0]", self.periodicity[0]),
                ("periodicity[1]", self.periodicity[1]),
                ("periodicity[2]", self.periodicity[2]),
                ("domain_width[0]", self.domain_width[0]),
                ("domain_width[1]", self.domain_width[1]),
                ("domain_width[2]", self.domain_width[2]))


cdef class PointSelector(SelectorObject):
    cdef np.float64_t p[3]

    def __init__(self, dobj):
        for i in range(3):
            self.p[i] = _ensure_code(dobj.p[i])

            # ensure the point lies in the domain
            if self.periodicity[i]:
                self.p[i] = np.fmod(self.p[i], self.domain_width[i])
                if self.p[i] < 0.0:
                    self.p[i] += self.domain_width[i]

    @cython.boundscheck(False)
    @cython.wraparound(False)
    @cython.cdivision(True)
    cdef int select_cell(self, np.float64_t pos[3], np.float64_t dds[3]) nogil:
        if (pos[0] - 0.5*dds[0] <= self.p[0] < pos[0]+0.5*dds[0] and
            pos[1] - 0.5*dds[1] <= self.p[1] < pos[1]+0.5*dds[1] and
            pos[2] - 0.5*dds[2] <= self.p[2] < pos[2]+0.5*dds[2]):
            return 1
        else:
            return 0

    @cython.boundscheck(False)
    @cython.wraparound(False)
    @cython.cdivision(True)
    cdef int select_sphere(self, np.float64_t pos[3], np.float64_t radius) nogil:
        cdef int i
        cdef np.float64_t dist, dist2 = 0
        for i in range(3):
            dist = self.difference(pos[i], self.p[i], i)
            dist2 += dist*dist
        if dist2 <= radius*radius: return 1
        return 0

    @cython.boundscheck(False)
    @cython.wraparound(False)
    @cython.cdivision(True)
    cdef int select_bbox(self, np.float64_t left_edge[3],
                               np.float64_t right_edge[3]) nogil:
        # point definitely can only be in one cell
        if (left_edge[0] <= self.p[0] < right_edge[0] and
            left_edge[1] <= self.p[1] < right_edge[1] and
            left_edge[2] <= self.p[2] < right_edge[2]):
            return 1
        else:
            return 0

    @cython.boundscheck(False)
    @cython.wraparound(False)
    @cython.cdivision(True)
    cdef int select_bbox_edge(self, np.float64_t left_edge[3],
                               np.float64_t right_edge[3]) nogil:
        # point definitely can only be in one cell
        if (left_edge[0] <= self.p[0] <= right_edge[0] and
            left_edge[1] <= self.p[1] <= right_edge[1] and
            left_edge[2] <= self.p[2] <= right_edge[2]):
            if ((left_edge[0] == self.p[0]) or (self.p[0] == right_edge[0]) or
                (left_edge[1] == self.p[1]) or (self.p[1] == right_edge[1]) or
                (left_edge[2] == self.p[2]) or (self.p[2] == right_edge[2])):
                return 2
            return 1
        else:
            return 0

    def _hash_vals(self):
        return (("p[0]", self.p[0]),
                ("p[1]", self.p[1]),
                ("p[2]", self.p[2]))

point_selector = PointSelector


cdef class SphereSelector(SelectorObject):
    cdef np.float64_t radius
    cdef np.float64_t radius2
    cdef np.float64_t center[3]
    cdef np.float64_t bbox[3][2]
    cdef bint check_box[3]

    def __init__(self, dobj):
        for i in range(3):
            self.center[i] = _ensure_code(dobj.center[i])
        self.radius = _ensure_code(dobj.radius)
        self.radius2 = self.radius * self.radius
        center = _ensure_code(dobj.center)
        for i in range(3):
            self.center[i] = center[i]
            self.bbox[i][0] = self.center[i] - self.radius
            self.bbox[i][1] = self.center[i] + self.radius
            if self.bbox[i][0] < dobj.ds.domain_left_edge[i]:
                self.check_box[i] = False
            elif self.bbox[i][1] > dobj.ds.domain_right_edge[i]:
                self.check_box[i] = False
            else:
                self.check_box[i] = True

    @cython.boundscheck(False)
    @cython.wraparound(False)
    @cython.cdivision(True)
    cdef int select_cell(self, np.float64_t pos[3], np.float64_t dds[3]) nogil:
        # sphere center either inside cell or center of cell lies inside sphere
        if (pos[0] - 0.5*dds[0] <= self.center[0] <= pos[0]+0.5*dds[0] and
            pos[1] - 0.5*dds[1] <= self.center[1] <= pos[1]+0.5*dds[1] and
            pos[2] - 0.5*dds[2] <= self.center[2] <= pos[2]+0.5*dds[2]):
            return 1
        return self.select_point(pos)
        # # langmm: added to allow sphere to interesect edge/corner of cell
        # cdef np.float64_t LE[3]
        # cdef np.float64_t RE[3]
        # cdef int i
        # for i in range(3):
        #     LE[i] = pos[i] - 0.5*dds[i]
        #     RE[i] = pos[i] + 0.5*dds[i]
        # return self.select_bbox(LE, RE)

    @cython.boundscheck(False)
    @cython.wraparound(False)
    @cython.cdivision(True)
    cdef int select_point(self, np.float64_t pos[3]) nogil:
        cdef int i
        cdef np.float64_t dist, dist2 = 0
        for i in range(3):
            if self.check_box[i] and \
              (pos[i] < self.bbox[i][0] or
               pos[i] > self.bbox[i][1]):
                return 0
            dist = _periodic_dist(pos[i], self.center[i], self.domain_width[i],
                                  self.periodicity[i])
            dist2 += dist*dist
            if dist2 > self.radius2: return 0
        return 1

    @cython.boundscheck(False)
    @cython.wraparound(False)
    @cython.cdivision(True)
    cdef int select_sphere(self, np.float64_t pos[3], np.float64_t radius) nogil:
        cdef int i
        cdef np.float64_t dist, dist2 = 0
        for i in range(3):
            dist = self.difference(pos[i], self.center[i], i)
            dist2 += dist*dist
        dist = self.radius+radius
        if dist2 <= dist*dist: return 1
        return 0

    @cython.boundscheck(False)
    @cython.wraparound(False)
    @cython.cdivision(True)
    cdef int select_bbox(self, np.float64_t left_edge[3],
                               np.float64_t right_edge[3]) nogil:
        cdef np.float64_t box_center, relcenter, closest, dist, edge
        cdef int i
        if (left_edge[0] <= self.center[0] < right_edge[0] and
            left_edge[1] <= self.center[1] < right_edge[1] and
            left_edge[2] <= self.center[2] < right_edge[2]):
            return 1
        for i in range(3):
            if not self.check_box[i]: continue
            if right_edge[i] < self.bbox[i][0] or \
               left_edge[i] > self.bbox[i][1]:
                return 0
        # http://www.gamedev.net/topic/335465-is-this-the-simplest-sphere-aabb-collision-test/
        dist = 0
        for i in range(3):
            # Early terminate
            box_center = (right_edge[i] + left_edge[i])/2.0
            relcenter = self.difference(box_center, self.center[i], i)
            edge = right_edge[i] - left_edge[i]
            closest = relcenter - fclip(relcenter, -edge/2.0, edge/2.0)
            dist += closest*closest
            if dist > self.radius2: return 0
        return 1

    @cython.boundscheck(False)
    @cython.wraparound(False)
    @cython.cdivision(True)
    cdef int select_bbox_edge(self, np.float64_t left_edge[3],
                               np.float64_t right_edge[3]) nogil:
        cdef np.float64_t box_center, relcenter, closest, farthest, cdist, fdist, edge
        cdef int i
        if (left_edge[0] <= self.center[0] <= right_edge[0] and
            left_edge[1] <= self.center[1] <= right_edge[1] and
            left_edge[2] <= self.center[2] <= right_edge[2]):
            fdist = 0
            for i in range(3):
                edge = right_edge[i] - left_edge[i]
                box_center = (right_edge[i] + left_edge[i])/2.0
                relcenter = self.difference(box_center, self.center[i], i)
                if relcenter >= 0:
                    farthest = relcenter + edge/2.0
                else:
                    farthest = relcenter - edge/2.0
                # farthest = relcenter + fclip(relcenter, -edge/2.0, edge/2.0)
                fdist += farthest*farthest
                if fdist >= self.radius2: return 2
            return 1
        for i in range(3):
            if not self.check_box[i]: continue
            if right_edge[i] < self.bbox[i][0] or \
               left_edge[i] > self.bbox[i][1]:
                return 0
        # http://www.gamedev.net/topic/335465-is-this-the-simplest-sphere-aabb-collision-test/
        cdist = 0
        fdist = 0
        for i in range(3):
            # Early terminate
            box_center = (right_edge[i] + left_edge[i])/2.0
            relcenter = self.difference(box_center, self.center[i], i)
            edge = right_edge[i] - left_edge[i]
            closest = relcenter - fclip(relcenter, -edge/2.0, edge/2.0)
            if relcenter >= 0:
                farthest = relcenter + edge/2.0
            else:
                farthest = relcenter - edge/2.0
            #farthest = relcenter + fclip(relcenter, -edge/2.0, edge/2.0)
            cdist += closest*closest
            fdist += farthest*farthest
            if cdist > self.radius2: return 0
        if fdist < self.radius2:
            return 1
        else:
            return 2

    def _hash_vals(self):
        return (("radius", self.radius),
                ("radius2", self.radius2),
                ("center[0]", self.center[0]),
                ("center[1]", self.center[1]),
                ("center[2]", self.center[2]))

sphere_selector = SphereSelector

cdef class RegionSelector(SelectorObject):
    cdef np.float64_t left_edge[3]
    cdef np.float64_t right_edge[3]
    cdef np.float64_t right_edge_shift[3]
    cdef bint loose_selection
    cdef bint check_period

    @cython.boundscheck(False)
    @cython.wraparound(False)
    def __init__(self, dobj):
        cdef int i
        # We are modifying dobj.left_edge and dobj.right_edge , so here we will
        # do an in-place conversion of those arrays.
        cdef np.float64_t[:] RE = _ensure_code(dobj.right_edge)
        cdef np.float64_t[:] LE = _ensure_code(dobj.left_edge)
        cdef np.float64_t[:] DW = _ensure_code(dobj.ds.domain_width)
        cdef np.float64_t[:] DLE = _ensure_code(dobj.ds.domain_left_edge)
        cdef np.float64_t[:] DRE = _ensure_code(dobj.ds.domain_right_edge)
        cdef np.float64_t region_width[3]
        cdef bint p[3]
        # This is for if we want to include zones that overlap and whose
        # centers are not strictly included.
        self.loose_selection = getattr(dobj, "loose_selection", False)
        self.check_period = False

        for i in range(3):
            region_width[i] = RE[i] - LE[i]
            p[i] = dobj.ds.periodicity[i]
            if region_width[i] <= 0:
                raise RuntimeError(
                    "Region right edge[%s] < left edge: width = %s" % (
                        i, region_width[i]))

        for i in range(3):

            if p[i]:
                # First, we check if any criteria requires a period check,
                # without any adjustments.  This is for short-circuiting the
                # short-circuit of the loop down below in mask filling.
                if LE[i] < DLE[i] or LE[i] > DRE[i] or RE[i] > DRE[i]:
                    self.check_period = True
                # shift so left_edge guaranteed in domain
                if LE[i] < DLE[i]:
                    LE[i] += DW[i]
                    RE[i] += DW[i]
                elif LE[i] > DRE[i]:
                    LE[i] -= DW[i]
                    RE[i] -= DW[i]
            else:
                if LE[i] < DLE[i] or RE[i] > DRE[i]:
                    raise RuntimeError(
                        "Error: yt attempted to read outside the boundaries of "
                        "a non-periodic domain along dimension %s.\n"
                        "Region left edge = %s, Region right edge = %s\n"
                        "Dataset left edge = %s, Dataset right edge = %s\n\n"
                        "This commonly happens when trying to compute ghost cells "
                        "up to the domain boundary. Two possible solutions are to "
                        "load a smaller region that does not border the edge or "
                        "override the periodicity for this dataset." % \
                        (i, dobj.left_edge[i], dobj.right_edge[i],
                         dobj.ds.domain_left_edge[i], dobj.ds.domain_right_edge[i])
                    )
            # Already ensured in code
            self.left_edge[i] = LE[i]
            self.right_edge[i] = RE[i]
            self.right_edge_shift[i] = RE[i] - DW[i]
            if not self.periodicity[i]:
                self.right_edge_shift[i] = -np.inf

    @cython.boundscheck(False)
    @cython.wraparound(False)
    @cython.cdivision(True)
    cdef int select_bbox(self, np.float64_t left_edge[3],
                               np.float64_t right_edge[3]) nogil:
        cdef int i
        for i in range(3):
            if (right_edge[i] < self.left_edge[i] and \
                left_edge[i] >= self.right_edge_shift[i]) or \
                left_edge[i] >= self.right_edge[i]:
                return 0
        return 1

    @cython.boundscheck(False)
    @cython.wraparound(False)
    @cython.cdivision(True)
    cdef int select_bbox_edge(self, np.float64_t left_edge[3],
                               np.float64_t right_edge[3]) nogil:
        cdef int i
        for i in range(3):
            if (right_edge[i] < self.left_edge[i] and \
                left_edge[i] >= self.right_edge_shift[i]) or \
                left_edge[i] >= self.right_edge[i]:
                return 0
        for i in range(3):
            if left_edge[i] < self.right_edge_shift[i]:
                if right_edge[i] >= self.right_edge_shift[i]:
                    return 2
            elif left_edge[i] < self.left_edge[i] or \
                 right_edge[i] >= self.right_edge[i]:
                return 2
        return 1

    @cython.boundscheck(False)
    @cython.wraparound(False)
    @cython.cdivision(True)
    cdef int select_cell(self, np.float64_t pos[3], np.float64_t dds[3]) nogil:
        cdef np.float64_t left_edge[3]
        cdef np.float64_t right_edge[3]
        cdef int i
        if self.loose_selection:
            for i in range(3):
                left_edge[i] = pos[i] - dds[i]*0.5
                right_edge[i] = pos[i] + dds[i]*0.5
            return self.select_bbox(left_edge, right_edge)
        return self.select_point(pos)

    @cython.boundscheck(False)
    @cython.wraparound(False)
    @cython.cdivision(True)
    cdef int select_point(self, np.float64_t pos[3]) nogil:
        cdef int i
        for i in range(3):
            if (self.right_edge_shift[i] <= pos[i] < self.left_edge[i]) or \
               pos[i] >= self.right_edge[i]:
                return 0
        return 1

    @cython.boundscheck(False)
    @cython.wraparound(False)
    @cython.cdivision(True)
    cdef int fill_mask_selector(self, np.float64_t left_edge[3],
                                np.float64_t right_edge[3],
                                np.float64_t dds[3], int dim[3],
                                np.ndarray[np.uint8_t, ndim=3, cast=True] child_mask,
                                np.ndarray[np.uint8_t, ndim=3] mask,
                                int level):
        cdef int i, j, k
        cdef int total = 0, this_level = 0
        cdef np.float64_t pos[3]
        if level < self.min_level or level > self.max_level:
            return 0
        if level == self.max_level:
            this_level = 1
        cdef int si[3]
        cdef int ei[3]
        #print self.left_edge[0], self.left_edge[1], self.left_edge[2],
        #print self.right_edge[0], self.right_edge[1], self.right_edge[2],
        #print self.right_edge_shift[0], self.right_edge_shift[1], self.right_edge_shift[2]
        if not self.check_period:
            for i in range(3):
                si[i] = <int> ((self.left_edge[i] - left_edge[i])/dds[i])
                ei[i] = <int> ((self.right_edge[i] - left_edge[i])/dds[i])
                si[i] = iclip(si[i] - 1, 0, dim[i])
                ei[i] = iclip(ei[i] + 1, 0, dim[i])
        else:
            for i in range(3):
                si[i] = 0
                ei[i] = dim[i]
        with nogil:
            pos[0] = left_edge[0] + (si[0] + 0.5) * dds[0]
            for i in range(si[0], ei[0]):
                pos[1] = left_edge[1] + (si[1] + 0.5) * dds[1]
                for j in range(si[1], ei[1]):
                    pos[2] = left_edge[2] + (si[2] + 0.5) * dds[2]
                    for k in range(si[2], ei[2]):
                        if child_mask[i, j, k] == 1 or this_level == 1:
                            mask[i, j, k] = self.select_cell(pos, dds)
                            total += mask[i, j, k]
                        pos[2] += dds[2]
                    pos[1] += dds[1]
                pos[0] += dds[0]
        return total


    def _hash_vals(self):
        return (("left_edge[0]", self.left_edge[0]),
                ("left_edge[1]", self.left_edge[1]),
                ("left_edge[2]", self.left_edge[2]),
                ("right_edge[0]", self.right_edge[0]),
                ("right_edge[1]", self.right_edge[1]),
                ("right_edge[2]", self.right_edge[2]))

region_selector = RegionSelector

cdef class CutRegionSelector(SelectorObject):
    cdef set _positions
    cdef tuple _conditionals

    def __init__(self, dobj):
        positions = np.array([dobj['x'], dobj['y'], dobj['z']]).T
        self._conditionals = tuple(dobj.conditionals)
        self._positions = set(tuple(position) for position in positions)

    cdef int select_bbox(self,  np.float64_t left_edge[3],
                     np.float64_t right_edge[3]) nogil:
        return 1

    cdef int select_bbox_dge(self,  np.float64_t left_edge[3],
                     np.float64_t right_edge[3]) nogil:
        return 1

    cdef int select_cell(self, np.float64_t pos[3], np.float64_t dds[3]) nogil:
        with gil:
            if (pos[0], pos[1], pos[2]) in self._positions:
                return 1
            else:
                return 0

    cdef int select_point(self, np.float64_t pos[3]) nogil:
        return 1

    cdef int select_sphere(self, np.float64_t pos[3], np.float64_t radius) nogil:
        return 1

    def _hash_vals(self):
        t = ()
        for i, c in enumerate(self._conditionals):
            t += ("conditional[%s]" % i, c)
        return ("conditionals", t)

cut_region_selector = CutRegionSelector

cdef class DiskSelector(SelectorObject):
    cdef np.float64_t norm_vec[3]
    cdef np.float64_t center[3]
    cdef np.float64_t radius, radius2
    cdef np.float64_t height

    def __init__(self, dobj):
        cdef int i
        for i in range(3):
            self.norm_vec[i] = dobj._norm_vec[i]
            self.center[i] = _ensure_code(dobj.center[i])
        self.radius = _ensure_code(dobj.radius)
        self.radius2 = self.radius * self.radius
        self.height = _ensure_code(dobj.height)

    @cython.boundscheck(False)
    @cython.wraparound(False)
    @cython.cdivision(True)
    cdef int select_cell(self, np.float64_t pos[3], np.float64_t dds[3]) nogil:
        return self.select_point(pos)

    @cython.boundscheck(False)
    @cython.wraparound(False)
    @cython.cdivision(True)
    cdef int select_point(self, np.float64_t pos[3]) nogil:
        cdef np.float64_t h, d, r2, temp
        cdef int i
        h = d = 0
        for i in range(3):
            temp = self.difference(pos[i], self.center[i], i)
            h += temp * self.norm_vec[i]
            d += temp*temp
        r2 = (d - h*h)
        if fabs(h) <= self.height and r2 <= self.radius2: return 1
        return 0

    @cython.boundscheck(False)
    @cython.wraparound(False)
    @cython.cdivision(True)
    cdef int select_sphere(self, np.float64_t pos[3], np.float64_t radius) nogil:
        cdef np.float64_t h, d, r2, temp
        cdef int i
        h = d = 0
        for i in range(3):
            temp = self.difference(pos[i], self.center[i], i)
            h += pos[i] * self.norm_vec[i]
            d += temp*temp
        r2 = (d - h*h)
        d = self.radius+radius
        if fabs(h) <= self.height+radius and r2 <= d*d: return 1
        return 0

    @cython.boundscheck(False)
    @cython.wraparound(False)
    @cython.cdivision(True)
    cdef int select_bbox(self, np.float64_t left_edge[3],
                               np.float64_t right_edge[3]) nogil:
        # Until we can get our OBB/OBB intersection correct, disable this.
        return 1
        # cdef np.float64_t *arr[2]
        # cdef np.float64_t pos[3]
        # cdef np.float64_t H, D, R2, temp
        # cdef int i, j, k, n
        # cdef int all_under = 1
        # cdef int all_over = 1
        # cdef int any_radius = 0
        # # A moment of explanation (revised):
        # #    The disk and bounding box collide if any of the following are true:
        # #    1) the center of the disk is inside the bounding box
        # #    2) any corner of the box lies inside the disk
        # #    3) the box spans the plane (!all_under and !all_over) and at least
        # #       one corner is within the cylindrical radius

        # # check if disk center lies inside bbox
        # if left_edge[0] <= self.center[0] <= right_edge[0] and \
        #    left_edge[1] <= self.center[1] <= right_edge[1] and \
        #    left_edge[2] <= self.center[2] <= right_edge[2] :
        #     return 1

        # # check all corners
        # arr[0] = left_edge
        # arr[1] = right_edge
        # for i in range(2):
        #     pos[0] = arr[i][0]
        #     for j in range(2):
        #         pos[1] = arr[j][1]
        #         for k in range(2):
        #             pos[2] = arr[k][2]
        #             H = D = 0
        #             for n in range(3):
        #                 temp = self.difference(pos[n], self.center[n], n)
        #                 H += (temp * self.norm_vec[n])
        #                 D += temp*temp
        #             R2 = (D - H*H)
        #             if R2 < self.radius2 :
        #                 any_radius = 1
        #                 if fabs(H) < self.height: return 1
        #             if H < 0: all_over = 0
        #             if H > 0: all_under = 0
        # if all_over == 0 and all_under == 0 and any_radius == 1: return 1
        # return 0

    @cython.boundscheck(False)
    @cython.wraparound(False)
    @cython.cdivision(True)
    cdef int select_bbox_edge(self, np.float64_t left_edge[3],
                               np.float64_t right_edge[3]) nogil:
        # Until we can get our OBB/OBB intersection correct, disable this.
        return 2
        cdef np.float64_t *arr[2]
        cdef np.float64_t pos[3], H, D, R2, temp
        cdef int i, j, k, n
        cdef int all_under = 1
        cdef int all_over = 1
        cdef int any_radius = 0
        # A moment of explanation (revised):
        #    The disk and bounding box collide if any of the following are true:
        #    1) the center of the disk is inside the bounding box
        #    2) any corner of the box lies inside the disk
        #    3) the box spans the plane (!all_under and !all_over) and at least
        #       one corner is within the cylindrical radius

        # check if disk center lies inside bbox
        if left_edge[0] <= self.center[0] <= right_edge[0] and \
           left_edge[1] <= self.center[1] <= right_edge[1] and \
           left_edge[2] <= self.center[2] <= right_edge[2] :
            return 1

        # check all corners
        arr[0] = left_edge
        arr[1] = right_edge
        for i in range(2):
            pos[0] = arr[i][0]
            for j in range(2):
                pos[1] = arr[j][1]
                for k in range(2):
                    pos[2] = arr[k][2]
                    H = D = 0
                    for n in range(3):
                        temp = self.difference(pos[n], self.center[n], n)
                        H += (temp * self.norm_vec[n])
                        D += temp*temp
                    R2 = (D - H*H)
                    if R2 < self.radius2 :
                        any_radius = 1
                        if fabs(H) < self.height: return 1
                    if H < 0: all_over = 0
                    if H > 0: all_under = 0
        if all_over == 0 and all_under == 0 and any_radius == 1: return 1
        return 0

    def _hash_vals(self):
        return (("norm_vec[0]", self.norm_vec[0]),
                ("norm_vec[1]", self.norm_vec[1]),
                ("norm_vec[2]", self.norm_vec[2]),
                ("center[0]", self.center[0]),
                ("center[1]", self.center[1]),
                ("center[2]", self.center[2]),
                ("radius", self.radius),
                ("radius2", self.radius2),
                ("height", self.height))

disk_selector = DiskSelector

cdef class CuttingPlaneSelector(SelectorObject):
    cdef np.float64_t norm_vec[3]
    cdef np.float64_t d

    def __init__(self, dobj):
        cdef int i
        for i in range(3):
            self.norm_vec[i] = dobj._norm_vec[i]
        self.d = _ensure_code(dobj._d)

    @cython.boundscheck(False)
    @cython.wraparound(False)
    @cython.cdivision(True)
    cdef int select_cell(self, np.float64_t pos[3], np.float64_t dds[3]) nogil:
        cdef np.float64_t left_edge[3]
        cdef np.float64_t right_edge[3]
        cdef int i
        for i in range(3):
            left_edge[i] = pos[i] - 0.5*dds[i]
            right_edge[i] = pos[i] + 0.5*dds[i]
        return self.select_bbox(left_edge, right_edge)

    cdef int select_point(self, np.float64_t pos[3]) nogil:
        # two 0-volume constructs don't intersect
        return 0

    @cython.boundscheck(False)
    @cython.wraparound(False)
    @cython.cdivision(True)
    cdef int select_sphere(self, np.float64_t pos[3], np.float64_t radius) nogil:
        cdef int i
        cdef np.float64_t height = self.d
        for i in range(3) :
            height += pos[i] * self.norm_vec[i]
        if height*height <= radius*radius : return 1
        return 0

    @cython.boundscheck(False)
    @cython.wraparound(False)
    @cython.cdivision(True)
    cdef int select_bbox(self, np.float64_t left_edge[3],
                               np.float64_t right_edge[3]) nogil:
        cdef int i, j, k, n
        cdef np.float64_t *arr[2]
        cdef np.float64_t pos[3]
        cdef np.float64_t gd
        arr[0] = left_edge
        arr[1] = right_edge
        all_under = 1
        all_over = 1
        # Check each corner
        for i in range(2):
            pos[0] = arr[i][0]
            for j in range(2):
                pos[1] = arr[j][1]
                for k in range(2):
                    pos[2] = arr[k][2]
                    gd = self.d
                    for n in range(3):
                        gd += pos[n] * self.norm_vec[n]
                    # this allows corners and faces on the low-end to
                    # collide, while not selecting cells on the high-side
                    if i == 0 and j == 0 and k == 0 :
                        if gd <= 0: all_over = 0
                        if gd >= 0: all_under = 0
                    else :
                        if gd < 0: all_over = 0
                        if gd > 0: all_under = 0
        if all_over == 1 or all_under == 1:
            return 0
        return 1

    @cython.boundscheck(False)
    @cython.wraparound(False)
    @cython.cdivision(True)
    cdef int select_bbox_edge(self, np.float64_t left_edge[3],
                               np.float64_t right_edge[3]) nogil:
        cdef int i, j, k, n
        cdef np.float64_t *arr[2]
        cdef np.float64_t pos[3]
        cdef np.float64_t gd
        arr[0] = left_edge
        arr[1] = right_edge
        all_under = 1
        all_over = 1
        # Check each corner
        for i in range(2):
            pos[0] = arr[i][0]
            for j in range(2):
                pos[1] = arr[j][1]
                for k in range(2):
                    pos[2] = arr[k][2]
                    gd = self.d
                    for n in range(3):
                        gd += pos[n] * self.norm_vec[n]
                    # this allows corners and faces on the low-end to
                    # collide, while not selecting cells on the high-side
                    if i == 0 and j == 0 and k == 0 :
                        if gd <= 0: all_over = 0
                        if gd >= 0: all_under = 0
                    else :
                        if gd < 0: all_over = 0
                        if gd > 0: all_under = 0
        if all_over == 1 or all_under == 1:
            return 0
        return 2 # a box of non-zeros volume can't be inside a plane

    def _hash_vals(self):
        return (("norm_vec[0]", self.norm_vec[0]),
                ("norm_vec[1]", self.norm_vec[1]),
                ("norm_vec[2]", self.norm_vec[2]),
                ("d", self.d))

cutting_selector = CuttingPlaneSelector

cdef class SliceSelector(SelectorObject):
    cdef int axis
    cdef np.float64_t coord
    cdef int ax, ay

    def __init__(self, dobj):
        self.axis = dobj.axis
        self.coord = _ensure_code(dobj.coord)

        self.ax = (self.axis+1) % 3
        self.ay = (self.axis+2) % 3

    @cython.boundscheck(False)
    @cython.wraparound(False)
    @cython.cdivision(True)
    def fill_mask(self, gobj):
        cdef np.ndarray[np.uint8_t, ndim=3] mask
        cdef np.ndarray[np.uint8_t, ndim=3, cast=True] child_mask
        cdef int i, j, k
        cdef int total = 0
        cdef int this_level = 0
        cdef int ind[3][2]
        cdef np.int32_t level = gobj.Level
        _ensure_code(gobj.LeftEdge)
        _ensure_code(gobj.dds)

        if level < self.min_level or level > self.max_level:
            return None
        else:
            child_mask = gobj.child_mask
            mask = np.zeros(gobj.ActiveDimensions, dtype=np.uint8)
            if level == self.max_level:
                this_level = 1
            for i in range(3):
                if i == self.axis:
                    ind[i][0] = \
                        <int> ((self.coord - (gobj.LeftEdge[i]).to_ndarray()) /
                               gobj.dds[i])
                    ind[i][1] = ind[i][0] + 1
                else:
                    ind[i][0] = 0
                    ind[i][1] = gobj.ActiveDimensions[i]
            with nogil:
                for i in range(ind[0][0], ind[0][1]):
                    for j in range(ind[1][0], ind[1][1]):
                        for k in range(ind[2][0], ind[2][1]):
                            if this_level == 1 or child_mask[i, j, k]:
                                mask[i, j, k] = 1
                                total += 1
            if total == 0: return None
            return mask.astype("bool")

    @cython.boundscheck(False)
    @cython.wraparound(False)
    @cython.cdivision(True)
    cdef int select_cell(self, np.float64_t pos[3], np.float64_t dds[3]) nogil:
        if pos[self.axis] + 0.5*dds[self.axis] > self.coord \
           and pos[self.axis] - 0.5*dds[self.axis] - grid_eps <= self.coord:
            return 1
        return 0

    cdef int select_point(self, np.float64_t pos[3]) nogil:
        # two 0-volume constructs don't intersect
        return 0

    @cython.boundscheck(False)
    @cython.wraparound(False)
    @cython.cdivision(True)
    cdef int select_sphere(self, np.float64_t pos[3], np.float64_t radius) nogil:
        cdef np.float64_t dist = self.difference(pos[self.axis], self.coord, self.axis)
        if dist*dist < radius*radius:
            return 1
        return 0

    @cython.boundscheck(False)
    @cython.wraparound(False)
    @cython.cdivision(True)
    cdef int select_bbox(self, np.float64_t left_edge[3],
                               np.float64_t right_edge[3]) nogil:
        if left_edge[self.axis] - grid_eps <= self.coord < right_edge[self.axis]:
            return 1
        return 0

    @cython.boundscheck(False)
    @cython.wraparound(False)
    @cython.cdivision(True)
    cdef int select_bbox_edge(self, np.float64_t left_edge[3],
                               np.float64_t right_edge[3]) nogil:
        if left_edge[self.axis] - grid_eps <= self.coord < right_edge[self.axis]:
            return 2 # a box with non-zero volume can't be inside a plane
        return 0

    def _hash_vals(self):
        return (("axis", self.axis),
                ("coord", self.coord))

slice_selector = SliceSelector

cdef class OrthoRaySelector(SelectorObject):

    cdef np.uint8_t px_ax
    cdef np.uint8_t py_ax
    cdef np.float64_t px
    cdef np.float64_t py
    cdef int axis

    def __init__(self, dobj):
        self.axis = dobj.axis
        self.px_ax = dobj.px_ax
        self.py_ax = dobj.py_ax
        self.px = dobj.px
        self.py = dobj.py

    @cython.boundscheck(False)
    @cython.wraparound(False)
    @cython.cdivision(True)
    def fill_mask(self, gobj):
        cdef np.ndarray[np.uint8_t, ndim=3] mask
        cdef np.ndarray[np.uint8_t, ndim=3, cast=True] child_mask
        cdef int i, j, k
        cdef int total = 0
        cdef int this_level = 0
        cdef int ind[3][2]
        cdef np.int32_t level = gobj.Level
        _ensure_code(gobj.LeftEdge)
        _ensure_code(gobj.RightEdge)
        _ensure_code(gobj.dds)

        if level < self.min_level or level > self.max_level:
            return None
        else:
            child_mask = gobj.child_mask
            mask = np.zeros(gobj.ActiveDimensions, dtype=np.uint8)
            if level == self.max_level:
                this_level = 1
            ind[self.axis][0] = 0
            ind[self.axis][1] = gobj.ActiveDimensions[self.axis]
            ind[self.px_ax][0] = \
                <int> ((self.px - (gobj.LeftEdge).to_ndarray()[self.px_ax]) /
                       gobj.dds[self.px_ax])
            ind[self.px_ax][1] = ind[self.px_ax][0] + 1
            ind[self.py_ax][0] = \
                <int> ((self.py - (gobj.LeftEdge).to_ndarray()[self.py_ax]) /
                       gobj.dds[self.py_ax])
            ind[self.py_ax][1] = ind[self.py_ax][0] + 1

            with nogil:
                for i in range(ind[0][0], ind[0][1]):
                    for j in range(ind[1][0], ind[1][1]):
                        for k in range(ind[2][0], ind[2][1]):
                            if this_level == 1 or child_mask[i, j, k]:
                                mask[i, j, k] = 1
                                total += 1
            if total == 0: return None
            return mask.astype("bool")

    @cython.boundscheck(False)
    @cython.wraparound(False)
    @cython.cdivision(True)
    cdef int select_cell(self, np.float64_t pos[3], np.float64_t dds[3]) nogil:
        if self.px >= pos[self.px_ax] - 0.5*dds[self.px_ax] and \
           self.px <  pos[self.px_ax] + 0.5*dds[self.px_ax] and \
           self.py >= pos[self.py_ax] - 0.5*dds[self.py_ax] and \
           self.py <  pos[self.py_ax] + 0.5*dds[self.py_ax]:
            return 1
        return 0

    cdef int select_point(self, np.float64_t pos[3]) nogil:
        # two 0-volume constructs don't intersect
        return 0

    @cython.boundscheck(False)
    @cython.wraparound(False)
    @cython.cdivision(True)
    cdef int select_sphere(self, np.float64_t pos[3], np.float64_t radius) nogil:
        cdef np.float64_t dx = self.difference(pos[self.px_ax], self.px, self.px_ax)
        cdef np.float64_t dy = self.difference(pos[self.py_ax], self.py, self.py_ax)
        if dx*dx + dy*dy < radius*radius:
            return 1
        return 0

    @cython.boundscheck(False)
    @cython.wraparound(False)
    @cython.cdivision(True)
    cdef int select_bbox(self, np.float64_t left_edge[3],
                               np.float64_t right_edge[3]) nogil:
        if left_edge[self.px_ax] <= self.px < right_edge[self.px_ax] and \
           left_edge[self.py_ax] <= self.py < right_edge[self.py_ax] :
            return 1
        return 0

    @cython.boundscheck(False)
    @cython.wraparound(False)
    @cython.cdivision(True)
    cdef int select_bbox_edge(self, np.float64_t left_edge[3],
                               np.float64_t right_edge[3]) nogil:
        if left_edge[self.px_ax] <= self.px < right_edge[self.px_ax] and \
           left_edge[self.py_ax] <= self.py < right_edge[self.py_ax] :
            return 2 # a box of non-zero volume can't be inside a ray
        return 0

    def _hash_vals(self):
        return (("px_ax", self.px_ax),
                ("py_ax", self.py_ax),
                ("px", self.px),
                ("py", self.py),
                ("axis", self.axis))

ortho_ray_selector = OrthoRaySelector

cdef struct IntegrationAccumulator:
    np.float64_t *t
    np.float64_t *dt
    np.uint8_t *child_mask
    int hits

cdef void dt_sampler(
             VolumeContainer *vc,
             np.float64_t v_pos[3],
             np.float64_t v_dir[3],
             np.float64_t enter_t,
             np.float64_t exit_t,
             int index[3],
             void *data) nogil:
    cdef IntegrationAccumulator *am = <IntegrationAccumulator *> data
    cdef int di = (index[0]*vc.dims[1]+index[1])*vc.dims[2]+index[2]
    if am.child_mask[di] == 0 or enter_t == exit_t:
        return
    am.hits += 1
    am.t[di] = enter_t
    am.dt[di] = (exit_t - enter_t)

cdef class RaySelector(SelectorObject):

    cdef np.float64_t p1[3]
    cdef np.float64_t p2[3]
    cdef np.float64_t vec[3]

    def __init__(self, dobj):
        cdef int i
        _ensure_code(dobj.start_point)
        _ensure_code(dobj.end_point)
        for i in range(3):
            self.vec[i] = dobj.vec[i]
            self.p1[i] = dobj.start_point[i]
            self.p2[i] = dobj.end_point[i]

    @cython.boundscheck(False)
    @cython.wraparound(False)
    @cython.cdivision(True)
    def fill_mask(self, gobj):
        cdef np.ndarray[np.float64_t, ndim=3] t, dt
        cdef np.ndarray[np.uint8_t, ndim=3, cast=True] child_mask
        cdef int i
        cdef int total = 0
        cdef IntegrationAccumulator ia
        cdef VolumeContainer vc
        mask = np.zeros(gobj.ActiveDimensions, dtype='uint8')
        t = np.zeros(gobj.ActiveDimensions, dtype="float64")
        dt = np.zeros(gobj.ActiveDimensions, dtype="float64") - 1
        child_mask = gobj.child_mask
        ia.t = <np.float64_t *> t.data
        ia.dt = <np.float64_t *> dt.data
        ia.child_mask = <np.uint8_t *> child_mask.data
        ia.hits = 0
        _ensure_code(gobj.LeftEdge)
        _ensure_code(gobj.RightEdge)
        _ensure_code(gobj.dds)
        for i in range(3):
            vc.left_edge[i] = gobj.LeftEdge[i]
            vc.right_edge[i] = gobj.RightEdge[i]
            vc.dds[i] = gobj.dds[i]
            vc.idds[i] = 1.0/gobj.dds[i]
            vc.dims[i] = dt.shape[i]
        walk_volume(&vc, self.p1, self.vec, dt_sampler, <void*> &ia)
        for i in range(dt.shape[0]):
            for j in range(dt.shape[1]):
                for k in range(dt.shape[2]):
                    if dt[i, j, k] >= 0:
                        mask[i, j, k] = 1
                        total += 1
        if total == 0: return None
        return mask.astype("bool")

    @cython.boundscheck(False)
    @cython.wraparound(False)
    @cython.cdivision(True)
    def get_dt(self, gobj):
        cdef np.ndarray[np.float64_t, ndim=3] t, dt
        cdef np.ndarray[np.float64_t, ndim=1] tr, dtr
        cdef np.ndarray[np.uint8_t, ndim=3, cast=True] child_mask
        cdef int i, j, k, ni
        cdef IntegrationAccumulator ia
        cdef VolumeContainer vc
        t = np.zeros(gobj.ActiveDimensions, dtype="float64")
        dt = np.zeros(gobj.ActiveDimensions, dtype="float64") - 1
        child_mask = gobj.child_mask
        ia.t = <np.float64_t *> t.data
        ia.dt = <np.float64_t *> dt.data
        ia.child_mask = <np.uint8_t *> child_mask.data
        ia.hits = 0
        _ensure_code(gobj.LeftEdge)
        _ensure_code(gobj.RightEdge)
        _ensure_code(gobj.dds)
        for i in range(3):
            vc.left_edge[i] = gobj.LeftEdge[i]
            vc.right_edge[i] = gobj.RightEdge[i]
            vc.dds[i] = gobj.dds[i]
            vc.idds[i] = 1.0/gobj.dds[i]
            vc.dims[i] = dt.shape[i]
        walk_volume(&vc, self.p1, self.vec, dt_sampler, <void*> &ia)
        tr = np.zeros(ia.hits, dtype="float64")
        dtr = np.zeros(ia.hits, dtype="float64")
        ni = 0
        for i in range(dt.shape[0]):
            for j in range(dt.shape[1]):
                for k in range(dt.shape[2]):
                    if dt[i, j, k] >= 0:
                        tr[ni] = t[i, j, k]
                        dtr[ni] = dt[i, j, k]
                        ni += 1
        if not (ni == ia.hits):
            print ni, ia.hits
        return dtr, tr

    @cython.boundscheck(False)
    @cython.wraparound(False)
    @cython.cdivision(True)
    def get_dt_mesh(self, mesh, nz, int offset):
        cdef np.ndarray[np.float64_t, ndim=3] t, dt
        cdef np.ndarray[np.float64_t, ndim=1] tr, dtr
        cdef np.ndarray[np.uint8_t, ndim=3, cast=True] child_mask
        cdef int i, j, k, ni
        cdef np.float64_t LE[3]
        cdef np.float64_t RE[3]
        cdef np.float64_t pos
        cdef IntegrationAccumulator ia
        cdef np.ndarray[np.float64_t, ndim=2] coords
        cdef np.ndarray[np.int64_t, ndim=2] indices
        indices = mesh.connectivity_indices
        coords = _ensure_code(mesh.connectivity_coords)
        cdef int nc = indices.shape[0]
        cdef int nv = indices.shape[1]
        if nv != 8:
            raise NotImplementedError
        cdef VolumeContainer vc
        child_mask = np.ones((1,1,1), dtype="uint8")
        t = np.zeros((1,1,1), dtype="float64")
        dt = np.zeros((1,1,1), dtype="float64") - 1
        tr = np.zeros(nz, dtype="float64")
        dtr = np.zeros(nz, dtype="float64")
        ia.t = <np.float64_t *> t.data
        ia.dt = <np.float64_t *> dt.data
        ia.child_mask = <np.uint8_t *> child_mask.data
        ia.hits = 0
        ni = 0
        for i in range(nc):
            for j in range(3):
                LE[j] = 1e60
                RE[j] = -1e60
            for j in range(nv):
                for k in range(3):
                    pos = coords[indices[i, j] - offset, k]
                    LE[k] = fmin(pos, LE[k])
                    RE[k] = fmax(pos, RE[k])
            for j in range(3):
                vc.left_edge[j] = LE[j]
                vc.right_edge[j] = RE[j]
                vc.dds[j] = RE[j] - LE[j]
                vc.idds[j] = 1.0/vc.dds[j]
                vc.dims[j] = 1
            t[0,0,0] = dt[0,0,0] = -1
            walk_volume(&vc, self.p1, self.vec, dt_sampler, <void*> &ia)
            if dt[0,0,0] >= 0:
                tr[ni] = t[0,0,0]
                dtr[ni] = dt[0,0,0]
                ni += 1
        return dtr, tr

    cdef int select_point(self, np.float64_t pos[3]) nogil:
        # two 0-volume constructs don't intersect
        return 0

    cdef int select_sphere(self, np.float64_t pos[3], np.float64_t radius) nogil:
        # not implemented
        return 0

    @cython.boundscheck(False)
    @cython.wraparound(False)
    @cython.cdivision(True)
    cdef int select_bbox(self, np.float64_t left_edge[3],
                               np.float64_t right_edge[3]) nogil:
        cdef int i
        cdef np.uint8_t cm = 1
        cdef VolumeContainer vc
        cdef IntegrationAccumulator ia
        cdef np.float64_t dt, t
        for i in range(3):
            vc.left_edge[i] = left_edge[i]
            vc.right_edge[i] = right_edge[i]
            vc.dds[i] = right_edge[i] - left_edge[i]
            vc.idds[i] = 1.0/vc.dds[i]
            vc.dims[i] = 1
        t = dt = 0.0
        ia.t = &t
        ia.dt = &dt
        ia.child_mask = &cm
        ia.hits = 0
        walk_volume(&vc, self.p1, self.vec, dt_sampler, <void*> &ia)
        if ia.hits > 0:
            return 1
        return 0

    @cython.boundscheck(False)
    @cython.wraparound(False)
    @cython.cdivision(True)
    cdef int select_bbox_edge(self, np.float64_t left_edge[3],
                               np.float64_t right_edge[3]) nogil:
        cdef int i
        cdef np.uint8_t cm = 1
        cdef VolumeContainer vc
        cdef IntegrationAccumulator ia
        cdef np.float64_t dt, t
        for i in range(3):
            vc.left_edge[i] = left_edge[i]
            vc.right_edge[i] = right_edge[i]
            vc.dds[i] = right_edge[i] - left_edge[i]
            vc.idds[i] = 1.0/vc.dds[i]
            vc.dims[i] = 1
        t = dt = 0.0
        ia.t = &t
        ia.dt = &dt
        ia.child_mask = &cm
        ia.hits = 0
        walk_volume(&vc, self.p1, self.vec, dt_sampler, <void*> &ia)
        if ia.hits > 0:
            return 2 # a box of non-zero volume cannot be inside a ray
        return 0

    @cython.boundscheck(False)
    @cython.wraparound(False)
    @cython.cdivision(True)
    cdef int select_cell(self, np.float64_t pos[3],
                               np.float64_t dds[3]) nogil:
        # This is terribly inefficient for Octrees.  For grids, it will never
        # get called.
        cdef int i
        cdef np.float64_t left_edge[3]
        cdef np.float64_t right_edge[3]
        for i in range(3):
            left_edge[i] = pos[i] - dds[i]/2.0
            right_edge[i] = pos[i] + dds[i]/2.0
        return self.select_bbox(left_edge, right_edge)

    def _hash_vals(self):
        return (("p1[0]", self.p1[0]),
                ("p1[1]", self.p1[1]),
                ("p1[2]", self.p1[2]),
                ("p2[0]", self.p2[0]),
                ("p2[1]", self.p2[1]),
                ("p2[2]", self.p2[2]),
                ("vec[0]", self.vec[0]),
                ("vec[1]", self.vec[1]),
                ("vec[2]", self.vec[2]))

ray_selector = RaySelector

cdef class DataCollectionSelector(SelectorObject):
    cdef object obj_ids
    cdef np.int64_t nids

    def __init__(self, dobj):
        self.obj_ids = dobj._obj_ids
        self.nids = self.obj_ids.shape[0]

    @cython.boundscheck(False)
    @cython.wraparound(False)
    @cython.cdivision(True)
    def select_grids(self,
                     np.ndarray[np.float64_t, ndim=2] left_edges,
                     np.ndarray[np.float64_t, ndim=2] right_edges,
                     np.ndarray[np.int32_t, ndim=2] levels):
        cdef int n
        cdef int ng = left_edges.shape[0]
        cdef np.ndarray[np.uint8_t, ndim=1] gridi = np.zeros(ng, dtype='uint8')
        cdef np.ndarray[np.int64_t, ndim=1] oids = self.obj_ids
        with nogil:
            for n in range(self.nids):
                gridi[oids[n]] = 1
        return gridi.astype("bool")

    @cython.boundscheck(False)
    @cython.wraparound(False)
    @cython.cdivision(True)
    def fill_mask(self, gobj):
        cdef np.ndarray[np.uint8_t, ndim=3] mask
        mask = np.ones(gobj.ActiveDimensions, dtype='uint8')
        return mask.astype("bool")

    def _hash_vals(self):
        return (hash(self.obj_ids.tostring()), self.nids)

data_collection_selector = DataCollectionSelector

cdef class EllipsoidSelector(SelectorObject):
    cdef np.float64_t vec[3][3]
    cdef np.float64_t mag[3]
    cdef np.float64_t center[3]

    def __init__(self, dobj):
        cdef int i
        _ensure_code(dobj.center)
        _ensure_code(dobj._e0)
        _ensure_code(dobj._e1)
        _ensure_code(dobj._e2)
        _ensure_code(dobj._A)
        _ensure_code(dobj._B)
        _ensure_code(dobj._C)
        for i in range(3):
            self.center[i] = dobj.center[i]
            self.vec[0][i] = dobj._e0[i]
            self.vec[1][i] = dobj._e1[i]
            self.vec[2][i] = dobj._e2[i]
        self.mag[0] = dobj._A
        self.mag[1] = dobj._B
        self.mag[2] = dobj._C

    @cython.boundscheck(False)
    @cython.wraparound(False)
    @cython.cdivision(True)
    cdef int select_cell(self, np.float64_t pos[3], np.float64_t dds[3]) nogil:
        return self.select_point(pos)

    @cython.boundscheck(False)
    @cython.wraparound(False)
    @cython.cdivision(True)
    cdef int select_point(self, np.float64_t pos[3]) nogil:
        cdef np.float64_t dot_evec[3]
        cdef np.float64_t dist
        cdef int i, j
        dot_evec[0] = dot_evec[1] = dot_evec[2] = 0
        # Calculate the rotated dot product
        for i in range(3): # axis
            dist = self.difference(pos[i], self.center[i], i)
            for j in range(3):
                dot_evec[j] += dist * self.vec[j][i]
        dist = 0.0
        for i in range(3):
            dist += (dot_evec[i] * dot_evec[i])/(self.mag[i] * self.mag[i])
        if dist <= 1.0: return 1
        return 0

    @cython.boundscheck(False)
    @cython.wraparound(False)
    @cython.cdivision(True)
    cdef int select_sphere(self, np.float64_t pos[3], np.float64_t radius) nogil:
        # this is the sphere selection
        cdef int i
        cdef np.float64_t dist, dist2_max, dist2 = 0
        for i in range(3):
            dist = self.difference(pos[i], self.center[i], i)
            dist2 += dist * dist
        dist2_max = (self.mag[0] + radius) * (self.mag[0] + radius)
        if dist2 <= dist2_max:
            return 1
        return 0

    @cython.boundscheck(False)
    @cython.wraparound(False)
    @cython.cdivision(True)
    cdef int select_bbox(self, np.float64_t left_edge[3],
                               np.float64_t right_edge[3]) nogil:
        # This is the sphere selection
        cdef int i
        cdef np.float64_t box_center, relcenter, closest, dist, edge, dist_max
        if left_edge[0] <= self.center[0] <= right_edge[0] and \
           left_edge[1] <= self.center[1] <= right_edge[1] and \
           left_edge[2] <= self.center[2] <= right_edge[2]:
            return 1
        # http://www.gamedev.net/topic/335465-is-this-the-simplest-sphere-aabb-collision-test/
        dist = 0
        for i in range(3):
            box_center = (right_edge[i] + left_edge[i])/2.0
            relcenter = self.difference(box_center, self.center[i], i)
            edge = right_edge[i] - left_edge[i]
            closest = relcenter - fclip(relcenter, -edge/2.0, edge/2.0)
            dist += closest * closest
        dist_max = self.mag[0] * self.mag[0]
        if dist <= dist_max:
            return 1
        return 0

    @cython.boundscheck(False)
    @cython.wraparound(False)
    @cython.cdivision(True)
    cdef int select_bbox_edge(self, np.float64_t left_edge[3],
                               np.float64_t right_edge[3]) nogil:
        # This is the sphere selection
        cdef int i
        cdef np.float64_t box_center, relcenter, closest, farthest, cdist, fdist, edge
        if left_edge[0] <= self.center[0] <= right_edge[0] and \
           left_edge[1] <= self.center[1] <= right_edge[1] and \
           left_edge[2] <= self.center[2] <= right_edge[2]:
            fdist = 0
            for i in range(3):
                edge = right_edge[i] - left_edge[i]
                box_center = (right_edge[i] + left_edge[i])/2.0
                relcenter = self.difference(box_center, self.center[i], i)
                farthest = relcenter + fclip(relcenter, -edge/2.0, edge/2.0)
                fdist += farthest*farthest
                if fdist >= self.mag[0]**2: return 2
            return 1
        # http://www.gamedev.net/topic/335465-is-this-the-simplest-sphere-aabb-collision-test/
        cdist = 0
        fdist = 0
        for i in range(3):
            box_center = (right_edge[i] + left_edge[i])/2.0
            relcenter = self.difference(box_center, self.center[i], i)
            edge = right_edge[i] - left_edge[i]
            closest = relcenter - fclip(relcenter, -edge/2.0, edge/2.0)
            farthest = relcenter + fclip(relcenter, -edge/2.0, edge/2.0)
            cdist += closest * closest
            fdist += farthest * farthest
            if cdist > self.mag[0]**2: return 0
        if fdist < self.mag[0]**2:
            return 1
        else:
            return 2

    def _hash_vals(self):
        return (("vec[0][0]", self.vec[0][0]),
                ("vec[0][1]", self.vec[0][1]),
                ("vec[0][2]", self.vec[0][2]),
                ("vec[1][0]", self.vec[1][0]),
                ("vec[1][1]", self.vec[1][1]),
                ("vec[1][2]", self.vec[1][2]),
                ("vec[2][0]", self.vec[2][0]),
                ("vec[2][1]", self.vec[2][1]),
                ("vec[2][2]", self.vec[2][2]),
                ("mag[0]", self.mag[0]),
                ("mag[1]", self.mag[1]),
                ("mag[2]", self.mag[2]),
                ("center[0]", self.center[0]),
                ("center[1]", self.center[1]),
                ("center[2]", self.center[2]))

ellipsoid_selector = EllipsoidSelector

cdef class GridSelector(SelectorObject):
    cdef object ind

    def __init__(self, dobj):
        self.ind = dobj.id - dobj._id_offset

    @cython.boundscheck(False)
    @cython.wraparound(False)
    @cython.cdivision(True)
    def select_grids(self,
                     np.ndarray[np.float64_t, ndim=2] left_edges,
                     np.ndarray[np.float64_t, ndim=2] right_edges,
                     np.ndarray[np.int32_t, ndim=2] levels):
        cdef int ng = left_edges.shape[0]
        cdef np.ndarray[np.uint8_t, ndim=1] gridi = np.zeros(ng, dtype='uint8')
        gridi[self.ind] = 1
        return gridi.astype("bool")

    @cython.boundscheck(False)
    @cython.wraparound(False)
    @cython.cdivision(True)
    def fill_mask(self, gobj):
        return np.ones(gobj.ActiveDimensions, dtype='bool')

    @cython.boundscheck(False)
    @cython.wraparound(False)
    @cython.cdivision(True)
    cdef int select_cell(self, np.float64_t pos[3], np.float64_t dds[3]) nogil:
        return 1

    cdef int select_point(self, np.float64_t pos[3]) nogil:
        # we apparently don't check if the point actually lies in the grid..
        return 1

    def _hash_vals(self):
        return (self.ind,)

grid_selector = GridSelector

cdef class OctreeSubsetSelector(SelectorObject):

    def __init__(self, dobj):
        self.base_selector = dobj.base_selector
        self.min_level = self.base_selector.min_level
        self.max_level = self.base_selector.max_level
        self.domain_id = dobj.domain_id
        self.overlap_cells = getattr(dobj.oct_handler, 'overlap_cells', 1)

    @cython.boundscheck(False)
    @cython.wraparound(False)
    @cython.cdivision(True)
    def select_grids(self,
                     np.ndarray[np.float64_t, ndim=2] left_edges,
                     np.ndarray[np.float64_t, ndim=2] right_edges,
                     np.ndarray[np.int32_t, ndim=2] levels):
        raise RuntimeError

    @cython.boundscheck(False)
    @cython.wraparound(False)
    @cython.cdivision(True)
    cdef int select_sphere(self, np.float64_t pos[3], np.float64_t radius) nogil:
        return 1

    @cython.boundscheck(False)
    @cython.wraparound(False)
    @cython.cdivision(True)
    cdef int select_cell(self, np.float64_t pos[3], np.float64_t dds[3]) nogil:
        return 1

    @cython.boundscheck(False)
    @cython.wraparound(False)
    @cython.cdivision(True)
    cdef int select_point(self, np.float64_t pos[3]) nogil:
        return self.base_selector.select_point(pos)

    @cython.boundscheck(False)
    @cython.wraparound(False)
    @cython.cdivision(True)
    cdef int select_bbox(self, np.float64_t left_edge[3],
                               np.float64_t right_edge[3]) nogil:
        # return 1
        return self.base_selector.select_bbox(left_edge, right_edge)

    @cython.boundscheck(False)
    @cython.wraparound(False)
    @cython.cdivision(True)
    cdef int select_grid(self, np.float64_t left_edge[3],
                         np.float64_t right_edge[3], np.int32_t level,
                         Oct *o = NULL) nogil:
        # Because visitors now use select_grid, we should be explicitly
        # checking this.
        cdef int res
        res = self.base_selector.select_grid(left_edge, right_edge, level, o)
        if self.domain_id == -1:
            return res
        elif res == 1 and o != NULL and o.domain != self.domain_id:
            return -1
        return res

    def _hash_vals(self):
        return (hash(self.base_selector), self.domain_id)

octree_subset_selector = OctreeSubsetSelector

cdef class IndexedOctreeSubsetSelector(SelectorObject):
    # This is a numpy array, which will be a bool of ndim 1
    cdef np.uint64_t min_ind
    cdef np.uint64_t max_ind
    cdef public SelectorObject base_selector
    cdef int filter_bbox
    cdef np.float64_t DLE[3]
    cdef np.float64_t DRE[3]

    def __init__(self, dobj):
        self.min_ind = dobj.min_ind
        self.max_ind = dobj.max_ind
        self.base_selector = dobj.base_selector
        self.min_level = self.base_selector.min_level
        self.max_level = self.base_selector.max_level
        self.filter_bbox = 0
        if getattr(dobj.ds, "filter_bbox", False):
            self.filter_bbox = 1
        for i in range(3):
            self.DLE[i] = dobj.ds.domain_left_edge[i]
            self.DRE[i] = dobj.ds.domain_right_edge[i]

    @cython.boundscheck(False)
    @cython.wraparound(False)
    @cython.cdivision(True)
    def select_grids(self,
                     np.ndarray[np.float64_t, ndim=2] left_edges,
                     np.ndarray[np.float64_t, ndim=2] right_edges,
                     np.ndarray[np.int32_t, ndim=2] levels):
        raise RuntimeError

    @cython.boundscheck(False)
    @cython.wraparound(False)
    @cython.cdivision(True)
    cdef int select_sphere(self, np.float64_t pos[3], np.float64_t radius) nogil:
        return 1

    @cython.boundscheck(False)
    @cython.wraparound(False)
    @cython.cdivision(True)
    cdef int select_cell(self, np.float64_t pos[3], np.float64_t dds[3]) nogil:
        return 1

    @cython.boundscheck(False)
    @cython.wraparound(False)
    @cython.cdivision(True)
    cdef int select_point(self, np.float64_t pos[3]) nogil:
        cdef int i
        if self.filter_bbox == 0:
            return 1
        for i in range(3):
            if pos[i] < self.DLE[i] or pos[i] > self.DRE[i]:
                return 0
        return 1

    @cython.boundscheck(False)
    @cython.wraparound(False)
    @cython.cdivision(True)
    cdef int select_bbox(self, np.float64_t left_edge[3],
                               np.float64_t right_edge[3]) nogil:
        return self.base_selector.select_bbox(left_edge, right_edge)

    cdef int select_grid(self, np.float64_t left_edge[3],
                         np.float64_t right_edge[3], np.int32_t level,
                         Oct *o = NULL) nogil:
        # Because visitors now use select_grid, we should be explicitly
        # checking this.
        return self.base_selector.select_grid(left_edge, right_edge, level, o)

    def _hash_vals(self):
        return (hash(self.base_selector), self.min_ind, self.max_ind)

indexed_octree_subset_selector = IndexedOctreeSubsetSelector

cdef class AlwaysSelector(SelectorObject):

    def __init__(self, dobj):
        self.overlap_cells = 1

    @cython.boundscheck(False)
    @cython.wraparound(False)
    @cython.cdivision(True)
    def select_grids(self,
                     np.ndarray[np.float64_t, ndim=2] left_edges,
                     np.ndarray[np.float64_t, ndim=2] right_edges,
                     np.ndarray[np.int32_t, ndim=2] levels):
        cdef int ng = left_edges.shape[0]
        cdef np.ndarray[np.uint8_t, ndim=1] gridi = np.ones(ng, dtype='uint8')
        return gridi.astype("bool")

    @cython.boundscheck(False)
    @cython.wraparound(False)
    @cython.cdivision(True)
    cdef int select_cell(self, np.float64_t pos[3], np.float64_t dds[3]) nogil:
        return 1

    cdef int select_grid(self, np.float64_t left_edge[3],
                         np.float64_t right_edge[3], np.int32_t level,
                         Oct *o = NULL) nogil:
        return 1

    cdef int select_point(self, np.float64_t pos[3]) nogil:
        return 1

    cdef int select_sphere(self, np.float64_t pos[3], np.float64_t radius) nogil:
        return 1

    cdef int select_bbox(self, np.float64_t left_edge[3],
                               np.float64_t right_edge[3]) nogil:
        return 1

    cdef int select_bbox_edge(self, np.float64_t left_edge[3],
                               np.float64_t right_edge[3]) nogil:
        return 1

    def _hash_vals(self):
        return ("always", 1,)

always_selector = AlwaysSelector

cdef class ComposeSelector(SelectorObject):
    cdef SelectorObject selector1
    cdef SelectorObject selector2

    def __init__(self, dobj, selector1, selector2):
        self.selector1 = selector1
        self.selector2 = selector2

    def select_grids(self,
                     np.ndarray[np.float64_t, ndim=2] left_edges,
                     np.ndarray[np.float64_t, ndim=2] right_edges,
                     np.ndarray[np.int32_t, ndim=2] levels):
        return np.logical_or(
                    self.selector1.select_grids(left_edges, right_edges, levels),
                    self.selector2.select_grids(left_edges, right_edges, levels))

    cdef int select_cell(self, np.float64_t pos[3], np.float64_t dds[3]) nogil:
        if self.selector1.select_cell(pos, dds) and \
                self.selector2.select_cell(pos, dds):
            return 1
        else:
            return 0

    cdef int select_grid(self, np.float64_t left_edge[3],
                         np.float64_t right_edge[3], np.int32_t level,
                         Oct *o = NULL) nogil:
        if self.selector1.select_grid(left_edge, right_edge, level, o) or \
                self.selector2.select_grid(left_edge, right_edge, level, o):
            return 1
        else:
            return 0

    cdef int select_point(self, np.float64_t pos[3]) nogil:
        if self.selector1.select_point(pos) and \
                self.selector2.select_point(pos):
            return 1
        else:
            return 0

    cdef int select_sphere(self, np.float64_t pos[3], np.float64_t radius) nogil:
        if self.selector1.select_sphere(pos, radius) and \
                self.selector2.select_sphere(pos, radius):
            return 1
        else:
            return 0

    cdef int select_bbox(self, np.float64_t left_edge[3],
                               np.float64_t right_edge[3]) nogil:
        if self.selector1.select_bbox(left_edge, right_edge) and \
                self.selector2.select_bbox(left_edge, right_edge):
            return 1
        else:
            return 0

    def _hash_vals(self):
        return (hash(self.selector1), hash(self.selector2))

compose_selector = ComposeSelector

cdef class HaloParticlesSelector(SelectorObject):
    cdef public object base_source
    cdef SelectorObject base_selector
    cdef object pind
    cdef public np.int64_t halo_id
    def __init__(self, dobj):
        self.base_source = dobj.base_source
        self.base_selector = self.base_source.selector
        self.pind = dobj.particle_indices

    def _hash_vals(self):
        return ("halo_particles", self.halo_id)

halo_particles_selector = HaloParticlesSelector

<<<<<<< HEAD
=======
@cython.cdivision(True)
@cython.boundscheck(False)
@cython.wraparound(False)
def points_in_cells(
        np.float64_t[:] cx,
        np.float64_t[:] cy,
        np.float64_t[:] cz,
        np.float64_t[:] dx,
        np.float64_t[:] dy,
        np.float64_t[:] dz,
        np.float64_t[:] px,
        np.float64_t[:] py,
        np.float64_t[:] pz):
    # Take a list of cells and particles and calculate which particles
    # are enclosed within one of the cells.  This is used for querying
    # particle fields on clump/contour objects.
    # We use brute force since the cells are a relatively unordered collection.

    cdef int p, c, n_p, n_c
    cdef np.ndarray[np.uint8_t, ndim=1, cast=True] mask

    n_p = px.size
    n_c = cx.size
    mask = np.ones(n_p, dtype="bool")

    for p in range(n_p):
        for c in range(n_c):
            if fabs(px[p] - cx[c]) > 0.5 * dx[c]:
                mask[p] = False
                continue
            if fabs(py[p] - cy[c]) > 0.5 * dy[c]:
                mask[p] = False
                continue
            if fabs(pz[p] - cz[c]) > 0.5 * dz[c]:
                mask[p] = False
                continue
            if mask[p]: break

    return mask

cdef class BooleanSelector(SelectorObject):

    def __init__(self, dobj):
        # Note that this has a different API than the other selector objects,
        # so will not work as a traditional data selector.
        if not hasattr(dobj.dobj1, "selector"):
            self.sel1 = dobj.dobj1
        else:
            self.sel1 = dobj.dobj1.selector
        if not hasattr(dobj.dobj2, "selector"):
            self.sel2 = dobj.dobj2
        else:
            self.sel2 = dobj.dobj2.selector

cdef class BooleanANDSelector(BooleanSelector):
    cdef int select_bbox(self, np.float64_t left_edge[3],
                               np.float64_t right_edge[3]) nogil:
        cdef int rv1 = self.sel1.select_bbox(left_edge, right_edge)
        if rv1 == 0: return 0
        cdef int rv2 = self.sel2.select_bbox(left_edge, right_edge)
        if rv2 == 0: return 0
        return 1

    cdef int select_grid(self, np.float64_t left_edge[3],
                         np.float64_t right_edge[3], np.int32_t level,
                         Oct *o = NULL) nogil:
        cdef int rv1 = self.sel1.select_grid(left_edge, right_edge, level, o)
        if rv1 == 0: return 0
        cdef int rv2 = self.sel2.select_grid(left_edge, right_edge, level, o)
        if rv2 == 0: return 0
        return 1

    cdef int select_cell(self, np.float64_t pos[3], np.float64_t dds[3]) nogil:
        cdef int rv1 = self.sel1.select_cell(pos, dds)
        if rv1 == 0: return 0
        cdef int rv2 = self.sel2.select_cell(pos, dds)
        if rv2 == 0: return 0
        return 1

    cdef int select_point(self, np.float64_t pos[3]) nogil:
        cdef int rv1 = self.sel1.select_point(pos)
        if rv1 == 0: return 0
        cdef int rv2 = self.sel2.select_point(pos)
        if rv2 == 0: return 0
        return 1

    cdef int select_sphere(self, np.float64_t pos[3], np.float64_t radius) nogil:
        cdef int rv1 = self.sel1.select_sphere(pos, radius)
        if rv1 == 0: return 0
        cdef int rv2 = self.sel2.select_sphere(pos, radius)
        if rv2 == 0: return 0
        return 1

    def _hash_vals(self):
        return (self.sel1._hash_vals() +
                ("and",) +
                self.sel2._hash_vals())

cdef class BooleanORSelector(BooleanSelector):
    cdef int select_bbox(self, np.float64_t left_edge[3],
                               np.float64_t right_edge[3]) nogil:
        cdef int rv1 = self.sel1.select_bbox(left_edge, right_edge)
        if rv1 == 1: return 1
        cdef int rv2 = self.sel2.select_bbox(left_edge, right_edge)
        if rv2 == 1: return 1
        return 0

    cdef int select_grid(self, np.float64_t left_edge[3],
                         np.float64_t right_edge[3], np.int32_t level,
                         Oct *o = NULL) nogil:
        cdef int rv1 = self.sel1.select_grid(left_edge, right_edge, level, o)
        if rv1 == 1: return 1
        cdef int rv2 = self.sel2.select_grid(left_edge, right_edge, level, o)
        if rv2 == 1: return 1
        return 0

    cdef int select_cell(self, np.float64_t pos[3], np.float64_t dds[3]) nogil:
        cdef int rv1 = self.sel1.select_cell(pos, dds)
        if rv1 == 1: return 1
        cdef int rv2 = self.sel2.select_cell(pos, dds)
        if rv2 == 1: return 1
        return 0

    cdef int select_point(self, np.float64_t pos[3]) nogil:
        cdef int rv1 = self.sel1.select_point(pos)
        if rv1 == 1: return 1
        cdef int rv2 = self.sel2.select_point(pos)
        if rv2 == 1: return 1
        return 0

    cdef int select_sphere(self, np.float64_t pos[3], np.float64_t radius) nogil:
        cdef int rv1 = self.sel1.select_sphere(pos, radius)
        if rv1 == 1: return 1
        cdef int rv2 = self.sel2.select_sphere(pos, radius)
        if rv2 == 1: return 1
        return 0

    def _hash_vals(self):
        return (self.sel1._hash_vals() +
                ("or",) +
                self.sel2._hash_vals())

cdef class BooleanNOTSelector(BooleanSelector):
    cdef int select_bbox(self, np.float64_t left_edge[3],
                               np.float64_t right_edge[3]) nogil:
        # We always return True here, because we don't have a "fully included"
        # check anywhere else.
        return 1

    cdef int select_grid(self, np.float64_t left_edge[3],
                         np.float64_t right_edge[3], np.int32_t level,
                         Oct *o = NULL) nogil:
        return 1

    cdef int select_cell(self, np.float64_t pos[3], np.float64_t dds[3]) nogil:
        cdef int rv1 = self.sel1.select_cell(pos, dds)
        if rv1 == 0: return 1
        return 0

    cdef int select_point(self, np.float64_t pos[3]) nogil:
        cdef int rv1 = self.sel1.select_point(pos)
        if rv1 == 0: return 1
        return 0

    cdef int select_sphere(self, np.float64_t pos[3], np.float64_t radius) nogil:
        cdef int rv1 = self.sel1.select_sphere(pos, radius)
        if rv1 == 0: return 1
        return 0

    def _hash_vals(self):
        return (self.sel1._hash_vals() +
                ("not",))

cdef class BooleanXORSelector(BooleanSelector):

    cdef int select_bbox(self, np.float64_t left_edge[3],
                               np.float64_t right_edge[3]) nogil:
        # We always return True here, because we don't have a "fully included"
        # check anywhere else.
        return 1

    cdef int select_grid(self, np.float64_t left_edge[3],
                         np.float64_t right_edge[3], np.int32_t level,
                         Oct *o = NULL) nogil:
        return 1

    cdef int select_cell(self, np.float64_t pos[3], np.float64_t dds[3]) nogil:
        cdef int rv1 = self.sel1.select_cell(pos, dds)
        cdef int rv2 = self.sel2.select_cell(pos, dds)
        if rv1 == rv2: return 0
        return 1

    cdef int select_point(self, np.float64_t pos[3]) nogil:
        cdef int rv1 = self.sel1.select_point(pos)
        cdef int rv2 = self.sel2.select_point(pos)
        if rv1 == rv2: return 0
        return 1

    cdef int select_sphere(self, np.float64_t pos[3], np.float64_t radius) nogil:
        cdef int rv1 = self.sel1.select_sphere(pos, radius)
        cdef int rv2 = self.sel2.select_sphere(pos, radius)
        if rv1 == rv2: return 0
        return 1

    def _hash_vals(self):
        return (self.sel1._hash_vals() +
                ("xor",) +
                self.sel2._hash_vals())

cdef class BooleanNEGSelector(BooleanSelector):

    cdef int select_bbox(self, np.float64_t left_edge[3],
                               np.float64_t right_edge[3]) nogil:
        # We always return True here, because we don't have a "fully included"
        # check anywhere else.
        return self.sel1.select_bbox(left_edge, right_edge)

    cdef int select_grid(self, np.float64_t left_edge[3],
                         np.float64_t right_edge[3], np.int32_t level,
                         Oct *o = NULL) nogil:
        return self.sel1.select_grid(left_edge, right_edge, level, o)

    cdef int select_cell(self, np.float64_t pos[3], np.float64_t dds[3]) nogil:
        cdef int rv1 = self.sel1.select_cell(pos, dds)
        if rv1 == 0: return 0
        cdef int rv2 = self.sel2.select_cell(pos, dds)
        if rv2 == 1: return 0
        return 1

    cdef int select_point(self, np.float64_t pos[3]) nogil:
        cdef int rv1 = self.sel1.select_point(pos)
        if rv1 == 0: return 0
        cdef int rv2 = self.sel2.select_point(pos)
        if rv2 == 1: return 0
        return 1

    cdef int select_sphere(self, np.float64_t pos[3], np.float64_t radius) nogil:
        cdef int rv1 = self.sel1.select_sphere(pos, radius)
        if rv1 == 0: return 0
        cdef int rv2 = self.sel2.select_sphere(pos, radius)
        if rv2 == 1: return 0
        return 1

    def _hash_vals(self):
        return (self.sel1._hash_vals() +
                ("neg",) +
                self.sel2._hash_vals())

cdef class ChainedBooleanSelector(SelectorObject):
    cdef int n_obj
    cdef np.ndarray selectors
    def __init__(self, dobj):
        # These are data objects, not selectors
        self.n_obj = len(dobj.data_objects)
        self.selectors = np.empty(self.n_obj, dtype="object")
        for i in range(self.n_obj):
            self.selectors[i] = dobj.data_objects[i].selector

cdef class ChainedBooleanANDSelector(ChainedBooleanSelector):
    @cython.cdivision(True)
    @cython.boundscheck(False)
    @cython.wraparound(False)
    cdef int select_bbox(self, np.float64_t left_edge[3],
                         np.float64_t right_edge[3]) nogil:
        with gil:
            for i in range(self.n_obj):
                if (<SelectorObject>self.selectors[i]).select_bbox(
                        left_edge, right_edge) == 0:
                    return 0
        return 1

    @cython.cdivision(True)
    @cython.boundscheck(False)
    @cython.wraparound(False)
    cdef int select_grid(self, np.float64_t left_edge[3],
                         np.float64_t right_edge[3], np.int32_t level,
                         Oct *o = NULL) nogil:
        with gil:
            for i in range(self.n_obj):
                if (<SelectorObject>self.selectors[i]).select_grid(
                        left_edge, right_edge, level, o) == 0:
                    return 0
        return 1

    @cython.cdivision(True)
    @cython.boundscheck(False)
    @cython.wraparound(False)
    cdef int select_cell(self, np.float64_t pos[3], np.float64_t dds[3]) nogil:
        with gil:
            for i in range(self.n_obj):
                if (<SelectorObject>self.selectors[i]).select_cell(
                        pos, dds) == 0:
                    return 0
        return 1

    @cython.cdivision(True)
    @cython.boundscheck(False)
    @cython.wraparound(False)
    cdef int select_point(self, np.float64_t pos[3]) nogil:
        with gil:
            for i in range(self.n_obj):
                if (<SelectorObject>self.selectors[i]).select_point(pos) == 0:
                    return 0
        return 1

    @cython.cdivision(True)
    @cython.boundscheck(False)
    @cython.wraparound(False)
    cdef int select_sphere(self, np.float64_t pos[3], np.float64_t radius) nogil:
        with gil:
            for i in range(self.n_obj):
                if (<SelectorObject>self.selectors[i]).select_sphere(
                        pos, radius) == 0:
                    return 0
        return 1

    def _hash_vals(self):
        v = ("chained_and",)
        for s in self.selectors:
            v += s._hash_vals()
        return v

intersection_selector = ChainedBooleanANDSelector

cdef class ChainedBooleanORSelector(ChainedBooleanSelector):
    @cython.cdivision(True)
    @cython.boundscheck(False)
    @cython.wraparound(False)
    cdef int select_bbox(self, np.float64_t left_edge[3],
                         np.float64_t right_edge[3]) nogil:
        with gil:
            for i in range(self.n_obj):
                if (<SelectorObject>self.selectors[i]).select_bbox(
                        left_edge, right_edge) == 1:
                    return 1
        return 0

    @cython.cdivision(True)
    @cython.boundscheck(False)
    @cython.wraparound(False)
    cdef int select_grid(self, np.float64_t left_edge[3],
                         np.float64_t right_edge[3], np.int32_t level,
                         Oct *o = NULL) nogil:
        with gil:
            for i in range(self.n_obj):
                if (<SelectorObject>self.selectors[i]).select_grid(
                        left_edge, right_edge, level, o) == 1:
                    return 1
        return 0

    @cython.cdivision(True)
    @cython.boundscheck(False)
    @cython.wraparound(False)
    cdef int select_cell(self, np.float64_t pos[3], np.float64_t dds[3]) nogil:
        with gil:
            for i in range(self.n_obj):
                if (<SelectorObject>self.selectors[i]).select_cell(
                        pos, dds) == 1:
                    return 1
        return 0

    @cython.cdivision(True)
    @cython.boundscheck(False)
    @cython.wraparound(False)
    cdef int select_point(self, np.float64_t pos[3]) nogil:
        with gil:
            for i in range(self.n_obj):
                if (<SelectorObject>self.selectors[i]).select_point(pos) == 1:
                    return 1
        return 0

    @cython.cdivision(True)
    @cython.boundscheck(False)
    @cython.wraparound(False)
    cdef int select_sphere(self, np.float64_t pos[3], np.float64_t radius) nogil:
        with gil:
            for i in range(self.n_obj):
                if (<SelectorObject>self.selectors[i]).select_sphere(
                        pos, radius) == 1:
                    return 1
        return 0

    def _hash_vals(self):
        v = ("chained_or",)
        for s in self.selectors:
            v += s._hash_vals()
        return v

union_selector = ChainedBooleanORSelector
>>>>>>> bcd44287
<|MERGE_RESOLUTION|>--- conflicted
+++ resolved
@@ -20,12 +20,7 @@
 from libc.stdlib cimport malloc, free
 from libc.stdio cimport printf
 from yt.utilities.lib.fp_utils cimport fclip, iclip, fmax, fmin, imin, imax
-<<<<<<< HEAD
-from .oct_container cimport OctreeContainer, OctAllocationContainer, Oct, \
-    OctInfo
-=======
 from .oct_container cimport OctreeContainer, Oct
->>>>>>> bcd44287
 cimport oct_visitors
 from .oct_visitors cimport cind
 from yt.utilities.lib.volume_container cimport \
@@ -2453,8 +2448,6 @@
 
 halo_particles_selector = HaloParticlesSelector
 
-<<<<<<< HEAD
-=======
 @cython.cdivision(True)
 @cython.boundscheck(False)
 @cython.wraparound(False)
@@ -2843,5 +2836,4 @@
             v += s._hash_vals()
         return v
 
-union_selector = ChainedBooleanORSelector
->>>>>>> bcd44287
+union_selector = ChainedBooleanORSelector