"""
Geometry selection routines.




"""

#-----------------------------------------------------------------------------
# Copyright (c) 2013, yt Development Team.
#
# Distributed under the terms of the Modified BSD License.
#
# The full license is in the file COPYING.txt, distributed with this software.
#-----------------------------------------------------------------------------

import numpy as np
cimport numpy as np
cimport cython
<<<<<<< HEAD
from cython.view cimport array as cvarray
=======
from libc.math cimport sqrt
>>>>>>> e4d7fbf2
from cython cimport floating
from libc.stdlib cimport malloc, free
from yt.utilities.lib.fnv_hash cimport c_fnv_hash as fnv_hash
from yt.utilities.lib.fp_utils cimport fclip, iclip, fmax, fmin, imin, imax
from .oct_container cimport OctreeContainer, Oct
cimport oct_visitors
from .oct_visitors cimport cind
from yt.utilities.lib.volume_container cimport \
    VolumeContainer
from yt.utilities.lib.grid_traversal cimport \
    sampler_function, walk_volume
<<<<<<< HEAD
=======
from yt.utilities.lib.bitarray cimport ba_get_value, ba_set_value
from yt.utilities.lib.ewah_bool_wrap cimport BoolArrayCollection
# from yt.utilities.lib.ewah_bool_wrap cimport SparseUnorderedBitmaskSet #as SparseUnorderedBitmask
# from yt.utilities.lib.ewah_bool_wrap cimport SparseUnorderedRefinedBitmaskSet #as SparseUnorderedRefinedBitmask
from yt.utilities.lib.geometry_utils cimport encode_morton_64bit, decode_morton_64bit, \
    bounded_morton_dds, morton_neighbors_coarse, morton_neighbors_refined
>>>>>>> e4d7fbf2

cdef extern from "math.h":
    double exp(double x) nogil
    float expf(float x) nogil
    long double expl(long double x) nogil
    double floor(double x) nogil
    double ceil(double x) nogil
    double fmod(double x, double y) nogil
    double log2(double x) nogil
    long int lrint(double x) nogil
    double fabs(double x) nogil

# use this as an epsilon test for grids aligned with selector
# define here to avoid the gil later
cdef np.float64_t grid_eps = np.finfo(np.float64).eps
grid_eps = 0.0

cdef inline np.float64_t dot(np.float64_t* v1,
                             np.float64_t* v2) nogil:
    return v1[0]*v2[0] + v1[1]*v2[1] + v1[2]*v2[2]

cdef inline np.float64_t norm(np.float64_t* v) nogil:
    return sqrt(dot(v, v))

# These routines are separated into a couple different categories:
#
#   * Routines for identifying intersections of an object with a bounding box
#   * Routines for identifying cells/points inside a bounding box that
#     intersect with an object
#   * Routines that speed up some type of geometric calculation

# First, bounding box / object intersection routines.
# These all respect the interface "dobj" and a set of left_edges, right_edges,
# sometimes also accepting level and mask information.

@cython.boundscheck(False)
@cython.wraparound(False)
@cython.cdivision(True)
def convert_mask_to_indices(np.ndarray[np.uint8_t, ndim=3, cast=True] mask,
            int count, int transpose = 0):
    cdef int i, j, k, cpos
    cdef np.ndarray[np.int64_t, ndim=2] indices
    indices = np.zeros((count, 3), dtype='int64')
    cpos = 0
    for i in range(mask.shape[0]):
        for j in range(mask.shape[1]):
            for k in range(mask.shape[2]):
                if mask[i, j, k] == 1:
                    if transpose == 1:
                        indices[cpos, 0] = k
                        indices[cpos, 1] = j
                        indices[cpos, 2] = i
                    else:
                        indices[cpos, 0] = i
                        indices[cpos, 1] = j
                        indices[cpos, 2] = k
                    cpos += 1
    return indices


@cython.boundscheck(False)
@cython.wraparound(False)
@cython.cdivision(True)
cdef _mask_fill(np.ndarray[np.float64_t, ndim=1] out,
                np.int64_t offset,
                np.ndarray[np.uint8_t, ndim=3, cast=True] mask,
                np.ndarray[floating, ndim=3] vals):
    cdef np.int64_t count = 0
    cdef int i, j, k
    for i in range(mask.shape[0]):
        for j in range(mask.shape[1]):
            for k in range(mask.shape[2]):
                if mask[i, j, k] == 1:
                    out[offset + count] = vals[i, j, k]
                    count += 1
    return count

def mask_fill(np.ndarray[np.float64_t, ndim=1] out,
              np.int64_t offset,
              np.ndarray[np.uint8_t, ndim=3, cast=True] mask,
              np.ndarray vals):
    if vals.dtype == np.float32:
        return _mask_fill[np.float32_t](out, offset, mask, vals)
    elif vals.dtype == np.float64:
        return _mask_fill[np.float64_t](out, offset, mask, vals)
    else:
        raise RuntimeError

cdef class SelectorObject:

    def __cinit__(self, dobj, *args):
        self._hash_initialized = 0
        cdef np.float64_t [:] DLE
        cdef np.float64_t [:] DRE
        min_level = getattr(dobj, "min_level", None)
        max_level = getattr(dobj, "max_level", None)
        if min_level is None:
            min_level = 0
        if max_level is None:
            max_level = 99
        self.min_level = min_level
        self.max_level = max_level
        self.overlap_cells = 0

        ds = getattr(dobj, 'ds', None)
        if ds is None:
            for i in range(3):
                # NOTE that this is not universal.
                self.domain_width[i] = 1.0
                self.periodicity[i] = False
        else:
            DLE = _ensure_code(ds.domain_left_edge)
            DRE = _ensure_code(ds.domain_right_edge)
            for i in range(3):
                self.domain_width[i] = DRE[i] - DLE[i]
                self.periodicity[i] = ds.periodicity[i]

    def get_periodicity(self):
        cdef int i
        cdef np.ndarray[np.uint8_t, ndim=1] periodicity
        periodicity = np.zeros(3, dtype='uint8')
        for i in range(3):
            periodicity[i] = self.periodicity[i]
        return periodicity

    @cython.boundscheck(False)
    @cython.wraparound(False)
    @cython.cdivision(True)
    def select_grids(self,
                     np.ndarray[np.float64_t, ndim=2] left_edges,
                     np.ndarray[np.float64_t, ndim=2] right_edges,
                     np.ndarray[np.int32_t, ndim=2] levels):
        cdef int i, n
        cdef int ng = left_edges.shape[0]
        cdef np.ndarray[np.uint8_t, ndim=1] gridi = np.zeros(ng, dtype='uint8')
        cdef np.float64_t LE[3]
        cdef np.float64_t RE[3]
        _ensure_code(left_edges)
        _ensure_code(right_edges)
        with nogil:
            for n in range(ng):
                # Call our selector function
                # Check if the sphere is inside the grid
                for i in range(3):
                    LE[i] = left_edges[n, i]
                    RE[i] = right_edges[n, i]
                gridi[n] = self.select_grid(LE, RE, levels[n, 0])
        return gridi.astype("bool")

    def count_octs(self, OctreeContainer octree, int domain_id = -1):
        cdef oct_visitors.CountTotalOcts visitor
        visitor = oct_visitors.CountTotalOcts(octree, domain_id)
        octree.visit_all_octs(self, visitor)
        return visitor.index

    def count_oct_cells(self, OctreeContainer octree, int domain_id = -1):
        cdef oct_visitors.CountTotalCells visitor
        visitor = oct_visitors.CountTotalCells(octree, domain_id)
        octree.visit_all_octs(self, visitor)
        return visitor.index

    @cython.boundscheck(False)
    @cython.wraparound(False)
    @cython.cdivision(True)
    cdef void recursively_visit_octs(self, Oct *root,
                        np.float64_t pos[3], np.float64_t dds[3],
                        int level,
                        OctVisitor visitor,
                        int visit_covered = 0):
        # visit_covered tells us whether this octree supports partial
        # refinement.  If it does, we need to handle this specially -- first
        # we visit *this* oct, then we make a second pass to check any child
        # octs.
        cdef np.float64_t LE[3]
        cdef np.float64_t RE[3]
        cdef np.float64_t sdds[3]
        cdef np.float64_t spos[3]
        cdef int i, j, k, res
        cdef Oct *ch
        # Remember that pos is the *center* of the oct, and dds is the oct
        # width.  So to get to the edges, we add/subtract half of dds.
        for i in range(3):
            # sdds is the cell width
            sdds[i] = dds[i]/2.0
            LE[i] = pos[i] - dds[i]/2.0
            RE[i] = pos[i] + dds[i]/2.0
        #print LE[0], RE[0], LE[1], RE[1], LE[2], RE[2]
        res = self.select_grid(LE, RE, level, root)
        if res == 1 and visitor.domain > 0 and root.domain != visitor.domain:
            res = -1
        cdef int increment = 1
        cdef int next_level, this_level
        # next_level: an int that says whether or not we can progress to children
        # this_level: an int that says whether or not we can select from this
        # level
        next_level = this_level = 1
        if res == -1:
            # This happens when we do domain selection but the oct has
            # children.  This would allow an oct to pass to its children but
            # not get accessed itself.
            next_level = 1
            this_level = 0
        elif level == self.max_level:
            next_level = 0
        elif level < self.min_level or level > self.max_level:
            this_level = 0
        if res == 0 and this_level == 1:
            return
        # Now we visit all our children.  We subtract off sdds for the first
        # pass because we center it on the first cell.
        cdef int iter = 1 - visit_covered # 2 if 1, 1 if 0.
        # So the order here goes like so.  If visit_covered is 1, which usually
        # comes from "partial_coverage", we visit the components of a zone even
        # if it has children.  But in general, the first iteration through, we
        # visit each cell.  This means that only if visit_covered is true do we
        # visit potentially covered cells.  The next time through, we visit
        # child cells.
        while iter < 2:
            spos[0] = pos[0] - sdds[0]/2.0
            for i in range(2):
                spos[1] = pos[1] - sdds[1]/2.0
                for j in range(2):
                    spos[2] = pos[2] - sdds[2]/2.0
                    for k in range(2):
                        ch = NULL
                        # We only supply a child if we are actually going to
                        # look at the next level.
                        if root.children != NULL and next_level == 1:
                            ch = root.children[cind(i, j, k)]
                        if iter == 1 and next_level == 1 and ch != NULL:
                            # Note that visitor.pos is always going to be the
                            # position of the Oct -- it is *not* always going
                            # to be the same as the position of the cell under
                            # investigation.
                            visitor.pos[0] = (visitor.pos[0] << 1) + i
                            visitor.pos[1] = (visitor.pos[1] << 1) + j
                            visitor.pos[2] = (visitor.pos[2] << 1) + k
                            visitor.level += 1
                            self.recursively_visit_octs(
                                ch, spos, sdds, level + 1, visitor,
                                visit_covered)
                            visitor.pos[0] = (visitor.pos[0] >> 1)
                            visitor.pos[1] = (visitor.pos[1] >> 1)
                            visitor.pos[2] = (visitor.pos[2] >> 1)
                            visitor.level -= 1
                        elif this_level == 1 and visitor.oref > 0:
                            visitor.global_index += increment
                            increment = 0
                            self.visit_oct_cells(root, ch, spos, sdds,
                                                 visitor, i, j, k)
                        elif this_level == 1 and increment == 1:
                            visitor.global_index += increment
                            increment = 0
                            visitor.ind[0] = visitor.ind[1] = visitor.ind[2] = 0
                            visitor.visit(root, 1)
                        spos[2] += sdds[2]
                    spos[1] += sdds[1]
                spos[0] += sdds[0]
            this_level = 0 # We turn this off for the second pass.
            iter += 1

    cdef void visit_oct_cells(self, Oct *root, Oct *ch,
                              np.float64_t spos[3], np.float64_t sdds[3],
                              OctVisitor visitor, int i, int j, int k):
        # We can short-circuit the whole process if data.oref == 1.
        # This saves us some funny-business.
        cdef int selected
        if visitor.oref == 1:
            selected = self.select_cell(spos, sdds)
            if ch != NULL:
                selected *= self.overlap_cells
            # visitor.ind refers to the cell, not to the oct.
            visitor.ind[0] = i
            visitor.ind[1] = j
            visitor.ind[2] = k
            visitor.visit(root, selected)
            return
        # Okay, now that we've got that out of the way, we have to do some
        # other checks here.  In this case, spos[] is the position of the
        # center of a *possible* oct child, which means it is the center of a
        # cluster of cells.  That cluster might have 1, 8, 64, ... cells in it.
        # But, we can figure it out by calculating the cell dds.
        cdef np.float64_t dds[3]
        cdef np.float64_t pos[3]
        cdef int ci, cj, ck
        cdef int nr = (1 << (visitor.oref - 1))
        for ci in range(3):
            dds[ci] = sdds[ci] / nr
        # Boot strap at the first index.
        pos[0] = (spos[0] - sdds[0]/2.0) + dds[0] * 0.5
        for ci in range(nr):
            pos[1] = (spos[1] - sdds[1]/2.0) + dds[1] * 0.5
            for cj in range(nr):
                pos[2] = (spos[2] - sdds[2]/2.0) + dds[2] * 0.5
                for ck in range(nr):
                    selected = self.select_cell(pos, dds)
                    if ch != NULL:
                        selected *= self.overlap_cells
                    visitor.ind[0] = ci + i * nr
                    visitor.ind[1] = cj + j * nr
                    visitor.ind[2] = ck + k * nr
                    visitor.visit(root, selected)
                    pos[2] += dds[2]
                pos[1] += dds[1]
            pos[0] += dds[0]

    @cython.boundscheck(False)
    @cython.wraparound(False)
    @cython.cdivision(True)
    cdef int select_grid(self, np.float64_t left_edge[3],
                               np.float64_t right_edge[3],
                               np.int32_t level, Oct *o = NULL) nogil:
        if level < self.min_level or level > self.max_level: return 0
        return self.select_bbox(left_edge, right_edge)

    @cython.boundscheck(False)
    @cython.wraparound(False)
    @cython.cdivision(True)
    cdef int select_grid_edge(self, np.float64_t left_edge[3],
                                    np.float64_t right_edge[3],
                                    np.int32_t level, Oct *o = NULL) nogil:
        if level < self.min_level or level > self.max_level: return 0
        return self.select_bbox_edge(left_edge, right_edge)

    cdef int select_cell(self, np.float64_t pos[3], np.float64_t dds[3]) nogil:
        return 0

    cdef int select_point(self, np.float64_t pos[3]) nogil:
        return 0

    cdef int select_sphere(self, np.float64_t pos[3], np.float64_t radius) nogil:
        return 0

    cdef int select_bbox(self, np.float64_t left_edge[3],
                               np.float64_t right_edge[3]) nogil:
        """
        Returns:
          0: If the selector does not touch the bounding box.
          1: If the selector overlaps the bounding box anywhere.
        """
        return 0

    cdef int select_bbox_edge(self, np.float64_t left_edge[3],
                               np.float64_t right_edge[3]) nogil:
        """
        Returns:
          0: If the selector does not touch the bounding box.
          1: If the selector contains the entire bounding box.
          2: If the selector contains part of the bounding box.
        """
        return 0

    @cython.boundscheck(False)
    @cython.wraparound(False)
    @cython.cdivision(True)
    cdef np.float64_t periodic_difference(self, np.float64_t x1, np.float64_t x2, int d) nogil:
        # domain_width is already in code units, and we assume what is fed in
        # is too.
        cdef np.float64_t rel = x1 - x2
        if self.periodicity[d]:
            if rel > self.domain_width[d] * 0.5:
                rel -= self.domain_width[d]
            elif rel < -self.domain_width[d] * 0.5:
                rel += self.domain_width[d]
        return rel

    @cython.boundscheck(False)
    @cython.wraparound(False)
    @cython.cdivision(True)
    def fill_mesh_mask(self, mesh):
        cdef np.float64_t pos[3]
        cdef np.ndarray[np.int64_t, ndim=2] indices
        cdef np.ndarray[np.float64_t, ndim=2] coords
        cdef np.ndarray[np.uint8_t, ndim=1] mask
        cdef int i, j, k, selected
        cdef int npoints, nv = mesh._connectivity_length
        cdef int total = 0
        cdef int offset = mesh._index_offset
        coords = _ensure_code(mesh.connectivity_coords)
        indices = mesh.connectivity_indices
        npoints = indices.shape[0]
        mask = np.zeros(npoints, dtype='uint8')
        for i in range(npoints):
            selected = 0
            for j in range(nv):
                for k in range(3):
                    pos[k] = coords[indices[i, j] - offset, k]
                selected = self.select_point(pos)
                if selected == 1: break
            total += selected
            mask[i] = selected
        if total == 0: return None
        return mask.astype("bool")

    @cython.boundscheck(False)
    @cython.wraparound(False)
    @cython.cdivision(True)
    def fill_mesh_cell_mask(self, mesh):
        cdef np.float64_t pos
        cdef np.float64_t le[3]
        cdef np.float64_t re[3]
        cdef np.ndarray[np.int64_t, ndim=2] indices
        cdef np.ndarray[np.float64_t, ndim=2] coords
        cdef np.ndarray[np.uint8_t, ndim=1] mask
        cdef int i, j, k, selected
        cdef int npoints, nv = mesh._connectivity_length
        cdef int ndim = mesh.connectivity_coords.shape[1]
        cdef int total = 0
        cdef int offset = mesh._index_offset
        coords = _ensure_code(mesh.connectivity_coords)
        indices = mesh.connectivity_indices
        npoints = indices.shape[0]
        mask = np.zeros(npoints, dtype='uint8')
        for i in range(npoints):
            selected = 0
            for k in range(ndim):
                le[k] = 1e60
                re[k] = -1e60
            for j in range(nv):
                for k in range(ndim):
                    pos = coords[indices[i, j] - offset, k]
                    le[k] = fmin(pos, le[k])
                    re[k] = fmax(pos, re[k])
            selected = self.select_bbox(le, re)
            total += selected
            mask[i] = selected
        if total == 0: return None
        return mask.astype("bool")

    @cython.boundscheck(False)
    @cython.wraparound(False)
    @cython.cdivision(True)
    def fill_mask(self, gobj):
        cdef np.ndarray[np.uint8_t, ndim=3, cast=True] child_mask
        child_mask = gobj.child_mask
        cdef np.ndarray[np.uint8_t, ndim=3] mask
        cdef int dim[3]
        _ensure_code(gobj.dds)
        _ensure_code(gobj.LeftEdge)
        _ensure_code(gobj.RightEdge)
        cdef np.ndarray[np.float64_t, ndim=1] odds = gobj.dds.d
        cdef np.ndarray[np.float64_t, ndim=1] oleft_edge = gobj.LeftEdge.d
        cdef np.ndarray[np.float64_t, ndim=1] oright_edge = gobj.RightEdge.d
        cdef int i
        cdef np.float64_t dds[3]
        cdef np.float64_t left_edge[3]
        cdef np.float64_t right_edge[3]
        for i in range(3):
            dds[i] = odds[i]
            dim[i] = gobj.ActiveDimensions[i]
            left_edge[i] = oleft_edge[i]
            right_edge[i] = oright_edge[i]
        mask = np.zeros(gobj.ActiveDimensions, dtype='uint8')
        # Check for the level bounds
        cdef np.int32_t level = gobj.Level
        # We set this to 1 if we ignore child_mask
        cdef int total
        total = self.fill_mask_selector(left_edge, right_edge, dds, dim,
                                        child_mask, mask, level)
        if total == 0: return None
        return mask.astype("bool")

    @cython.boundscheck(False)
    @cython.wraparound(False)
    @cython.cdivision(True)
    cdef int fill_mask_selector(self, np.float64_t left_edge[3],
                                np.float64_t right_edge[3],
                                np.float64_t dds[3], int dim[3],
                                np.ndarray[np.uint8_t, ndim=3, cast=True] child_mask,
                                np.ndarray[np.uint8_t, ndim=3] mask,
                                int level):
        cdef int i, j, k
        cdef int total = 0, this_level = 0
        cdef np.float64_t pos[3]
        if level < self.min_level or level > self.max_level:
            return 0
        if level == self.max_level:
            this_level = 1
        with nogil:
            pos[0] = left_edge[0] + dds[0] * 0.5
            for i in range(dim[0]):
                pos[1] = left_edge[1] + dds[1] * 0.5
                for j in range(dim[1]):
                    pos[2] = left_edge[2] + dds[2] * 0.5
                    for k in range(dim[2]):
                        if child_mask[i, j, k] == 1 or this_level == 1:
                            mask[i, j, k] = self.select_cell(pos, dds)
                            total += mask[i, j, k]
                        pos[2] += dds[2]
                    pos[1] += dds[1]
                pos[0] += dds[0]
        return total

    @cython.initializedcheck(False)
    @cython.boundscheck(False)
    @cython.wraparound(False)
    @cython.cdivision(True)
    cdef void visit_grid_cells(self, GridVisitor visitor,
                              GridTreeNode *grid, int use_cache,
                              np.uint8_t[:] cached_mask):
        # This function accepts a grid visitor function, the data that
        # corresponds to the current grid being examined (the most important
        # aspect of which is the .grid attribute, along with index values and
        # void* pointers to arrays) and a possibly-pre-generated cached mask.
        # Each cell is visited with the grid visitor function.
        cdef np.float64_t left_edge[3]
        cdef np.float64_t right_edge[3]
        cdef np.float64_t dds[3]
        cdef int dim[3]
        cdef int this_level = 0, level, i
        cdef np.float64_t pos[3]
        level = grid.level
        if level < self.min_level or level > self.max_level:
            return
        if level == self.max_level:
            this_level = 1
        cdef np.uint8_t selected
        for i in range(3):
            left_edge[i] = grid.left_edge[i]
            right_edge[i] = grid.right_edge[i]
            dds[i] = (right_edge[i] - left_edge[i])/grid.dims[i]
            dim[i] = grid.dims[i]
        cdef np.uint8_t[:,:,:] child_mask
        child_mask = cvarray(format="c",
                             shape=(grid.dims[0], grid.dims[1], grid.dims[2]),
                             itemsize=sizeof(np.uint8_t))
        visitor.expand_mask(child_mask)
        with nogil:
            pos[0] = left_edge[0] + dds[0] * 0.5
            visitor.pos[0] = 0
            for i in range(dim[0]):
                pos[1] = left_edge[1] + dds[1] * 0.5
                visitor.pos[1] = 0
                for j in range(dim[1]):
                    pos[2] = left_edge[2] + dds[2] * 0.5
                    visitor.pos[2] = 0
                    for k in range(dim[2]):
                        # We short-circuit if we have a cache; if we don't, we
                        # only set selected to true if it's *not* masked by a
                        # child and it *is* selected.
                        if use_cache == 1:
                            selected = cached_mask[visitor.global_index]
                        else:
                            if this_level == 1 or child_mask[i,j,k] == 1:
                                selected = self.select_cell(pos, dds)
                            else:
                                selected = 0
                            cached_mask[visitor.global_index] = selected
                        visitor.visit(grid, selected)
                        visitor.global_index += 1
                        pos[2] += dds[2]
                        visitor.pos[2] += 1
                    pos[1] += dds[1]
                    visitor.pos[1] += 1
                pos[0] += dds[0]
                visitor.pos[0] += 1

    @cython.boundscheck(False)
    @cython.wraparound(False)
    @cython.cdivision(True)
    def count_points(self, np.ndarray[floating, ndim=1] x,
                           np.ndarray[floating, ndim=1] y,
                           np.ndarray[floating, ndim=1] z,
                           radii):
        cdef int count = 0
        cdef int i
        cdef np.float64_t pos[3]
        cdef np.float64_t radius
        cdef np.float64_t[:] _radii
        if radii is not None:
            _radii = np.atleast_1d(np.array(radii, dtype='float64'))
        else:
            _radii = np.array([0.0], dtype='float64')
        _ensure_code(x)
        _ensure_code(y)
        _ensure_code(z)
        with nogil:
            for i in range(x.shape[0]):
                pos[0] = x[i]
                pos[1] = y[i]
                pos[2] = z[i]
                if _radii.shape[0] == 1:
                    radius = _radii[0]
                else:
                    radius = _radii[i]
                if radius == 0:
                    count += self.select_point(pos)
                else:
                    count += self.select_sphere(pos, radius)
        return count

    @cython.boundscheck(False)
    @cython.wraparound(False)
    @cython.cdivision(True)
    def select_points(self,
                      np.ndarray[floating, ndim=1] x,
                      np.ndarray[floating, ndim=1] y,
                      np.ndarray[floating, ndim=1] z,
                      radii):
        cdef int count = 0
        cdef int i
        cdef np.float64_t pos[3]
        cdef np.float64_t radius
        cdef np.ndarray[np.uint8_t, ndim=1] mask
        cdef np.float64_t[:] _radii
        if radii is not None:
            _radii = np.atleast_1d(np.array(radii, dtype='float64'))
        else:
            _radii = np.array([0.0], dtype='float64')
        mask = np.empty(x.shape[0], dtype='uint8')
        _ensure_code(x)
        _ensure_code(y)
        _ensure_code(z)


        # this is to allow selectors to optimize the point vs
        # 0-radius sphere case.  These two may have different
        # effects for 0-volume selectors, however (collision
        # between a ray and a point is null, while ray and a
        # sphere is allowed)
        with nogil:
            for i in range(x.shape[0]) :
                pos[0] = x[i]
                pos[1] = y[i]
                pos[2] = z[i]
                if _radii.shape[0] == 1:
                    radius = 0
                else:
                    radius = _radii[i]
                if radius == 0:
                    mask[i] = self.select_point(pos)
                else:
                    mask[i] = self.select_sphere(pos, radius)
                count += mask[i]
        if count == 0: return None
        return mask.view("bool")

    def __hash__(self):
        # convert data to be hashed to a byte array, which FNV algorithm expects
        if self._hash_initialized == 1:
            return self._hash
        hash_data = bytearray()
        for v in self._hash_vals() + self._base_hash():
            if isinstance(v, tuple):
                hash_data.extend(v[0].encode('ascii'))
                hash_data.extend(repr(v[1]).encode('ascii'))
            else:
                hash_data.extend(repr(v).encode('ascii'))
        cdef np.int64_t hash_value = fnv_hash(hash_data)
        self._hash = hash_value
        self._hash_initialized = 1
        return hash_value

    def _hash_vals(self):
        raise NotImplementedError

    def _base_hash(self):
        return (("min_level", self.min_level),
                ("max_level", self.max_level),
                ("overlap_cells", self.overlap_cells),
                ("periodicity[0]", self.periodicity[0]),
                ("periodicity[1]", self.periodicity[1]),
                ("periodicity[2]", self.periodicity[2]),
                ("domain_width[0]", self.domain_width[0]),
                ("domain_width[1]", self.domain_width[1]),
                ("domain_width[2]", self.domain_width[2]))


cdef class PointSelector(SelectorObject):
    cdef np.float64_t p[3]

    def __init__(self, dobj):
        cdef np.float64_t[:] DLE = _ensure_code(dobj.ds.domain_left_edge)
        cdef np.float64_t[:] DRE = _ensure_code(dobj.ds.domain_right_edge)
        for i in range(3):
            self.p[i] = _ensure_code(dobj.p[i])

            # ensure the point lies in the domain
            if self.periodicity[i]:
                self.p[i] = np.fmod(self.p[i], self.domain_width[i])
                if self.p[i] < DLE[i]:
                    self.p[i] += self.domain_width[i]
                elif self.p[i] >= DRE[i]:
                    self.p[i] -= self.domain_width[i]

    @cython.boundscheck(False)
    @cython.wraparound(False)
    @cython.cdivision(True)
    cdef int select_cell(self, np.float64_t pos[3], np.float64_t dds[3]) nogil:
        if (pos[0] - 0.5*dds[0] <= self.p[0] < pos[0]+0.5*dds[0] and
            pos[1] - 0.5*dds[1] <= self.p[1] < pos[1]+0.5*dds[1] and
            pos[2] - 0.5*dds[2] <= self.p[2] < pos[2]+0.5*dds[2]):
            return 1
        else:
            return 0

    @cython.boundscheck(False)
    @cython.wraparound(False)
    @cython.cdivision(True)
    cdef int select_sphere(self, np.float64_t pos[3], np.float64_t radius) nogil:
        cdef int i
        cdef np.float64_t dist, dist2 = 0
        for i in range(3):
            dist = self.periodic_difference(pos[i], self.p[i], i)
            dist2 += dist*dist
        if dist2 <= radius*radius: return 1
        return 0

    @cython.boundscheck(False)
    @cython.wraparound(False)
    @cython.cdivision(True)
    cdef int select_bbox(self, np.float64_t left_edge[3],
                               np.float64_t right_edge[3]) nogil:
        # point definitely can only be in one cell
        if (left_edge[0] <= self.p[0] < right_edge[0] and
            left_edge[1] <= self.p[1] < right_edge[1] and
            left_edge[2] <= self.p[2] < right_edge[2]):
            return 1
        else:
            return 0

    @cython.boundscheck(False)
    @cython.wraparound(False)
    @cython.cdivision(True)
    cdef int select_bbox_edge(self, np.float64_t left_edge[3],
                               np.float64_t right_edge[3]) nogil:
        # point definitely can only be in one cell
        # Return 2 in all cases to indicate that the point only overlaps
        # portion of box
        if (left_edge[0] <= self.p[0] <= right_edge[0] and
            left_edge[1] <= self.p[1] <= right_edge[1] and
            left_edge[2] <= self.p[2] <= right_edge[2]):
            return 2
        else:
            return 0

    def _hash_vals(self):
        return (("p[0]", self.p[0]),
                ("p[1]", self.p[1]),
                ("p[2]", self.p[2]))

point_selector = PointSelector


cdef class SphereSelector(SelectorObject):
    cdef np.float64_t radius
    cdef np.float64_t radius2
    cdef np.float64_t center[3]
    cdef np.float64_t bbox[3][2]
    cdef bint check_box[3]

    def __init__(self, dobj):
        for i in range(3):
            self.center[i] = _ensure_code(dobj.center[i])
        self.radius = _ensure_code(dobj.radius)
        self.radius2 = self.radius * self.radius
        center = _ensure_code(dobj.center)
        for i in range(3):
            self.center[i] = center[i]
            self.bbox[i][0] = self.center[i] - self.radius
            self.bbox[i][1] = self.center[i] + self.radius
            if self.bbox[i][0] < dobj.ds.domain_left_edge[i]:
                self.check_box[i] = False
            elif self.bbox[i][1] > dobj.ds.domain_right_edge[i]:
                self.check_box[i] = False
            else:
                self.check_box[i] = True

    @cython.boundscheck(False)
    @cython.wraparound(False)
    @cython.cdivision(True)
    cdef int select_cell(self, np.float64_t pos[3], np.float64_t dds[3]) nogil:
        # sphere center either inside cell or center of cell lies inside sphere
        if (pos[0] - 0.5*dds[0] <= self.center[0] <= pos[0]+0.5*dds[0] and
            pos[1] - 0.5*dds[1] <= self.center[1] <= pos[1]+0.5*dds[1] and
            pos[2] - 0.5*dds[2] <= self.center[2] <= pos[2]+0.5*dds[2]):
            return 1
        return self.select_point(pos)
        # # langmm: added to allow sphere to interesect edge/corner of cell
        # cdef np.float64_t LE[3]
        # cdef np.float64_t RE[3]
        # cdef int i
        # for i in range(3):
        #     LE[i] = pos[i] - 0.5*dds[i]
        #     RE[i] = pos[i] + 0.5*dds[i]
        # return self.select_bbox(LE, RE)

    @cython.boundscheck(False)
    @cython.wraparound(False)
    @cython.cdivision(True)
    cdef int select_point(self, np.float64_t pos[3]) nogil:
        cdef int i
        cdef np.float64_t dist, dist2 = 0
        for i in range(3):
            if self.check_box[i] and \
              (pos[i] < self.bbox[i][0] or
               pos[i] > self.bbox[i][1]):
                return 0
            dist = _periodic_dist(pos[i], self.center[i], self.domain_width[i],
                                  self.periodicity[i])
            dist2 += dist*dist
            if dist2 > self.radius2: return 0
        return 1

    @cython.boundscheck(False)
    @cython.wraparound(False)
    @cython.cdivision(True)
    cdef int select_sphere(self, np.float64_t pos[3], np.float64_t radius) nogil:
        cdef int i
        cdef np.float64_t dist, dist2 = 0
        for i in range(3):
            dist = self.periodic_difference(pos[i], self.center[i], i)
            dist2 += dist*dist
        dist = self.radius+radius
        if dist2 <= dist*dist: return 1
        return 0

    @cython.boundscheck(False)
    @cython.wraparound(False)
    @cython.cdivision(True)
    cdef int select_bbox(self, np.float64_t left_edge[3],
                               np.float64_t right_edge[3]) nogil:
        cdef np.float64_t box_center, relcenter, closest, dist, edge
        cdef int i
        if (left_edge[0] <= self.center[0] < right_edge[0] and
            left_edge[1] <= self.center[1] < right_edge[1] and
            left_edge[2] <= self.center[2] < right_edge[2]):
            return 1
        for i in range(3):
            if not self.check_box[i]: continue
            if right_edge[i] < self.bbox[i][0] or \
               left_edge[i] > self.bbox[i][1]:
                return 0
        # http://www.gamedev.net/topic/335465-is-this-the-simplest-sphere-aabb-collision-test/
        dist = 0
        for i in range(3):
            # Early terminate
            box_center = (right_edge[i] + left_edge[i])/2.0
            relcenter = self.periodic_difference(box_center, self.center[i], i)
            edge = right_edge[i] - left_edge[i]
            closest = relcenter - fclip(relcenter, -edge/2.0, edge/2.0)
            dist += closest*closest
            if dist > self.radius2: return 0
        return 1

    @cython.boundscheck(False)
    @cython.wraparound(False)
    @cython.cdivision(True)
    cdef int select_bbox_edge(self, np.float64_t left_edge[3],
                               np.float64_t right_edge[3]) nogil:
        cdef np.float64_t box_center, relcenter, closest, farthest, cdist, fdist, edge
        cdef int i
        if (left_edge[0] <= self.center[0] <= right_edge[0] and
            left_edge[1] <= self.center[1] <= right_edge[1] and
            left_edge[2] <= self.center[2] <= right_edge[2]):
            fdist = 0
            for i in range(3):
                edge = right_edge[i] - left_edge[i]
                box_center = (right_edge[i] + left_edge[i])/2.0
                relcenter = self.periodic_difference(
                    box_center, self.center[i], i)
                if relcenter >= 0:
                    farthest = relcenter + edge/2.0
                else:
                    farthest = relcenter - edge/2.0
                # farthest = relcenter + fclip(relcenter, -edge/2.0, edge/2.0)
                fdist += farthest*farthest
                if fdist >= self.radius2:
                    return 2  # Box extends outside sphere
            return 1  # Box entirely inside sphere
        for i in range(3):
            if not self.check_box[i]: continue
            if right_edge[i] < self.bbox[i][0] or \
               left_edge[i] > self.bbox[i][1]:
                return 0  # Box outside sphere bounding box
        # http://www.gamedev.net/topic/335465-is-this-the-simplest-sphere-aabb-collision-test/
        cdist = 0
        fdist = 0
        for i in range(3):
            # Early terminate
            box_center = (right_edge[i] + left_edge[i])/2.0
            relcenter = self.periodic_difference(box_center, self.center[i], i)
            edge = right_edge[i] - left_edge[i]
            closest = relcenter - fclip(relcenter, -edge/2.0, edge/2.0)
            if relcenter >= 0:
                farthest = relcenter + edge/2.0
            else:
                farthest = relcenter - edge/2.0
            #farthest = relcenter + fclip(relcenter, -edge/2.0, edge/2.0)
            cdist += closest*closest
            fdist += farthest*farthest
            if cdist > self.radius2:
                return 0  # Box does not overlap sphere
        if fdist < self.radius2:
            return 1  # Sphere extends to entirely contain box
        else:
            return 2  # Sphere only partially overlaps box

    def _hash_vals(self):
        return (("radius", self.radius),
                ("radius2", self.radius2),
                ("center[0]", self.center[0]),
                ("center[1]", self.center[1]),
                ("center[2]", self.center[2]))

sphere_selector = SphereSelector

cdef class RegionSelector(SelectorObject):
    cdef np.float64_t left_edge[3]
    cdef np.float64_t right_edge[3]
    cdef np.float64_t right_edge_shift[3]
    cdef bint loose_selection
    cdef bint check_period[3]

    @cython.boundscheck(False)
    @cython.wraparound(False)
    def __init__(self, dobj):
        cdef int i
        # We are modifying dobj.left_edge and dobj.right_edge , so here we will
        # do an in-place conversion of those arrays.
        cdef np.float64_t[:] RE = _ensure_code(dobj.right_edge)
        cdef np.float64_t[:] LE = _ensure_code(dobj.left_edge)
        cdef np.float64_t[:] DW = _ensure_code(dobj.ds.domain_width)
        cdef np.float64_t[:] DLE = _ensure_code(dobj.ds.domain_left_edge)
        cdef np.float64_t[:] DRE = _ensure_code(dobj.ds.domain_right_edge)
        cdef np.float64_t region_width[3]
        cdef bint p[3]
        # This is for if we want to include zones that overlap and whose
        # centers are not strictly included.
        self.loose_selection = getattr(dobj, "loose_selection", False)

        for i in range(3):
            self.check_period[i] = False
            region_width[i] = RE[i] - LE[i]
            p[i] = dobj.ds.periodicity[i]
            if region_width[i] <= 0:
                raise RuntimeError(
                    "Region right edge[%s] < left edge: width = %s" % (
                        i, region_width[i]))

        for i in range(3):

            if p[i]:
                # First, we check if any criteria requires a period check,
                # without any adjustments.  This is for short-circuiting the
                # short-circuit of the loop down below in mask filling.
                if LE[i] < DLE[i] or LE[i] > DRE[i] or RE[i] > DRE[i]:
                    self.check_period[i] = True
                # shift so left_edge guaranteed in domain
                if LE[i] < DLE[i]:
                    LE[i] += DW[i]
                    RE[i] += DW[i]
                elif LE[i] > DRE[i]:
                    LE[i] -= DW[i]
                    RE[i] -= DW[i]
            else:
                if LE[i] < DLE[i] or RE[i] > DRE[i]:
                    raise RuntimeError(
                        "Error: yt attempted to read outside the boundaries of "
                        "a non-periodic domain along dimension %s.\n"
                        "Region left edge = %s, Region right edge = %s\n"
                        "Dataset left edge = %s, Dataset right edge = %s\n\n"
                        "This commonly happens when trying to compute ghost cells "
                        "up to the domain boundary. Two possible solutions are to "
                        "load a smaller region that does not border the edge or "
                        "override the periodicity for this dataset." % \
                        (i, dobj.left_edge[i], dobj.right_edge[i],
                         dobj.ds.domain_left_edge[i], dobj.ds.domain_right_edge[i])
                    )
            # Already ensured in code
            self.left_edge[i] = LE[i]
            self.right_edge[i] = RE[i]
            self.right_edge_shift[i] = RE[i] - DW[i]
            if not self.periodicity[i]:
                self.right_edge_shift[i] = -np.inf

    @cython.boundscheck(False)
    @cython.wraparound(False)
    @cython.cdivision(True)
    cdef int select_bbox(self, np.float64_t left_edge[3],
                               np.float64_t right_edge[3]) nogil:
        cdef int i
        for i in range(3):
            if (right_edge[i] < self.left_edge[i] and \
                left_edge[i] >= self.right_edge_shift[i]) or \
                left_edge[i] >= self.right_edge[i]:
                return 0
        return 1

    @cython.boundscheck(False)
    @cython.wraparound(False)
    @cython.cdivision(True)
    cdef int select_bbox_edge(self, np.float64_t left_edge[3],
                               np.float64_t right_edge[3]) nogil:
        cdef int i
        for i in range(3):
            if (right_edge[i] < self.left_edge[i] and \
                left_edge[i] >= self.right_edge_shift[i]) or \
                left_edge[i] >= self.right_edge[i]:
                return 0
        for i in range(3):
            if left_edge[i] < self.right_edge_shift[i]:
                if right_edge[i] >= self.right_edge_shift[i]:
                    return 2
            elif left_edge[i] < self.left_edge[i] or \
                 right_edge[i] >= self.right_edge[i]:
                return 2
        return 1

    @cython.boundscheck(False)
    @cython.wraparound(False)
    @cython.cdivision(True)
    cdef int select_cell(self, np.float64_t pos[3], np.float64_t dds[3]) nogil:
        cdef np.float64_t left_edge[3]
        cdef np.float64_t right_edge[3]
        cdef int i
        if self.loose_selection:
            for i in range(3):
                left_edge[i] = pos[i] - dds[i]*0.5
                right_edge[i] = pos[i] + dds[i]*0.5
            return self.select_bbox(left_edge, right_edge)
        return self.select_point(pos)

    @cython.boundscheck(False)
    @cython.wraparound(False)
    @cython.cdivision(True)
    cdef int select_point(self, np.float64_t pos[3]) nogil:
        cdef int i
        for i in range(3):
            if (self.right_edge_shift[i] <= pos[i] < self.left_edge[i]) or \
               pos[i] >= self.right_edge[i]:
                return 0
        return 1

    @cython.boundscheck(False)
    @cython.wraparound(False)
    @cython.cdivision(True)
    cdef int select_sphere(self, np.float64_t pos[3], np.float64_t radius) nogil:
        # adapted from http://stackoverflow.com/a/4579192/1382869
        cdef int i
        cdef np.float64_t p
        cdef np.float64_t r2 = radius**2
        cdef np.float64_t dmin = 0
        for i in range(3):
            if self.periodicity[i] and self.check_period[i]:
                p = pos[i] + self.right_edge_shift[i]
            else:
                p = pos[i]
            if p < self.left_edge[i]:
                dmin += (p - self.left_edge[i])**2
            elif pos[i] > self.right_edge[i]:
                dmin += (p - self.right_edge[i])**2
        return int(dmin <= r2)

    @cython.boundscheck(False)
    @cython.wraparound(False)
    @cython.cdivision(True)
    cdef int fill_mask_selector(self, np.float64_t left_edge[3],
                                np.float64_t right_edge[3],
                                np.float64_t dds[3], int dim[3],
                                np.ndarray[np.uint8_t, ndim=3, cast=True] child_mask,
                                np.ndarray[np.uint8_t, ndim=3] mask,
                                int level):
        cdef int i, j, k
        cdef int total = 0, this_level = 0
        cdef np.float64_t pos[3]
        if level < self.min_level or level > self.max_level:
            return 0
        if level == self.max_level:
            this_level = 1
        cdef np.int64_t si[3]
        cdef np.int64_t ei[3]
        for i in range(3):
            if not self.check_period[i]:
                si[i] = <np.int64_t> ((self.left_edge[i] - left_edge[i])/dds[i])
                ei[i] = <np.int64_t> ((self.right_edge[i] - left_edge[i])/dds[i])
                si[i] = iclip(si[i] - 1, 0, dim[i])
                ei[i] = iclip(ei[i] + 1, 0, dim[i])
            else:
                si[i] = 0
                ei[i] = dim[i]
        with nogil:
            pos[0] = left_edge[0] + (si[0] + 0.5) * dds[0]
            for i in range(si[0], ei[0]):
                pos[1] = left_edge[1] + (si[1] + 0.5) * dds[1]
                for j in range(si[1], ei[1]):
                    pos[2] = left_edge[2] + (si[2] + 0.5) * dds[2]
                    for k in range(si[2], ei[2]):
                        if child_mask[i, j, k] == 1 or this_level == 1:
                            mask[i, j, k] = self.select_cell(pos, dds)
                            total += mask[i, j, k]
                        pos[2] += dds[2]
                    pos[1] += dds[1]
                pos[0] += dds[0]
        return total


    def _hash_vals(self):
        return (("left_edge[0]", self.left_edge[0]),
                ("left_edge[1]", self.left_edge[1]),
                ("left_edge[2]", self.left_edge[2]),
                ("right_edge[0]", self.right_edge[0]),
                ("right_edge[1]", self.right_edge[1]),
                ("right_edge[2]", self.right_edge[2]))

region_selector = RegionSelector

cdef class CutRegionSelector(SelectorObject):
    cdef set _positions
    cdef tuple _conditionals

    def __init__(self, dobj):
        positions = np.array([dobj['x'], dobj['y'], dobj['z']]).T
        self._conditionals = tuple(dobj.conditionals)
        self._positions = set(tuple(position) for position in positions)

    cdef int select_bbox(self,  np.float64_t left_edge[3],
                     np.float64_t right_edge[3]) nogil:
        return 1

    cdef int select_bbox_dge(self,  np.float64_t left_edge[3],
                     np.float64_t right_edge[3]) nogil:
        return 1

    cdef int select_cell(self, np.float64_t pos[3], np.float64_t dds[3]) nogil:
        with gil:
            if (pos[0], pos[1], pos[2]) in self._positions:
                return 1
            else:
                return 0

    cdef int select_point(self, np.float64_t pos[3]) nogil:
        return 1

    cdef int select_sphere(self, np.float64_t pos[3], np.float64_t radius) nogil:
        return 1

    def _hash_vals(self):
        t = ()
        for i, c in enumerate(self._conditionals):
            t += ("conditional[%s]" % i, c)
        return ("conditionals", t)

cut_region_selector = CutRegionSelector

cdef class DiskSelector(SelectorObject):
    cdef np.float64_t norm_vec[3]
    cdef np.float64_t center[3]
    cdef np.float64_t radius, radius2
    cdef np.float64_t height

    def __init__(self, dobj):
        cdef int i
        for i in range(3):
            self.norm_vec[i] = dobj._norm_vec[i]
            self.center[i] = _ensure_code(dobj.center[i])
        self.radius = _ensure_code(dobj.radius)
        self.radius2 = self.radius * self.radius
        self.height = _ensure_code(dobj.height)

    @cython.boundscheck(False)
    @cython.wraparound(False)
    @cython.cdivision(True)
    cdef int select_cell(self, np.float64_t pos[3], np.float64_t dds[3]) nogil:
        return self.select_point(pos)

    @cython.boundscheck(False)
    @cython.wraparound(False)
    @cython.cdivision(True)
    cdef int select_point(self, np.float64_t pos[3]) nogil:
        cdef np.float64_t h, d, r2, temp
        cdef int i
        h = d = 0
        for i in range(3):
            temp = self.periodic_difference(pos[i], self.center[i], i)
            h += temp * self.norm_vec[i]
            d += temp*temp
        r2 = (d - h*h)
        if fabs(h) <= self.height and r2 <= self.radius2: return 1
        return 0

    @cython.boundscheck(False)
    @cython.wraparound(False)
    @cython.cdivision(True)
    cdef int select_sphere(self, np.float64_t pos[3], np.float64_t radius) nogil:
        cdef np.float64_t h, d, r2, temp
        cdef int i
        h = d = 0
        for i in range(3):
            temp = self.periodic_difference(pos[i], self.center[i], i)
            h += pos[i] * self.norm_vec[i]
            d += temp*temp
        r2 = (d - h*h)
        d = self.radius+radius
        if fabs(h) <= self.height+radius and r2 <= d*d: return 1
        return 0

    @cython.boundscheck(False)
    @cython.wraparound(False)
    @cython.cdivision(True)
    cdef int select_bbox(self, np.float64_t left_edge[3],
                               np.float64_t right_edge[3]) nogil:
        # Until we can get our OBB/OBB intersection correct, disable this.
        return 1
        # cdef np.float64_t *arr[2]
        # cdef np.float64_t pos[3]
        # cdef np.float64_t H, D, R2, temp
        # cdef int i, j, k, n
        # cdef int all_under = 1
        # cdef int all_over = 1
        # cdef int any_radius = 0
        # # A moment of explanation (revised):
        # #    The disk and bounding box collide if any of the following are true:
        # #    1) the center of the disk is inside the bounding box
        # #    2) any corner of the box lies inside the disk
        # #    3) the box spans the plane (!all_under and !all_over) and at least
        # #       one corner is within the cylindrical radius

        # # check if disk center lies inside bbox
        # if left_edge[0] <= self.center[0] <= right_edge[0] and \
        #    left_edge[1] <= self.center[1] <= right_edge[1] and \
        #    left_edge[2] <= self.center[2] <= right_edge[2] :
        #     return 1

        # # check all corners
        # arr[0] = left_edge
        # arr[1] = right_edge
        # for i in range(2):
        #     pos[0] = arr[i][0]
        #     for j in range(2):
        #         pos[1] = arr[j][1]
        #         for k in range(2):
        #             pos[2] = arr[k][2]
        #             H = D = 0
        #             for n in range(3):
        #                 temp = self.difference(pos[n], self.center[n], n)
        #                 H += (temp * self.norm_vec[n])
        #                 D += temp*temp
        #             R2 = (D - H*H)
        #             if R2 < self.radius2 :
        #                 any_radius = 1
        #                 if fabs(H) < self.height: return 1
        #             if H < 0: all_over = 0
        #             if H > 0: all_under = 0
        # if all_over == 0 and all_under == 0 and any_radius == 1: return 1
        # return 0

    @cython.boundscheck(False)
    @cython.wraparound(False)
    @cython.cdivision(True)
    cdef int select_bbox_edge(self, np.float64_t left_edge[3],
                               np.float64_t right_edge[3]) nogil:
        # Until we can get our OBB/OBB intersection correct, disable this.
        return 2
        # cdef np.float64_t *arr[2]
        # cdef np.float64_t pos[3], H, D, R2, temp
        # cdef int i, j, k, n
        # cdef int all_under = 1
        # cdef int all_over = 1
        # cdef int any_radius = 0
        # # A moment of explanation (revised):
        # #    The disk and bounding box collide if any of the following are true:
        # #    1) the center of the disk is inside the bounding box
        # #    2) any corner of the box lies inside the disk
        # #    3) the box spans the plane (!all_under and !all_over) and at least
        # #       one corner is within the cylindrical radius

        # # check if disk center lies inside bbox
        # if left_edge[0] <= self.center[0] <= right_edge[0] and \
        #    left_edge[1] <= self.center[1] <= right_edge[1] and \
        #    left_edge[2] <= self.center[2] <= right_edge[2] :
        #     return 1

        # # check all corners
        # arr[0] = left_edge
        # arr[1] = right_edge
        # for i in range(2):
        #     pos[0] = arr[i][0]
        #     for j in range(2):
        #         pos[1] = arr[j][1]
        #         for k in range(2):
        #             pos[2] = arr[k][2]
        #             H = D = 0
        #             for n in range(3):
        #                 temp = self.periodic_difference(
        #                     pos[n], self.center[n], n)
        #                 H += (temp * self.norm_vec[n])
        #                 D += temp*temp
        #             R2 = (D - H*H)
        #             if R2 < self.radius2 :
        #                 any_radius = 1
        #                 if fabs(H) < self.height: return 1
        #             if H < 0: all_over = 0
        #             if H > 0: all_under = 0
        # if all_over == 0 and all_under == 0 and any_radius == 1: return 1
        # return 0

    def _hash_vals(self):
        return (("norm_vec[0]", self.norm_vec[0]),
                ("norm_vec[1]", self.norm_vec[1]),
                ("norm_vec[2]", self.norm_vec[2]),
                ("center[0]", self.center[0]),
                ("center[1]", self.center[1]),
                ("center[2]", self.center[2]),
                ("radius", self.radius),
                ("radius2", self.radius2),
                ("height", self.height))

disk_selector = DiskSelector

cdef class CuttingPlaneSelector(SelectorObject):
    cdef np.float64_t norm_vec[3]
    cdef np.float64_t d

    def __init__(self, dobj):
        cdef int i
        for i in range(3):
            self.norm_vec[i] = dobj._norm_vec[i]
        self.d = _ensure_code(dobj._d)

    @cython.boundscheck(False)
    @cython.wraparound(False)
    @cython.cdivision(True)
    cdef int select_cell(self, np.float64_t pos[3], np.float64_t dds[3]) nogil:
        cdef np.float64_t left_edge[3]
        cdef np.float64_t right_edge[3]
        cdef int i
        for i in range(3):
            left_edge[i] = pos[i] - 0.5*dds[i]
            right_edge[i] = pos[i] + 0.5*dds[i]
        return self.select_bbox(left_edge, right_edge)

    cdef int select_point(self, np.float64_t pos[3]) nogil:
        # two 0-volume constructs don't intersect
        return 0

    @cython.boundscheck(False)
    @cython.wraparound(False)
    @cython.cdivision(True)
    cdef int select_sphere(self, np.float64_t pos[3], np.float64_t radius) nogil:
        cdef int i
        cdef np.float64_t height = self.d
        for i in range(3) :
            height += pos[i] * self.norm_vec[i]
        if height*height <= radius*radius : return 1
        return 0

    @cython.boundscheck(False)
    @cython.wraparound(False)
    @cython.cdivision(True)
    cdef int select_bbox(self, np.float64_t left_edge[3],
                               np.float64_t right_edge[3]) nogil:
        cdef int i, j, k, n
        cdef np.float64_t *arr[2]
        cdef np.float64_t pos[3]
        cdef np.float64_t gd
        arr[0] = left_edge
        arr[1] = right_edge
        all_under = 1
        all_over = 1
        # Check each corner
        for i in range(2):
            pos[0] = arr[i][0]
            for j in range(2):
                pos[1] = arr[j][1]
                for k in range(2):
                    pos[2] = arr[k][2]
                    gd = self.d
                    for n in range(3):
                        gd += pos[n] * self.norm_vec[n]
                    # this allows corners and faces on the low-end to
                    # collide, while not selecting cells on the high-side
                    if i == 0 and j == 0 and k == 0 :
                        if gd <= 0: all_over = 0
                        if gd >= 0: all_under = 0
                    else :
                        if gd < 0: all_over = 0
                        if gd > 0: all_under = 0
        if all_over == 1 or all_under == 1:
            return 0
        return 1

    @cython.boundscheck(False)
    @cython.wraparound(False)
    @cython.cdivision(True)
    cdef int select_bbox_edge(self, np.float64_t left_edge[3],
                               np.float64_t right_edge[3]) nogil:
        cdef int i, j, k, n
        cdef np.float64_t *arr[2]
        cdef np.float64_t pos[3]
        cdef np.float64_t gd
        arr[0] = left_edge
        arr[1] = right_edge
        all_under = 1
        all_over = 1
        # Check each corner
        for i in range(2):
            pos[0] = arr[i][0]
            for j in range(2):
                pos[1] = arr[j][1]
                for k in range(2):
                    pos[2] = arr[k][2]
                    gd = self.d
                    for n in range(3):
                        gd += pos[n] * self.norm_vec[n]
                    # this allows corners and faces on the low-end to
                    # collide, while not selecting cells on the high-side
                    if i == 0 and j == 0 and k == 0 :
                        if gd <= 0: all_over = 0
                        if gd >= 0: all_under = 0
                    else :
                        if gd < 0: all_over = 0
                        if gd > 0: all_under = 0
        if all_over == 1 or all_under == 1:
            return 0
        return 2 # a box of non-zeros volume can't be inside a plane

    def _hash_vals(self):
        return (("norm_vec[0]", self.norm_vec[0]),
                ("norm_vec[1]", self.norm_vec[1]),
                ("norm_vec[2]", self.norm_vec[2]),
                ("d", self.d))

cutting_selector = CuttingPlaneSelector

cdef class SliceSelector(SelectorObject):
    cdef int axis
    cdef np.float64_t coord
    cdef int ax, ay

    def __init__(self, dobj):
        self.axis = dobj.axis
        self.coord = _ensure_code(dobj.coord)

        self.ax = (self.axis+1) % 3
        self.ay = (self.axis+2) % 3

    @cython.boundscheck(False)
    @cython.wraparound(False)
    @cython.cdivision(True)
    def fill_mask(self, gobj):
        cdef np.ndarray[np.uint8_t, ndim=3] mask
        cdef np.ndarray[np.uint8_t, ndim=3, cast=True] child_mask
        cdef int i, j, k
        cdef int total = 0
        cdef int this_level = 0
        cdef int ind[3][2]
        cdef np.int32_t level = gobj.Level
        _ensure_code(gobj.LeftEdge)
        _ensure_code(gobj.dds)

        if level < self.min_level or level > self.max_level:
            return None
        else:
            child_mask = gobj.child_mask
            mask = np.zeros(gobj.ActiveDimensions, dtype=np.uint8)
            if level == self.max_level:
                this_level = 1
            for i in range(3):
                if i == self.axis:
                    ind[i][0] = \
                        <int> ((self.coord - (gobj.LeftEdge[i]).to_ndarray()) /
                               gobj.dds[i])
                    ind[i][1] = ind[i][0] + 1
                else:
                    ind[i][0] = 0
                    ind[i][1] = gobj.ActiveDimensions[i]
            with nogil:
                for i in range(ind[0][0], ind[0][1]):
                    for j in range(ind[1][0], ind[1][1]):
                        for k in range(ind[2][0], ind[2][1]):
                            if this_level == 1 or child_mask[i, j, k]:
                                mask[i, j, k] = 1
                                total += 1
            if total == 0: return None
            return mask.astype("bool")

    @cython.boundscheck(False)
    @cython.wraparound(False)
    @cython.cdivision(True)
    cdef int select_cell(self, np.float64_t pos[3], np.float64_t dds[3]) nogil:
        if pos[self.axis] + 0.5*dds[self.axis] > self.coord \
           and pos[self.axis] - 0.5*dds[self.axis] - grid_eps <= self.coord:
            return 1
        return 0

    cdef int select_point(self, np.float64_t pos[3]) nogil:
        # two 0-volume constructs don't intersect
        return 0

    @cython.boundscheck(False)
    @cython.wraparound(False)
    @cython.cdivision(True)
    cdef int select_sphere(self, np.float64_t pos[3], np.float64_t radius) nogil:
        cdef np.float64_t dist = self.periodic_difference(
            pos[self.axis], self.coord, self.axis)
        if dist*dist < radius*radius:
            return 1
        return 0

    @cython.boundscheck(False)
    @cython.wraparound(False)
    @cython.cdivision(True)
    cdef int select_bbox(self, np.float64_t left_edge[3],
                               np.float64_t right_edge[3]) nogil:
        if left_edge[self.axis] - grid_eps <= self.coord < right_edge[self.axis]:
            return 1
        return 0

    @cython.boundscheck(False)
    @cython.wraparound(False)
    @cython.cdivision(True)
    cdef int select_bbox_edge(self, np.float64_t left_edge[3],
                               np.float64_t right_edge[3]) nogil:
        if left_edge[self.axis] - grid_eps <= self.coord < right_edge[self.axis]:
            return 2 # a box with non-zero volume can't be inside a plane
        return 0

    def _hash_vals(self):
        return (("axis", self.axis),
                ("coord", self.coord))

slice_selector = SliceSelector

cdef class OrthoRaySelector(SelectorObject):

    cdef np.uint8_t px_ax
    cdef np.uint8_t py_ax
    cdef np.float64_t px
    cdef np.float64_t py
    cdef int axis

    def __init__(self, dobj):
        self.axis = dobj.axis
        self.px_ax = dobj.px_ax
        self.py_ax = dobj.py_ax
        self.px = dobj.px
        self.py = dobj.py

    @cython.boundscheck(False)
    @cython.wraparound(False)
    @cython.cdivision(True)
    def fill_mask(self, gobj):
        cdef np.ndarray[np.uint8_t, ndim=3] mask
        cdef np.ndarray[np.uint8_t, ndim=3, cast=True] child_mask
        cdef int i, j, k
        cdef int total = 0
        cdef int this_level = 0
        cdef int ind[3][2]
        cdef np.int32_t level = gobj.Level
        _ensure_code(gobj.LeftEdge)
        _ensure_code(gobj.RightEdge)
        _ensure_code(gobj.dds)

        if level < self.min_level or level > self.max_level:
            return None
        else:
            child_mask = gobj.child_mask
            mask = np.zeros(gobj.ActiveDimensions, dtype=np.uint8)
            if level == self.max_level:
                this_level = 1
            ind[self.axis][0] = 0
            ind[self.axis][1] = gobj.ActiveDimensions[self.axis]
            ind[self.px_ax][0] = \
                <int> ((self.px - (gobj.LeftEdge).to_ndarray()[self.px_ax]) /
                       gobj.dds[self.px_ax])
            ind[self.px_ax][1] = ind[self.px_ax][0] + 1
            ind[self.py_ax][0] = \
                <int> ((self.py - (gobj.LeftEdge).to_ndarray()[self.py_ax]) /
                       gobj.dds[self.py_ax])
            ind[self.py_ax][1] = ind[self.py_ax][0] + 1

            with nogil:
                for i in range(ind[0][0], ind[0][1]):
                    for j in range(ind[1][0], ind[1][1]):
                        for k in range(ind[2][0], ind[2][1]):
                            if this_level == 1 or child_mask[i, j, k]:
                                mask[i, j, k] = 1
                                total += 1
            if total == 0: return None
            return mask.astype("bool")

    @cython.boundscheck(False)
    @cython.wraparound(False)
    @cython.cdivision(True)
    cdef int select_cell(self, np.float64_t pos[3], np.float64_t dds[3]) nogil:
        if self.px >= pos[self.px_ax] - 0.5*dds[self.px_ax] and \
           self.px <  pos[self.px_ax] + 0.5*dds[self.px_ax] and \
           self.py >= pos[self.py_ax] - 0.5*dds[self.py_ax] and \
           self.py <  pos[self.py_ax] + 0.5*dds[self.py_ax]:
            return 1
        return 0

    cdef int select_point(self, np.float64_t pos[3]) nogil:
        # two 0-volume constructs don't intersect
        return 0

    @cython.boundscheck(False)
    @cython.wraparound(False)
    @cython.cdivision(True)
    cdef int select_sphere(self, np.float64_t pos[3], np.float64_t radius) nogil:
        cdef np.float64_t dx = self.periodic_difference(
            pos[self.px_ax], self.px, self.px_ax)
        cdef np.float64_t dy = self.periodic_difference(
            pos[self.py_ax], self.py, self.py_ax)
        if dx*dx + dy*dy < radius*radius:
            return 1
        return 0

    @cython.boundscheck(False)
    @cython.wraparound(False)
    @cython.cdivision(True)
    cdef int select_bbox(self, np.float64_t left_edge[3],
                               np.float64_t right_edge[3]) nogil:
        if left_edge[self.px_ax] <= self.px < right_edge[self.px_ax] and \
           left_edge[self.py_ax] <= self.py < right_edge[self.py_ax] :
            return 1
        return 0

    @cython.boundscheck(False)
    @cython.wraparound(False)
    @cython.cdivision(True)
    cdef int select_bbox_edge(self, np.float64_t left_edge[3],
                               np.float64_t right_edge[3]) nogil:
        if left_edge[self.px_ax] <= self.px < right_edge[self.px_ax] and \
           left_edge[self.py_ax] <= self.py < right_edge[self.py_ax] :
            return 2 # a box of non-zero volume can't be inside a ray
        return 0

    def _hash_vals(self):
        return (("px_ax", self.px_ax),
                ("py_ax", self.py_ax),
                ("px", self.px),
                ("py", self.py),
                ("axis", self.axis))

ortho_ray_selector = OrthoRaySelector

cdef struct IntegrationAccumulator:
    np.float64_t *t
    np.float64_t *dt
    np.uint8_t *child_mask
    int hits

cdef void dt_sampler(
             VolumeContainer *vc,
             np.float64_t v_pos[3],
             np.float64_t v_dir[3],
             np.float64_t enter_t,
             np.float64_t exit_t,
             int index[3],
             void *data) nogil:
    cdef IntegrationAccumulator *am = <IntegrationAccumulator *> data
    cdef int di = (index[0]*vc.dims[1]+index[1])*vc.dims[2]+index[2]
    if am.child_mask[di] == 0 or enter_t == exit_t:
        return
    am.hits += 1
    am.t[di] = enter_t
    am.dt[di] = (exit_t - enter_t)

cdef class RaySelector(SelectorObject):

    cdef np.float64_t p1[3]
    cdef np.float64_t p2[3]
    cdef np.float64_t vec[3]

    def __init__(self, dobj):
        cdef int i
        _ensure_code(dobj.start_point)
        _ensure_code(dobj.end_point)
        for i in range(3):
            self.vec[i] = dobj.vec[i]
            self.p1[i] = dobj.start_point[i]
            self.p2[i] = dobj.end_point[i]

    @cython.boundscheck(False)
    @cython.wraparound(False)
    @cython.cdivision(True)
    def fill_mask(self, gobj):
        cdef np.ndarray[np.float64_t, ndim=3] t, dt
        cdef np.ndarray[np.uint8_t, ndim=3, cast=True] child_mask
        cdef int i
        cdef int total = 0
        cdef IntegrationAccumulator *ia
        ia = <IntegrationAccumulator *> malloc(sizeof(IntegrationAccumulator))
        cdef VolumeContainer vc
        mask = np.zeros(gobj.ActiveDimensions, dtype='uint8')
        t = np.zeros(gobj.ActiveDimensions, dtype="float64")
        dt = np.zeros(gobj.ActiveDimensions, dtype="float64") - 1
        child_mask = gobj.child_mask
        ia.t = <np.float64_t *> t.data
        ia.dt = <np.float64_t *> dt.data
        ia.child_mask = <np.uint8_t *> child_mask.data
        ia.hits = 0
        _ensure_code(gobj.LeftEdge)
        _ensure_code(gobj.RightEdge)
        _ensure_code(gobj.dds)
        for i in range(3):
            vc.left_edge[i] = gobj.LeftEdge[i]
            vc.right_edge[i] = gobj.RightEdge[i]
            vc.dds[i] = gobj.dds[i]
            vc.idds[i] = 1.0/gobj.dds[i]
            vc.dims[i] = dt.shape[i]
        walk_volume(&vc, self.p1, self.vec, dt_sampler, <void*> ia)
        for i in range(dt.shape[0]):
            for j in range(dt.shape[1]):
                for k in range(dt.shape[2]):
                    if dt[i, j, k] >= 0:
                        mask[i, j, k] = 1
                        total += 1
        free(ia)
        if total == 0: return None
        return mask.astype("bool")

    @cython.initializedcheck(False)
    @cython.boundscheck(False)
    @cython.wraparound(False)
    @cython.cdivision(True)
    cdef int _get_dt(self, VolumeContainer *vc,
                     np.float64_t[:,:,::1] t,
                     np.float64_t[:,:,::1] dt,
                     np.uint8_t[:,:,::1] child_mask):
        cdef IntegrationAccumulator ia
        ia.hits = 0
        ia.t = <np.float64_t *> &t[0,0,0]
        ia.dt = <np.float64_t *> &dt[0,0,0]
        ia.child_mask = <np.uint8_t *> &child_mask[0,0,0]
        walk_volume(vc, self.p1, self.vec, dt_sampler, <void*> &ia)
        return ia.hits

    @cython.boundscheck(False)
    @cython.wraparound(False)
    @cython.cdivision(True)
    def get_dt(self, gobj):
        cdef np.ndarray[np.float64_t, ndim=3] t, dt
        cdef np.ndarray[np.float64_t, ndim=1] tr, dtr
        cdef np.ndarray[np.uint8_t, ndim=3, cast=True] child_mask
        cdef int i, j, k, ni
        cdef IntegrationAccumulator *ia
        ia = <IntegrationAccumulator *> malloc(sizeof(IntegrationAccumulator))
        cdef VolumeContainer vc
        t = np.zeros(gobj.ActiveDimensions, dtype="float64")
        dt = np.zeros(gobj.ActiveDimensions, dtype="float64") - 1
        child_mask = gobj.child_mask
        _ensure_code(gobj.LeftEdge)
        _ensure_code(gobj.RightEdge)
        _ensure_code(gobj.dds)
        for i in range(3):
            vc.left_edge[i] = gobj.LeftEdge[i]
            vc.right_edge[i] = gobj.RightEdge[i]
            vc.dds[i] = gobj.dds[i]
            vc.idds[i] = 1.0/gobj.dds[i]
            vc.dims[i] = dt.shape[i]
        walk_volume(&vc, self.p1, self.vec, dt_sampler, <void*> ia)
        tr = np.zeros(ia.hits, dtype="float64")
        dtr = np.zeros(ia.hits, dtype="float64")
        ni = 0
        for i in range(dt.shape[0]):
            for j in range(dt.shape[1]):
                for k in range(dt.shape[2]):
                    if dt[i, j, k] >= 0:
                        tr[ni] = t[i, j, k]
                        dtr[ni] = dt[i, j, k]
                        ni += 1
        if not (ni == ia.hits):
            print ni, ia.hits
        free(ia)
        return dtr, tr

    @cython.boundscheck(False)
    @cython.wraparound(False)
    @cython.cdivision(True)
    def get_dt_mesh(self, mesh, nz, int offset):
        cdef np.ndarray[np.float64_t, ndim=3] t, dt
        cdef np.ndarray[np.float64_t, ndim=1] tr, dtr
        cdef np.ndarray[np.uint8_t, ndim=3, cast=True] child_mask
        cdef int i, j, k, ni
        cdef np.float64_t LE[3]
        cdef np.float64_t RE[3]
        cdef np.float64_t pos
        cdef IntegrationAccumulator *ia
        ia = <IntegrationAccumulator *> malloc(sizeof(IntegrationAccumulator))
        cdef np.ndarray[np.float64_t, ndim=2] coords
        cdef np.ndarray[np.int64_t, ndim=2] indices
        indices = mesh.connectivity_indices
        coords = _ensure_code(mesh.connectivity_coords)
        cdef int nc = indices.shape[0]
        cdef int nv = indices.shape[1]
        if nv != 8:
            raise NotImplementedError
        cdef VolumeContainer vc
        child_mask = np.ones((1,1,1), dtype="uint8")
        t = np.zeros((1,1,1), dtype="float64")
        dt = np.zeros((1,1,1), dtype="float64") - 1
        tr = np.zeros(nz, dtype="float64")
        dtr = np.zeros(nz, dtype="float64")
        ia.t = <np.float64_t *> t.data
        ia.dt = <np.float64_t *> dt.data
        ia.child_mask = <np.uint8_t *> child_mask.data
        ia.hits = 0
        ni = 0
        for i in range(nc):
            for j in range(3):
                LE[j] = 1e60
                RE[j] = -1e60
            for j in range(nv):
                for k in range(3):
                    pos = coords[indices[i, j] - offset, k]
                    LE[k] = fmin(pos, LE[k])
                    RE[k] = fmax(pos, RE[k])
            for j in range(3):
                vc.left_edge[j] = LE[j]
                vc.right_edge[j] = RE[j]
                vc.dds[j] = RE[j] - LE[j]
                vc.idds[j] = 1.0/vc.dds[j]
                vc.dims[j] = 1
            t[0,0,0] = dt[0,0,0] = -1
            walk_volume(&vc, self.p1, self.vec, dt_sampler, <void*> ia)
            if dt[0,0,0] >= 0:
                tr[ni] = t[0,0,0]
                dtr[ni] = dt[0,0,0]
                ni += 1
        free(ia)
        return dtr, tr

    cdef int select_point(self, np.float64_t pos[3]) nogil:
        # two 0-volume constructs don't intersect
        return 0
    
    @cython.boundscheck(False)
    @cython.wraparound(False)
    @cython.cdivision(True)
    cdef int select_sphere(self, np.float64_t pos[3], np.float64_t radius) nogil:

        cdef int i
        cdef np.float64_t length = norm(self.vec)
        cdef np.float64_t r[3]
        for i in range(3):
            r[i] = pos[i] - self.p1[i]
        # the projected position of the sphere along the ray
        cdef np.float64_t l = dot(r, self.vec) / length
        # the square of the impact parameter
        cdef np.float64_t b_sqr = dot(r, r) - l*l

        # only accept spheres with radii larger than the impact parameter and
        # with a projected position along the ray no more than a radius away
        # from the ray
        if -radius < l and l < (length+radius) and b_sqr < radius*radius:
            return 1

        return 0

    @cython.boundscheck(False)
    @cython.wraparound(False)
    @cython.cdivision(True)
    cdef int select_bbox(self, np.float64_t left_edge[3],
                               np.float64_t right_edge[3]) nogil:
        cdef int i, rv
        cdef VolumeContainer vc
        cdef IntegrationAccumulator *ia
        ia = <IntegrationAccumulator *> malloc(sizeof(IntegrationAccumulator))
        cdef np.float64_t dt[1]
        cdef np.float64_t t[1]
        cdef np.uint8_t cm[1]
        for i in range(3):
            vc.left_edge[i] = left_edge[i]
            vc.right_edge[i] = right_edge[i]
            vc.dds[i] = right_edge[i] - left_edge[i]
            vc.idds[i] = 1.0/vc.dds[i]
            vc.dims[i] = 1
        t[0] = dt[0] = 0.0
        cm[0] = 1
        ia.t = t
        ia.dt = dt
        ia.child_mask = cm
        ia.hits = 0
        walk_volume(&vc, self.p1, self.vec, dt_sampler, <void*> ia)
        rv = 0
        if ia.hits > 0:
            rv = 1
        free(ia)
        return rv

    @cython.boundscheck(False)
    @cython.wraparound(False)
    @cython.cdivision(True)
    cdef int select_bbox_edge(self, np.float64_t left_edge[3],
                               np.float64_t right_edge[3]) nogil:
        cdef int i
        cdef np.uint8_t cm = 1
        cdef VolumeContainer vc
        cdef IntegrationAccumulator ia
        cdef np.float64_t dt, t
        for i in range(3):
            vc.left_edge[i] = left_edge[i]
            vc.right_edge[i] = right_edge[i]
            vc.dds[i] = right_edge[i] - left_edge[i]
            vc.idds[i] = 1.0/vc.dds[i]
            vc.dims[i] = 1
        t = dt = 0.0
        ia.t = &t
        ia.dt = &dt
        ia.child_mask = &cm
        ia.hits = 0
        walk_volume(&vc, self.p1, self.vec, dt_sampler, <void*> &ia)
        if ia.hits > 0:
            return 2 # a box of non-zero volume cannot be inside a ray
        return 0

    @cython.boundscheck(False)
    @cython.wraparound(False)
    @cython.cdivision(True)
    cdef int select_cell(self, np.float64_t pos[3],
                               np.float64_t dds[3]) nogil:
        # This is terribly inefficient for Octrees.  For grids, it will never
        # get called.
        cdef int i
        cdef np.float64_t left_edge[3]
        cdef np.float64_t right_edge[3]
        for i in range(3):
            left_edge[i] = pos[i] - dds[i]/2.0
            right_edge[i] = pos[i] + dds[i]/2.0
        return self.select_bbox(left_edge, right_edge)

    def _hash_vals(self):
        return (("p1[0]", self.p1[0]),
                ("p1[1]", self.p1[1]),
                ("p1[2]", self.p1[2]),
                ("p2[0]", self.p2[0]),
                ("p2[1]", self.p2[1]),
                ("p2[2]", self.p2[2]),
                ("vec[0]", self.vec[0]),
                ("vec[1]", self.vec[1]),
                ("vec[2]", self.vec[2]))

ray_selector = RaySelector

cdef class DataCollectionSelector(SelectorObject):
    cdef object obj_ids
    cdef np.int64_t nids

    def __init__(self, dobj):
        self.obj_ids = dobj._obj_ids
        self.nids = self.obj_ids.shape[0]

    cdef int select_bbox(self, np.float64_t left_edge[3],
                               np.float64_t right_edge[3]) nogil:
        # We have to return 1 here, although it does make me uncomfortable to
        # do so.  This will always say we're hitting a certain bbox, but the
        # only grids that will be selected are those that match the grid index.
        return 1
    
    @cython.initializedcheck(False)
    @cython.boundscheck(False)
    @cython.wraparound(False)
    @cython.cdivision(True)
    cdef void visit_grid_cells(self, GridVisitor visitor,
                              GridTreeNode *grid, int use_cache,
                              np.uint8_t[:] cached_mask):
        # We override so that we can correctly pick out the grids we want to
        # visit.
        cdef np.float64_t left_edge[3]
        cdef np.float64_t right_edge[3]
        cdef np.float64_t dds[3]
        cdef int dim[3]
        cdef int level, i, selected = 0
        cdef np.float64_t pos[3]
        cdef np.int64_t[:] oids = self.obj_ids
        # This should be done faster somehow, but it's not awful for now.
        for i in range(oids.shape[0]):
            if oids[i] == grid.index:
                selected = 1
                break
        if selected == 0: return
        level = grid.level
        for i in range(3):
            left_edge[i] = grid.left_edge[i]
            right_edge[i] = grid.right_edge[i]
            dds[i] = (right_edge[i] - left_edge[i])/grid.dims[i]
            dim[i] = grid.dims[i]
        with nogil:
            pos[0] = left_edge[0] + dds[0] * 0.5
            visitor.pos[0] = 0
            for i in range(dim[0]):
                pos[1] = left_edge[1] + dds[1] * 0.5
                visitor.pos[1] = 0
                for j in range(dim[1]):
                    pos[2] = left_edge[2] + dds[2] * 0.5
                    visitor.pos[2] = 0
                    for k in range(dim[2]):
                        # Selected is always 1 for this type
                        visitor.visit(grid, 1)
                        visitor.global_index += 1
                        pos[2] += dds[2]
                        visitor.pos[2] += 1
                    pos[1] += dds[1]
                    visitor.pos[1] += 1
                pos[0] += dds[0]
                visitor.pos[0] += 1

    @cython.boundscheck(False)
    @cython.wraparound(False)
    @cython.cdivision(True)
    def select_grids(self,
                     np.ndarray[np.float64_t, ndim=2] left_edges,
                     np.ndarray[np.float64_t, ndim=2] right_edges,
                     np.ndarray[np.int32_t, ndim=2] levels):
        cdef int n
        cdef int ng = left_edges.shape[0]
        cdef np.ndarray[np.uint8_t, ndim=1] gridi = np.zeros(ng, dtype='uint8')
        cdef np.ndarray[np.int64_t, ndim=1] oids = self.obj_ids
        with nogil:
            for n in range(self.nids):
                gridi[oids[n]] = 1
        return gridi.astype("bool")

    @cython.boundscheck(False)
    @cython.wraparound(False)
    @cython.cdivision(True)
    def fill_mask(self, gobj):
        cdef np.ndarray[np.uint8_t, ndim=3] mask
        mask = np.ones(gobj.ActiveDimensions, dtype='uint8')
        return mask.astype("bool")

    def _hash_vals(self):
        return (hash(self.obj_ids.tostring()), self.nids)

data_collection_selector = DataCollectionSelector

cdef class EllipsoidSelector(SelectorObject):
    cdef np.float64_t vec[3][3]
    cdef np.float64_t mag[3]
    cdef np.float64_t center[3]

    def __init__(self, dobj):
        cdef int i
        _ensure_code(dobj.center)
        _ensure_code(dobj._e0)
        _ensure_code(dobj._e1)
        _ensure_code(dobj._e2)
        _ensure_code(dobj._A)
        _ensure_code(dobj._B)
        _ensure_code(dobj._C)
        for i in range(3):
            self.center[i] = dobj.center[i]
            self.vec[0][i] = dobj._e0[i]
            self.vec[1][i] = dobj._e1[i]
            self.vec[2][i] = dobj._e2[i]
        self.mag[0] = dobj._A
        self.mag[1] = dobj._B
        self.mag[2] = dobj._C

    @cython.boundscheck(False)
    @cython.wraparound(False)
    @cython.cdivision(True)
    cdef int select_cell(self, np.float64_t pos[3], np.float64_t dds[3]) nogil:
        return self.select_point(pos)

    @cython.boundscheck(False)
    @cython.wraparound(False)
    @cython.cdivision(True)
    cdef int select_point(self, np.float64_t pos[3]) nogil:
        cdef np.float64_t dot_evec[3]
        cdef np.float64_t dist
        cdef int i, j
        dot_evec[0] = dot_evec[1] = dot_evec[2] = 0
        # Calculate the rotated dot product
        for i in range(3): # axis
            dist = self.periodic_difference(pos[i], self.center[i], i)
            for j in range(3):
                dot_evec[j] += dist * self.vec[j][i]
        dist = 0.0
        for i in range(3):
            dist += (dot_evec[i] * dot_evec[i])/(self.mag[i] * self.mag[i])
        if dist <= 1.0: return 1
        return 0

    @cython.boundscheck(False)
    @cython.wraparound(False)
    @cython.cdivision(True)
    cdef int select_sphere(self, np.float64_t pos[3], np.float64_t radius) nogil:
        # this is the sphere selection
        cdef int i
        cdef np.float64_t dist, dist2_max, dist2 = 0
        for i in range(3):
            dist = self.periodic_difference(pos[i], self.center[i], i)
            dist2 += dist * dist
        dist2_max = (self.mag[0] + radius) * (self.mag[0] + radius)
        if dist2 <= dist2_max:
            return 1
        return 0

    @cython.boundscheck(False)
    @cython.wraparound(False)
    @cython.cdivision(True)
    cdef int select_bbox(self, np.float64_t left_edge[3],
                               np.float64_t right_edge[3]) nogil:
        # This is the sphere selection
        cdef int i
        cdef np.float64_t box_center, relcenter, closest, dist, edge, dist_max
        if left_edge[0] <= self.center[0] <= right_edge[0] and \
           left_edge[1] <= self.center[1] <= right_edge[1] and \
           left_edge[2] <= self.center[2] <= right_edge[2]:
            return 1
        # http://www.gamedev.net/topic/335465-is-this-the-simplest-sphere-aabb-collision-test/
        dist = 0
        for i in range(3):
            box_center = (right_edge[i] + left_edge[i])/2.0
            relcenter = self.periodic_difference(box_center, self.center[i], i)
            edge = right_edge[i] - left_edge[i]
            closest = relcenter - fclip(relcenter, -edge/2.0, edge/2.0)
            dist += closest * closest
        dist_max = self.mag[0] * self.mag[0]
        if dist <= dist_max:
            return 1
        return 0

    @cython.boundscheck(False)
    @cython.wraparound(False)
    @cython.cdivision(True)
    cdef int select_bbox_edge(self, np.float64_t left_edge[3],
                               np.float64_t right_edge[3]) nogil:
        # This is the sphere selection
        cdef int i
        cdef np.float64_t box_center, relcenter, closest, farthest, cdist, fdist, edge
        if left_edge[0] <= self.center[0] <= right_edge[0] and \
           left_edge[1] <= self.center[1] <= right_edge[1] and \
           left_edge[2] <= self.center[2] <= right_edge[2]:
            fdist = 0
            for i in range(3):
                edge = right_edge[i] - left_edge[i]
                box_center = (right_edge[i] + left_edge[i])/2.0
                relcenter = self.periodic_difference(
                    box_center, self.center[i], i)
                farthest = relcenter + fclip(relcenter, -edge/2.0, edge/2.0)
                fdist += farthest*farthest
                if fdist >= self.mag[0]**2: return 2
            return 1
        # http://www.gamedev.net/topic/335465-is-this-the-simplest-sphere-aabb-collision-test/
        cdist = 0
        fdist = 0
        for i in range(3):
            box_center = (right_edge[i] + left_edge[i])/2.0
            relcenter = self.periodic_difference(box_center, self.center[i], i)
            edge = right_edge[i] - left_edge[i]
            closest = relcenter - fclip(relcenter, -edge/2.0, edge/2.0)
            farthest = relcenter + fclip(relcenter, -edge/2.0, edge/2.0)
            cdist += closest * closest
            fdist += farthest * farthest
            if cdist > self.mag[0]**2: return 0
        if fdist < self.mag[0]**2:
            return 1
        else:
            return 2

    def _hash_vals(self):
        return (("vec[0][0]", self.vec[0][0]),
                ("vec[0][1]", self.vec[0][1]),
                ("vec[0][2]", self.vec[0][2]),
                ("vec[1][0]", self.vec[1][0]),
                ("vec[1][1]", self.vec[1][1]),
                ("vec[1][2]", self.vec[1][2]),
                ("vec[2][0]", self.vec[2][0]),
                ("vec[2][1]", self.vec[2][1]),
                ("vec[2][2]", self.vec[2][2]),
                ("mag[0]", self.mag[0]),
                ("mag[1]", self.mag[1]),
                ("mag[2]", self.mag[2]),
                ("center[0]", self.center[0]),
                ("center[1]", self.center[1]),
                ("center[2]", self.center[2]))

ellipsoid_selector = EllipsoidSelector

cdef class GridSelector(SelectorObject):
    cdef object ind

    def __init__(self, dobj):
        self.ind = dobj.id - dobj._id_offset

    @cython.boundscheck(False)
    @cython.wraparound(False)
    @cython.cdivision(True)
    def select_grids(self,
                     np.ndarray[np.float64_t, ndim=2] left_edges,
                     np.ndarray[np.float64_t, ndim=2] right_edges,
                     np.ndarray[np.int32_t, ndim=2] levels):
        cdef int ng = left_edges.shape[0]
        cdef np.ndarray[np.uint8_t, ndim=1] gridi = np.zeros(ng, dtype='uint8')
        gridi[self.ind] = 1
        return gridi.astype("bool")

    @cython.boundscheck(False)
    @cython.wraparound(False)
    @cython.cdivision(True)
    def fill_mask(self, gobj):
        return np.ones(gobj.ActiveDimensions, dtype='bool')

    @cython.boundscheck(False)
    @cython.wraparound(False)
    @cython.cdivision(True)
    cdef int select_cell(self, np.float64_t pos[3], np.float64_t dds[3]) nogil:
        return 1

    cdef int select_point(self, np.float64_t pos[3]) nogil:
        # we apparently don't check if the point actually lies in the grid..
        return 1

    def _hash_vals(self):
        return (self.ind,)

grid_selector = GridSelector

cdef class OctreeSubsetSelector(SelectorObject):

    def __init__(self, dobj):
        self.base_selector = dobj.base_selector
        self.min_level = self.base_selector.min_level
        self.max_level = self.base_selector.max_level
        self.domain_id = dobj.domain_id
        self.overlap_cells = getattr(dobj.oct_handler, 'overlap_cells', 1)

    @cython.boundscheck(False)
    @cython.wraparound(False)
    @cython.cdivision(True)
    def select_grids(self,
                     np.ndarray[np.float64_t, ndim=2] left_edges,
                     np.ndarray[np.float64_t, ndim=2] right_edges,
                     np.ndarray[np.int32_t, ndim=2] levels):
        raise RuntimeError

    @cython.boundscheck(False)
    @cython.wraparound(False)
    @cython.cdivision(True)
    cdef int select_sphere(self, np.float64_t pos[3], np.float64_t radius) nogil:
        return 1

    @cython.boundscheck(False)
    @cython.wraparound(False)
    @cython.cdivision(True)
    cdef int select_cell(self, np.float64_t pos[3], np.float64_t dds[3]) nogil:
        return 1

    @cython.boundscheck(False)
    @cython.wraparound(False)
    @cython.cdivision(True)
    cdef int select_point(self, np.float64_t pos[3]) nogil:
        return self.base_selector.select_point(pos)

    @cython.boundscheck(False)
    @cython.wraparound(False)
    @cython.cdivision(True)
    cdef int select_bbox(self, np.float64_t left_edge[3],
                               np.float64_t right_edge[3]) nogil:
        # return 1
        return self.base_selector.select_bbox(left_edge, right_edge)

    @cython.boundscheck(False)
    @cython.wraparound(False)
    @cython.cdivision(True)
    cdef int select_grid(self, np.float64_t left_edge[3],
                         np.float64_t right_edge[3], np.int32_t level,
                         Oct *o = NULL) nogil:
        # Because visitors now use select_grid, we should be explicitly
        # checking this.
        cdef int res
        res = self.base_selector.select_grid(left_edge, right_edge, level, o)
        if self.domain_id == -1:
            return res
        elif res == 1 and o != NULL and o.domain != self.domain_id:
            return -1
        return res

    def _hash_vals(self):
        return (hash(self.base_selector), self.domain_id)

octree_subset_selector = OctreeSubsetSelector

cdef class IndexedOctreeSubsetSelector(SelectorObject):
    # This is a numpy array, which will be a bool of ndim 1
    cdef np.uint64_t min_ind
    cdef np.uint64_t max_ind
    cdef public SelectorObject base_selector
    cdef int filter_bbox
    cdef np.float64_t DLE[3]
    cdef np.float64_t DRE[3]

    def __init__(self, dobj):
        self.min_ind = dobj.min_ind
        self.max_ind = dobj.max_ind
        self.base_selector = dobj.base_selector
        self.min_level = self.base_selector.min_level
        self.max_level = self.base_selector.max_level
        self.filter_bbox = 0
        if getattr(dobj.ds, "filter_bbox", False):
            self.filter_bbox = 1
        for i in range(3):
            self.DLE[i] = dobj.ds.domain_left_edge[i]
            self.DRE[i] = dobj.ds.domain_right_edge[i]

    @cython.boundscheck(False)
    @cython.wraparound(False)
    @cython.cdivision(True)
    def select_grids(self,
                     np.ndarray[np.float64_t, ndim=2] left_edges,
                     np.ndarray[np.float64_t, ndim=2] right_edges,
                     np.ndarray[np.int32_t, ndim=2] levels):
        raise RuntimeError

    @cython.boundscheck(False)
    @cython.wraparound(False)
    @cython.cdivision(True)
    cdef int select_sphere(self, np.float64_t pos[3], np.float64_t radius) nogil:
        return 1

    @cython.boundscheck(False)
    @cython.wraparound(False)
    @cython.cdivision(True)
    cdef int select_cell(self, np.float64_t pos[3], np.float64_t dds[3]) nogil:
        return 1

    @cython.boundscheck(False)
    @cython.wraparound(False)
    @cython.cdivision(True)
    cdef int select_point(self, np.float64_t pos[3]) nogil:
        cdef int i
        if self.filter_bbox == 0:
            return 1
        for i in range(3):
            if pos[i] < self.DLE[i] or pos[i] > self.DRE[i]:
                return 0
        return 1

    @cython.boundscheck(False)
    @cython.wraparound(False)
    @cython.cdivision(True)
    cdef int select_bbox(self, np.float64_t left_edge[3],
                               np.float64_t right_edge[3]) nogil:
        return self.base_selector.select_bbox(left_edge, right_edge)

    cdef int select_grid(self, np.float64_t left_edge[3],
                         np.float64_t right_edge[3], np.int32_t level,
                         Oct *o = NULL) nogil:
        # Because visitors now use select_grid, we should be explicitly
        # checking this.
        return self.base_selector.select_grid(left_edge, right_edge, level, o)

    def _hash_vals(self):
        return (hash(self.base_selector), self.min_ind, self.max_ind)

indexed_octree_subset_selector = IndexedOctreeSubsetSelector

cdef class AlwaysSelector(SelectorObject):

    def __init__(self, dobj):
        self.overlap_cells = 1

    @cython.boundscheck(False)
    @cython.wraparound(False)
    @cython.cdivision(True)
    def select_grids(self,
                     np.ndarray[np.float64_t, ndim=2] left_edges,
                     np.ndarray[np.float64_t, ndim=2] right_edges,
                     np.ndarray[np.int32_t, ndim=2] levels):
        cdef int ng = left_edges.shape[0]
        cdef np.ndarray[np.uint8_t, ndim=1] gridi = np.ones(ng, dtype='uint8')
        return gridi.astype("bool")

    @cython.boundscheck(False)
    @cython.wraparound(False)
    @cython.cdivision(True)
    cdef int select_cell(self, np.float64_t pos[3], np.float64_t dds[3]) nogil:
        return 1

    cdef int select_grid(self, np.float64_t left_edge[3],
                         np.float64_t right_edge[3], np.int32_t level,
                         Oct *o = NULL) nogil:
        return 1

    cdef int select_point(self, np.float64_t pos[3]) nogil:
        return 1

    cdef int select_sphere(self, np.float64_t pos[3], np.float64_t radius) nogil:
        return 1

    cdef int select_bbox(self, np.float64_t left_edge[3],
                               np.float64_t right_edge[3]) nogil:
        return 1

    cdef int select_bbox_edge(self, np.float64_t left_edge[3],
                               np.float64_t right_edge[3]) nogil:
        return 1

    def _hash_vals(self):
        return ("always", 1,)

always_selector = AlwaysSelector

cdef class ComposeSelector(SelectorObject):
    cdef SelectorObject selector1
    cdef SelectorObject selector2

    def __init__(self, dobj, selector1, selector2):
        self.selector1 = selector1
        self.selector2 = selector2
        self.min_level = max(selector1.min_level, selector2.min_level)
        self.max_level = min(selector1.max_level, selector2.max_level)

    def select_grids(self,
                     np.ndarray[np.float64_t, ndim=2] left_edges,
                     np.ndarray[np.float64_t, ndim=2] right_edges,
                     np.ndarray[np.int32_t, ndim=2] levels):
        return np.logical_or(
                    self.selector1.select_grids(left_edges, right_edges, levels),
                    self.selector2.select_grids(left_edges, right_edges, levels))

    cdef int select_cell(self, np.float64_t pos[3], np.float64_t dds[3]) nogil:
        if self.selector1.select_cell(pos, dds) and \
                self.selector2.select_cell(pos, dds):
            return 1
        else:
            return 0

    cdef int select_grid(self, np.float64_t left_edge[3],
                         np.float64_t right_edge[3], np.int32_t level,
                         Oct *o = NULL) nogil:
        if self.selector1.select_grid(left_edge, right_edge, level, o) or \
                self.selector2.select_grid(left_edge, right_edge, level, o):
            return 1
        else:
            return 0

    cdef int select_point(self, np.float64_t pos[3]) nogil:
        if self.selector1.select_point(pos) and \
                self.selector2.select_point(pos):
            return 1
        else:
            return 0

    cdef int select_sphere(self, np.float64_t pos[3], np.float64_t radius) nogil:
        if self.selector1.select_sphere(pos, radius) and \
                self.selector2.select_sphere(pos, radius):
            return 1
        else:
            return 0

    cdef int select_bbox(self, np.float64_t left_edge[3],
                               np.float64_t right_edge[3]) nogil:
        if self.selector1.select_bbox(left_edge, right_edge) and \
                self.selector2.select_bbox(left_edge, right_edge):
            return 1
        else:
            return 0

    cdef int select_bbox_edge(self, np.float64_t left_edge[3],
                              np.float64_t right_edge[3]) nogil:
        cdef int rv1 = self.selector1.select_bbox_edge(left_edge, right_edge)
        if rv1 == 0: return 0
        cdef int rv2 = self.selector2.select_bbox_edge(left_edge, right_edge)
        if rv2 == 0: return 0
        return max(rv1, rv2)

    def _hash_vals(self):
        return (hash(self.selector1), hash(self.selector2))

compose_selector = ComposeSelector

cdef class HaloParticlesSelector(SelectorObject):
    cdef public object base_source
    cdef SelectorObject base_selector
    cdef object pind
    cdef public np.int64_t halo_id
    def __init__(self, dobj):
        self.base_source = dobj.base_source
        self.base_selector = self.base_source.selector
        self.pind = dobj.particle_indices

    def _hash_vals(self):
        return ("halo_particles", self.halo_id)

halo_particles_selector = HaloParticlesSelector

@cython.cdivision(True)
@cython.boundscheck(False)
@cython.wraparound(False)
def points_in_cells(
        np.float64_t[:] cx,
        np.float64_t[:] cy,
        np.float64_t[:] cz,
        np.float64_t[:] dx,
        np.float64_t[:] dy,
        np.float64_t[:] dz,
        np.float64_t[:] px,
        np.float64_t[:] py,
        np.float64_t[:] pz):
    # Take a list of cells and particles and calculate which particles
    # are enclosed within one of the cells.  This is used for querying
    # particle fields on clump/contour objects.
    # We use brute force since the cells are a relatively unordered collection.

    cdef int p, c, n_p, n_c
    cdef np.ndarray[np.uint8_t, ndim=1, cast=True] mask

    n_p = px.size
    n_c = cx.size
    mask = np.ones(n_p, dtype="bool")

    for p in range(n_p):
        for c in range(n_c):
            if fabs(px[p] - cx[c]) > 0.5 * dx[c]:
                mask[p] = False
                continue
            if fabs(py[p] - cy[c]) > 0.5 * dy[c]:
                mask[p] = False
                continue
            if fabs(pz[p] - cz[c]) > 0.5 * dz[c]:
                mask[p] = False
                continue
            if mask[p]: break

    return mask

cdef class BooleanSelector(SelectorObject):

    def __init__(self, dobj):
        # Note that this has a different API than the other selector objects,
        # so will not work as a traditional data selector.
        if not hasattr(dobj.dobj1, "selector"):
            self.sel1 = dobj.dobj1
        else:
            self.sel1 = dobj.dobj1.selector
        if not hasattr(dobj.dobj2, "selector"):
            self.sel2 = dobj.dobj2
        else:
            self.sel2 = dobj.dobj2.selector

cdef class BooleanANDSelector(BooleanSelector):
    cdef int select_bbox(self, np.float64_t left_edge[3],
                               np.float64_t right_edge[3]) nogil:
        cdef int rv1 = self.sel1.select_bbox(left_edge, right_edge)
        if rv1 == 0: return 0
        cdef int rv2 = self.sel2.select_bbox(left_edge, right_edge)
        if rv2 == 0: return 0
        return 1

    cdef int select_bbox_edge(self, np.float64_t left_edge[3],
                              np.float64_t right_edge[3]) nogil:
        cdef int rv1 = self.sel1.select_bbox_edge(left_edge, right_edge)
        if rv1 == 0: return 0
        cdef int rv2 = self.sel2.select_bbox_edge(left_edge, right_edge)
        if rv2 == 0: return 0
        return max(rv1, rv2)

    cdef int select_grid(self, np.float64_t left_edge[3],
                         np.float64_t right_edge[3], np.int32_t level,
                         Oct *o = NULL) nogil:
        cdef int rv1 = self.sel1.select_grid(left_edge, right_edge, level, o)
        if rv1 == 0: return 0
        cdef int rv2 = self.sel2.select_grid(left_edge, right_edge, level, o)
        if rv2 == 0: return 0
        return 1

    cdef int select_cell(self, np.float64_t pos[3], np.float64_t dds[3]) nogil:
        cdef int rv1 = self.sel1.select_cell(pos, dds)
        if rv1 == 0: return 0
        cdef int rv2 = self.sel2.select_cell(pos, dds)
        if rv2 == 0: return 0
        return 1

    cdef int select_point(self, np.float64_t pos[3]) nogil:
        cdef int rv1 = self.sel1.select_point(pos)
        if rv1 == 0: return 0
        cdef int rv2 = self.sel2.select_point(pos)
        if rv2 == 0: return 0
        return 1

    cdef int select_sphere(self, np.float64_t pos[3], np.float64_t radius) nogil:
        cdef int rv1 = self.sel1.select_sphere(pos, radius)
        if rv1 == 0: return 0
        cdef int rv2 = self.sel2.select_sphere(pos, radius)
        if rv2 == 0: return 0
        return 1

    def _hash_vals(self):
        return (self.sel1._hash_vals() +
                ("and",) +
                self.sel2._hash_vals())

cdef class BooleanORSelector(BooleanSelector):
    cdef int select_bbox(self, np.float64_t left_edge[3],
                               np.float64_t right_edge[3]) nogil:
        cdef int rv1 = self.sel1.select_bbox(left_edge, right_edge)
        if rv1 == 1: return 1
        cdef int rv2 = self.sel2.select_bbox(left_edge, right_edge)
        if rv2 == 1: return 1
        return 0

    cdef int select_bbox_edge(self, np.float64_t left_edge[3],
                              np.float64_t right_edge[3]) nogil:
        cdef int rv1 = self.sel1.select_bbox_edge(left_edge, right_edge)
        if rv1 == 1: return 1
        cdef int rv2 = self.sel2.select_bbox_edge(left_edge, right_edge)
        if rv2 == 1: return 1
        return max(rv1, rv2)

    cdef int select_grid(self, np.float64_t left_edge[3],
                         np.float64_t right_edge[3], np.int32_t level,
                         Oct *o = NULL) nogil:
        cdef int rv1 = self.sel1.select_grid(left_edge, right_edge, level, o)
        if rv1 == 1: return 1
        cdef int rv2 = self.sel2.select_grid(left_edge, right_edge, level, o)
        if rv2 == 1: return 1
        if (rv1 == 2) or (rv2 == 2): return 2
        return 0

    cdef int select_cell(self, np.float64_t pos[3], np.float64_t dds[3]) nogil:
        cdef int rv1 = self.sel1.select_cell(pos, dds)
        if rv1 == 1: return 1
        cdef int rv2 = self.sel2.select_cell(pos, dds)
        if rv2 == 1: return 1
        return 0

    cdef int select_point(self, np.float64_t pos[3]) nogil:
        cdef int rv1 = self.sel1.select_point(pos)
        if rv1 == 1: return 1
        cdef int rv2 = self.sel2.select_point(pos)
        if rv2 == 1: return 1
        return 0

    cdef int select_sphere(self, np.float64_t pos[3], np.float64_t radius) nogil:
        cdef int rv1 = self.sel1.select_sphere(pos, radius)
        if rv1 == 1: return 1
        cdef int rv2 = self.sel2.select_sphere(pos, radius)
        if rv2 == 1: return 1
        return 0

    def _hash_vals(self):
        return (self.sel1._hash_vals() +
                ("or",) +
                self.sel2._hash_vals())

cdef class BooleanNOTSelector(BooleanSelector):
    cdef int select_bbox(self, np.float64_t left_edge[3],
                               np.float64_t right_edge[3]) nogil:
        # We always return True here, because we don't have a "fully included"
        # check anywhere else.
        return 1

    cdef int select_bbox_edge(self, np.float64_t left_edge[3],
                              np.float64_t right_edge[3]) nogil:
        cdef int rv1 = self.sel1.select_bbox_edge(left_edge, right_edge)
        if rv1 == 0: return 1
        elif rv1 == 1: return 0
        return 2

    cdef int select_grid(self, np.float64_t left_edge[3],
                         np.float64_t right_edge[3], np.int32_t level,
                         Oct *o = NULL) nogil:
        return 1

    cdef int select_cell(self, np.float64_t pos[3], np.float64_t dds[3]) nogil:
        cdef int rv1 = self.sel1.select_cell(pos, dds)
        if rv1 == 0: return 1
        return 0

    cdef int select_point(self, np.float64_t pos[3]) nogil:
        cdef int rv1 = self.sel1.select_point(pos)
        if rv1 == 0: return 1
        return 0

    cdef int select_sphere(self, np.float64_t pos[3], np.float64_t radius) nogil:
        cdef int rv1 = self.sel1.select_sphere(pos, radius)
        if rv1 == 0: return 1
        return 0

    def _hash_vals(self):
        return (self.sel1._hash_vals() +
                ("not",))

cdef class BooleanXORSelector(BooleanSelector):

    cdef int select_bbox(self, np.float64_t left_edge[3],
                               np.float64_t right_edge[3]) nogil:
        # We always return True here, because we don't have a "fully included"
        # check anywhere else.
        return 1

    cdef int select_bbox_edge(self, np.float64_t left_edge[3],
                              np.float64_t right_edge[3]) nogil:
        # Return 2 in cases where one or both selectors partially overlap since
        # part of the bounding box could satisfy the condition unless the
        # selectors are identical.
        cdef int rv1 = self.sel1.select_bbox_edge(left_edge, right_edge)
        cdef int rv2 = self.sel2.select_bbox_edge(left_edge, right_edge)
        if rv1 == rv2:
            if rv1 == 2: 
                # If not identical, part of the bbox will be touched by one
                # selector and not the other.
                # if self.sel1 == self.sel2: return 0  # requires gil
                return 2
            return 0
        if rv1 == 0: return rv2
        if rv2 == 0: return rv1
        return 2  # part of bbox only touched by selector fully covering bbox

    cdef int select_grid(self, np.float64_t left_edge[3],
                         np.float64_t right_edge[3], np.int32_t level,
                         Oct *o = NULL) nogil:
        return 1

    cdef int select_cell(self, np.float64_t pos[3], np.float64_t dds[3]) nogil:
        cdef int rv1 = self.sel1.select_cell(pos, dds)
        cdef int rv2 = self.sel2.select_cell(pos, dds)
        if rv1 == rv2: return 0
        return 1

    cdef int select_point(self, np.float64_t pos[3]) nogil:
        cdef int rv1 = self.sel1.select_point(pos)
        cdef int rv2 = self.sel2.select_point(pos)
        if rv1 == rv2: return 0
        return 1

    cdef int select_sphere(self, np.float64_t pos[3], np.float64_t radius) nogil:
        cdef int rv1 = self.sel1.select_sphere(pos, radius)
        cdef int rv2 = self.sel2.select_sphere(pos, radius)
        if rv1 == rv2: return 0
        return 1

    def _hash_vals(self):
        return (self.sel1._hash_vals() +
                ("xor",) +
                self.sel2._hash_vals())

cdef class BooleanNEGSelector(BooleanSelector):

    cdef int select_bbox(self, np.float64_t left_edge[3],
                         np.float64_t right_edge[3]) nogil:
        # We always return True here, because we don't have a "fully included"
        # check anywhere else.
        return self.sel1.select_bbox(left_edge, right_edge)

    cdef int select_bbox_edge(self, np.float64_t left_edge[3],
                              np.float64_t right_edge[3]) nogil:
        cdef int rv1 = self.sel1.select_bbox_edge(left_edge, right_edge)
        if rv1 == 0: return 0
        cdef int rv2 = self.sel2.select_bbox_edge(left_edge, right_edge)
        if rv2 == 1:
            return 0
        elif rv2 == 0:
            return rv1
        # If sel2 is partial, then sel1 - sel2 will be partial as long
        # as sel1 != sel2
        # if self.sel1 == self.sel2: return 0  # requires gil
        return 2  

    cdef int select_grid(self, np.float64_t left_edge[3],
                         np.float64_t right_edge[3], np.int32_t level,
                         Oct *o = NULL) nogil:
        return self.sel1.select_grid(left_edge, right_edge, level, o)

    cdef int select_cell(self, np.float64_t pos[3], np.float64_t dds[3]) nogil:
        cdef int rv1 = self.sel1.select_cell(pos, dds)
        if rv1 == 0: return 0
        cdef int rv2 = self.sel2.select_cell(pos, dds)
        if rv2 == 1: return 0
        return 1

    cdef int select_point(self, np.float64_t pos[3]) nogil:
        cdef int rv1 = self.sel1.select_point(pos)
        if rv1 == 0: return 0
        cdef int rv2 = self.sel2.select_point(pos)
        if rv2 == 1: return 0
        return 1

    cdef int select_sphere(self, np.float64_t pos[3], np.float64_t radius) nogil:
        cdef int rv1 = self.sel1.select_sphere(pos, radius)
        if rv1 == 0: return 0
        cdef int rv2 = self.sel2.select_sphere(pos, radius)
        if rv2 == 1: return 0
        return 1

    def _hash_vals(self):
        return (self.sel1._hash_vals() +
                ("neg",) +
                self.sel2._hash_vals())

cdef class ChainedBooleanSelector(SelectorObject):
    cdef int n_obj
    cdef np.ndarray selectors
    def __init__(self, dobj):
        # These are data objects, not selectors
        self.n_obj = len(dobj.data_objects)
        self.selectors = np.empty(self.n_obj, dtype="object")
        for i in range(self.n_obj):
            self.selectors[i] = dobj.data_objects[i].selector

cdef class ChainedBooleanANDSelector(ChainedBooleanSelector):
    @cython.cdivision(True)
    @cython.boundscheck(False)
    @cython.wraparound(False)
    cdef int select_bbox(self, np.float64_t left_edge[3],
                         np.float64_t right_edge[3]) nogil:
        with gil:
            for i in range(self.n_obj):
                if (<SelectorObject>self.selectors[i]).select_bbox(
                        left_edge, right_edge) == 0:
                    return 0
        return 1

    @cython.cdivision(True)
    @cython.boundscheck(False)
    @cython.wraparound(False)
    cdef int select_bbox_edge(self, np.float64_t left_edge[3],
                              np.float64_t right_edge[3]) nogil:
        cdef int selected = 1
        cdef int ret
        with gil:
            for i in range(self.n_obj):
                ret = (<SelectorObject>self.selectors[i]).select_bbox_edge(
                    left_edge, right_edge)
                if ret == 0:
                    return 0
                elif ret == 2:
                    selected = 2
        return selected

    @cython.cdivision(True)
    @cython.boundscheck(False)
    @cython.wraparound(False)
    cdef int select_grid(self, np.float64_t left_edge[3],
                         np.float64_t right_edge[3], np.int32_t level,
                         Oct *o = NULL) nogil:
        with gil:
            for i in range(self.n_obj):
                if (<SelectorObject>self.selectors[i]).select_grid(
                        left_edge, right_edge, level, o) == 0:
                    return 0
        return 1

    @cython.cdivision(True)
    @cython.boundscheck(False)
    @cython.wraparound(False)
    cdef int select_cell(self, np.float64_t pos[3], np.float64_t dds[3]) nogil:
        with gil:
            for i in range(self.n_obj):
                if (<SelectorObject>self.selectors[i]).select_cell(
                        pos, dds) == 0:
                    return 0
        return 1

    @cython.cdivision(True)
    @cython.boundscheck(False)
    @cython.wraparound(False)
    cdef int select_point(self, np.float64_t pos[3]) nogil:
        with gil:
            for i in range(self.n_obj):
                if (<SelectorObject>self.selectors[i]).select_point(pos) == 0:
                    return 0
        return 1

    @cython.cdivision(True)
    @cython.boundscheck(False)
    @cython.wraparound(False)
    cdef int select_sphere(self, np.float64_t pos[3], np.float64_t radius) nogil:
        with gil:
            for i in range(self.n_obj):
                if (<SelectorObject>self.selectors[i]).select_sphere(
                        pos, radius) == 0:
                    return 0
        return 1

    def _hash_vals(self):
        v = ("chained_and",)
        for s in self.selectors:
            v += s._hash_vals()
        return v

intersection_selector = ChainedBooleanANDSelector

cdef class ChainedBooleanORSelector(ChainedBooleanSelector):
    @cython.cdivision(True)
    @cython.boundscheck(False)
    @cython.wraparound(False)
    cdef int select_bbox(self, np.float64_t left_edge[3],
                         np.float64_t right_edge[3]) nogil:
        with gil:
            for i in range(self.n_obj):
                if (<SelectorObject>self.selectors[i]).select_bbox(
                        left_edge, right_edge) == 1:
                    return 1
        return 0

    @cython.cdivision(True)
    @cython.boundscheck(False)
    @cython.wraparound(False)
    cdef int select_bbox_edge(self, np.float64_t left_edge[3],
                         np.float64_t right_edge[3]) nogil:
        cdef int selected = 0
        cdef int ret
        with gil:
            for i in range(self.n_obj):
                ret = (<SelectorObject>self.selectors[i]).select_bbox_edge(
                    left_edge, right_edge)
                if ret == 1:
                    return 1
                elif ret == 2:
                    selected = 2
        return selected

    @cython.cdivision(True)
    @cython.boundscheck(False)
    @cython.wraparound(False)
    cdef int select_grid(self, np.float64_t left_edge[3],
                         np.float64_t right_edge[3], np.int32_t level,
                         Oct *o = NULL) nogil:
        with gil:
            for i in range(self.n_obj):
                if (<SelectorObject>self.selectors[i]).select_grid(
                        left_edge, right_edge, level, o) == 1:
                    return 1
        return 0

    @cython.cdivision(True)
    @cython.boundscheck(False)
    @cython.wraparound(False)
    cdef int select_cell(self, np.float64_t pos[3], np.float64_t dds[3]) nogil:
        with gil:
            for i in range(self.n_obj):
                if (<SelectorObject>self.selectors[i]).select_cell(
                        pos, dds) == 1:
                    return 1
        return 0

    @cython.cdivision(True)
    @cython.boundscheck(False)
    @cython.wraparound(False)
    cdef int select_point(self, np.float64_t pos[3]) nogil:
        with gil:
            for i in range(self.n_obj):
                if (<SelectorObject>self.selectors[i]).select_point(pos) == 1:
                    return 1
        return 0

    @cython.cdivision(True)
    @cython.boundscheck(False)
    @cython.wraparound(False)
    cdef int select_sphere(self, np.float64_t pos[3], np.float64_t radius) nogil:
        with gil:
            for i in range(self.n_obj):
                if (<SelectorObject>self.selectors[i]).select_sphere(
                        pos, radius) == 1:
                    return 1
        return 0

    def _hash_vals(self):
        v = ("chained_or",)
        for s in self.selectors:
            v += s._hash_vals()
        return v

union_selector = ChainedBooleanORSelector<|MERGE_RESOLUTION|>--- conflicted
+++ resolved
@@ -17,11 +17,8 @@
 import numpy as np
 cimport numpy as np
 cimport cython
-<<<<<<< HEAD
 from cython.view cimport array as cvarray
-=======
 from libc.math cimport sqrt
->>>>>>> e4d7fbf2
 from cython cimport floating
 from libc.stdlib cimport malloc, free
 from yt.utilities.lib.fnv_hash cimport c_fnv_hash as fnv_hash
@@ -33,15 +30,12 @@
     VolumeContainer
 from yt.utilities.lib.grid_traversal cimport \
     sampler_function, walk_volume
-<<<<<<< HEAD
-=======
 from yt.utilities.lib.bitarray cimport ba_get_value, ba_set_value
 from yt.utilities.lib.ewah_bool_wrap cimport BoolArrayCollection
 # from yt.utilities.lib.ewah_bool_wrap cimport SparseUnorderedBitmaskSet #as SparseUnorderedBitmask
 # from yt.utilities.lib.ewah_bool_wrap cimport SparseUnorderedRefinedBitmaskSet #as SparseUnorderedRefinedBitmask
 from yt.utilities.lib.geometry_utils cimport encode_morton_64bit, decode_morton_64bit, \
     bounded_morton_dds, morton_neighbors_coarse, morton_neighbors_refined
->>>>>>> e4d7fbf2
 
 cdef extern from "math.h":
     double exp(double x) nogil
