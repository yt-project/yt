"""
Geometry selection routines.




"""

#-----------------------------------------------------------------------------
# Copyright (c) 2013, yt Development Team.
#
# Distributed under the terms of the Modified BSD License.
#
# The full license is in the file COPYING.txt, distributed with this software.
#-----------------------------------------------------------------------------

import numpy as np
cimport numpy as np
cimport cython
from libc.math cimport sqrt
from cython cimport floating
from libc.stdlib cimport malloc, free
<<<<<<< HEAD
from libc.stdio cimport printf
=======
from yt.utilities.lib.fnv_hash cimport c_fnv_hash as fnv_hash
>>>>>>> 3a598d3a
from yt.utilities.lib.fp_utils cimport fclip, iclip, fmax, fmin, imin, imax
from .oct_container cimport OctreeContainer, Oct
cimport oct_visitors
from .oct_visitors cimport cind
from yt.utilities.lib.volume_container cimport \
    VolumeContainer
from yt.utilities.lib.grid_traversal cimport \
    sampler_function, walk_volume
from yt.utilities.lib.bitarray cimport ba_get_value, ba_set_value
from yt.utilities.lib.ewah_bool_wrap cimport BoolArrayCollection
# from yt.utilities.lib.ewah_bool_wrap cimport SparseUnorderedBitmaskSet #as SparseUnorderedBitmask
# from yt.utilities.lib.ewah_bool_wrap cimport SparseUnorderedRefinedBitmaskSet #as SparseUnorderedRefinedBitmask
from yt.utilities.lib.geometry_utils cimport encode_morton_64bit, decode_morton_64bit, \
    bounded_morton_dds, morton_neighbors_coarse, morton_neighbors_refined

cdef extern from "math.h":
    double exp(double x) nogil
    float expf(float x) nogil
    long double expl(long double x) nogil
    double floor(double x) nogil
    double ceil(double x) nogil
    double fmod(double x, double y) nogil
    double log2(double x) nogil
    long int lrint(double x) nogil
    double fabs(double x) nogil

# use this as an epsilon test for grids aligned with selector
# define here to avoid the gil later
cdef np.float64_t grid_eps = np.finfo(np.float64).eps
grid_eps = 0.0

<<<<<<< HEAD
cdef np.int64_t fnv_hash(unsigned char[:] octets):
    # https://bitbucket.org/yt_analysis/yt/issues/1052/field-access-tests-fail-under-python3
    # FNV hash cf. http://www.isthe.com/chongo/tech/comp/fnv/index.html
    cdef np.int64_t hash_val = 2166136261
    cdef char octet
    for octet in octets:
        hash_val = hash_val ^ octet
        hash_val = hash_val * 16777619
    return hash_val

cdef inline np.float64_t dot(np.float64_t* v1,
                             np.float64_t* v2) nogil:
    return v1[0]*v2[0] + v1[1]*v2[1] + v1[2]*v2[2]

cdef inline np.float64_t norm(np.float64_t* v) nogil:
    return sqrt(dot(v, v))

=======
>>>>>>> 3a598d3a
# These routines are separated into a couple different categories:
#
#   * Routines for identifying intersections of an object with a bounding box
#   * Routines for identifying cells/points inside a bounding box that
#     intersect with an object
#   * Routines that speed up some type of geometric calculation

# First, bounding box / object intersection routines.
# These all respect the interface "dobj" and a set of left_edges, right_edges,
# sometimes also accepting level and mask information.

@cython.boundscheck(False)
@cython.wraparound(False)
@cython.cdivision(True)
def convert_mask_to_indices(np.ndarray[np.uint8_t, ndim=3, cast=True] mask,
            int count, int transpose = 0):
    cdef int i, j, k, cpos
    cdef np.ndarray[np.int64_t, ndim=2] indices
    indices = np.zeros((count, 3), dtype='int64')
    cpos = 0
    for i in range(mask.shape[0]):
        for j in range(mask.shape[1]):
            for k in range(mask.shape[2]):
                if mask[i, j, k] == 1:
                    if transpose == 1:
                        indices[cpos, 0] = k
                        indices[cpos, 1] = j
                        indices[cpos, 2] = i
                    else:
                        indices[cpos, 0] = i
                        indices[cpos, 1] = j
                        indices[cpos, 2] = k
                    cpos += 1
    return indices


@cython.boundscheck(False)
@cython.wraparound(False)
@cython.cdivision(True)
cdef _mask_fill(np.ndarray[np.float64_t, ndim=1] out,
                np.int64_t offset,
                np.ndarray[np.uint8_t, ndim=3, cast=True] mask,
                np.ndarray[floating, ndim=3] vals):
    cdef np.int64_t count = 0
    cdef int i, j, k
    for i in range(mask.shape[0]):
        for j in range(mask.shape[1]):
            for k in range(mask.shape[2]):
                if mask[i, j, k] == 1:
                    out[offset + count] = vals[i, j, k]
                    count += 1
    return count

def mask_fill(np.ndarray[np.float64_t, ndim=1] out,
              np.int64_t offset,
              np.ndarray[np.uint8_t, ndim=3, cast=True] mask,
              np.ndarray vals):
    if vals.dtype == np.float32:
        return _mask_fill[np.float32_t](out, offset, mask, vals)
    elif vals.dtype == np.float64:
        return _mask_fill[np.float64_t](out, offset, mask, vals)
    else:
        raise RuntimeError

cdef class SelectorObject:

    def __cinit__(self, dobj, *args):
        self._hash_initialized = 0
        cdef np.float64_t [:] DLE
        cdef np.float64_t [:] DRE
        self.min_level = getattr(dobj, "min_level", 0)
        self.max_level = getattr(dobj, "max_level", 99)
        self.overlap_cells = 0

        ds = getattr(dobj, 'ds', None)
        if ds is None:
            for i in range(3):
                # NOTE that this is not universal.
                self.domain_width[i] = 1.0
                self.periodicity[i] = False
        else:
            DLE = _ensure_code(ds.domain_left_edge)
            DRE = _ensure_code(ds.domain_right_edge)
            for i in range(3):
                self.domain_width[i] = DRE[i] - DLE[i]
                self.periodicity[i] = ds.periodicity[i]

    def get_periodicity(self):
        cdef int i
        cdef np.ndarray[np.uint8_t, ndim=1] periodicity
        periodicity = np.zeros(3, dtype='uint8')
        for i in range(3):
            periodicity[i] = self.periodicity[i]
        return periodicity

    @cython.boundscheck(False)
    @cython.wraparound(False)
    @cython.cdivision(True)
    def select_grids(self,
                     np.ndarray[np.float64_t, ndim=2] left_edges,
                     np.ndarray[np.float64_t, ndim=2] right_edges,
                     np.ndarray[np.int32_t, ndim=2] levels):
        cdef int i, n
        cdef int ng = left_edges.shape[0]
        cdef np.ndarray[np.uint8_t, ndim=1] gridi = np.zeros(ng, dtype='uint8')
        cdef np.float64_t LE[3]
        cdef np.float64_t RE[3]
        _ensure_code(left_edges)
        _ensure_code(right_edges)
        with nogil:
            for n in range(ng):
                # Call our selector function
                # Check if the sphere is inside the grid
                for i in range(3):
                    LE[i] = left_edges[n, i]
                    RE[i] = right_edges[n, i]
                gridi[n] = self.select_grid(LE, RE, levels[n, 0])
        return gridi.astype("bool")

    def count_octs(self, OctreeContainer octree, int domain_id = -1):
        cdef oct_visitors.CountTotalOcts visitor
        visitor = oct_visitors.CountTotalOcts(octree, domain_id)
        octree.visit_all_octs(self, visitor)
        return visitor.index

    def count_oct_cells(self, OctreeContainer octree, int domain_id = -1):
        cdef oct_visitors.CountTotalCells visitor
        visitor = oct_visitors.CountTotalCells(octree, domain_id)
        octree.visit_all_octs(self, visitor)
        return visitor.index

    @cython.boundscheck(False)
    @cython.wraparound(False)
    @cython.cdivision(True)
    cdef void recursively_visit_octs(self, Oct *root,
                        np.float64_t pos[3], np.float64_t dds[3],
                        int level,
                        OctVisitor visitor,
                        int visit_covered = 0):
        # visit_covered tells us whether this octree supports partial
        # refinement.  If it does, we need to handle this specially -- first
        # we visit *this* oct, then we make a second pass to check any child
        # octs.
        cdef np.float64_t LE[3]
        cdef np.float64_t RE[3]
        cdef np.float64_t sdds[3]
        cdef np.float64_t spos[3]
        cdef int i, j, k, res
        cdef Oct *ch
        # Remember that pos is the *center* of the oct, and dds is the oct
        # width.  So to get to the edges, we add/subtract half of dds.
        for i in range(3):
            # sdds is the cell width
            sdds[i] = dds[i]/2.0
            LE[i] = pos[i] - dds[i]/2.0
            RE[i] = pos[i] + dds[i]/2.0
        #print LE[0], RE[0], LE[1], RE[1], LE[2], RE[2]
        res = self.select_grid(LE, RE, level, root)
        if res == 1 and visitor.domain > 0 and root.domain != visitor.domain:
            res = -1
        cdef int increment = 1
        cdef int next_level, this_level
        # next_level: an int that says whether or not we can progress to children
        # this_level: an int that says whether or not we can select from this
        # level
        next_level = this_level = 1
        if res == -1:
            # This happens when we do domain selection but the oct has
            # children.  This would allow an oct to pass to its children but
            # not get accessed itself.
            next_level = 1
            this_level = 0
        elif level == self.max_level:
            next_level = 0
        elif level < self.min_level or level > self.max_level:
            this_level = 0
        if res == 0 and this_level == 1:
            return
        # Now we visit all our children.  We subtract off sdds for the first
        # pass because we center it on the first cell.
        cdef int iter
        if visit_covered == 0:
            # Only visit octs with one or more missing children
            iter = 1
        elif visit_covered == 1:
            # Visit all octs
            iter = 2
        elif visit_covered == 2:
            # Only visit octs without any children
            iter = 1
        # cdef int iter = 1 - visit_covered # 2 if 1, 1 if 0.
        # So the order here goes like so.  If visit_covered is 1, which usually
        # comes from "partial_coverage", we visit the components of a zone even
        # if it has children.  But in general, the first iteration through, we
        # visit each cell.  This means that only if visit_covered is true do we
        # visit potentially covered cells.  The next time through, we visit
        # child cells.
        while iter < 2:
            spos[0] = pos[0] - sdds[0]/2.0
            for i in range(2):
                spos[1] = pos[1] - sdds[1]/2.0
                for j in range(2):
                    spos[2] = pos[2] - sdds[2]/2.0
                    for k in range(2):
                        ch = NULL
                        # We only supply a child if we are actually going to
                        # look at the next level.
                        if root.children != NULL and next_level == 1:
                            ch = root.children[cind(i, j, k)]
                        if iter == 1 and next_level == 1 and ch != NULL:
                            # Note that visitor.pos is always going to be the
                            # position of the Oct -- it is *not* always going
                            # to be the same as the position of the cell under
                            # investigation.
                            visitor.pos[0] = (visitor.pos[0] << 1) + i
                            visitor.pos[1] = (visitor.pos[1] << 1) + j
                            visitor.pos[2] = (visitor.pos[2] << 1) + k
                            visitor.level += 1
                            self.recursively_visit_octs(
                                ch, spos, sdds, level + 1, visitor,
                                visit_covered)
                            visitor.pos[0] = (visitor.pos[0] >> 1)
                            visitor.pos[1] = (visitor.pos[1] >> 1)
                            visitor.pos[2] = (visitor.pos[2] >> 1)
                            visitor.level -= 1
                        # Add this cell for the root even if it has children
                        elif this_level == 1 and visitor.oref > 0:
                            if visit_covered != 2 or root.children == NULL:
                                visitor.global_index += increment
                                increment = 0
                                self.visit_oct_cells(root, ch, spos, sdds,
                                                     visitor, i, j, k)
                        # Add the root once
                        elif this_level == 1 and increment == 1:
                            if visit_covered != 2 or root.children == NULL:
                                visitor.global_index += increment
                                increment = 0
                                visitor.ind[0] = visitor.ind[1] = visitor.ind[2] = 0
                                visitor.visit(root, 1)
                        spos[2] += sdds[2]
                    spos[1] += sdds[1]
                spos[0] += sdds[0]
            this_level = 0 # We turn this off for the second pass.
            iter += 1

    cdef void visit_oct_cells(self, Oct *root, Oct *ch,
                              np.float64_t spos[3], np.float64_t sdds[3],
                              OctVisitor visitor, int i, int j, int k):
        # We can short-circuit the whole process if data.oref == 1.
        # This saves us some funny-business.
        cdef int selected
        if visitor.oref == 1:
            selected = self.select_cell(spos, sdds)
            if ch != NULL:
                selected *= self.overlap_cells
            # visitor.ind refers to the cell, not to the oct.
            visitor.ind[0] = i
            visitor.ind[1] = j
            visitor.ind[2] = k
            visitor.visit(root, selected)
            return
        # Okay, now that we've got that out of the way, we have to do some
        # other checks here.  In this case, spos[] is the position of the
        # center of a *possible* oct child, which means it is the center of a
        # cluster of cells.  That cluster might have 1, 8, 64, ... cells in it.
        # But, we can figure it out by calculating the cell dds.
        cdef np.float64_t dds[3]
        cdef np.float64_t pos[3]
        cdef int ci, cj, ck
        cdef int nr = (1 << (visitor.oref - 1))
        for ci in range(3):
            dds[ci] = sdds[ci] / nr
        # Boot strap at the first index.
        pos[0] = (spos[0] - sdds[0]/2.0) + dds[0] * 0.5
        for ci in range(nr):
            pos[1] = (spos[1] - sdds[1]/2.0) + dds[1] * 0.5
            for cj in range(nr):
                pos[2] = (spos[2] - sdds[2]/2.0) + dds[2] * 0.5
                for ck in range(nr):
                    selected = self.select_cell(pos, dds)
                    if ch != NULL:
                        selected *= self.overlap_cells
                    visitor.ind[0] = ci + i * nr
                    visitor.ind[1] = cj + j * nr
                    visitor.ind[2] = ck + k * nr
                    visitor.visit(root, selected)
                    pos[2] += dds[2]
                pos[1] += dds[1]
            pos[0] += dds[0]

    @cython.boundscheck(False)
    @cython.wraparound(False)
    @cython.cdivision(True)
    cdef int select_grid(self, np.float64_t left_edge[3],
                               np.float64_t right_edge[3],
                               np.int32_t level, Oct *o = NULL) nogil:
        if level < self.min_level or level > self.max_level: return 0
        return self.select_bbox(left_edge, right_edge)

    @cython.boundscheck(False)
    @cython.wraparound(False)
    @cython.cdivision(True)
    cdef int select_grid_edge(self, np.float64_t left_edge[3],
                                    np.float64_t right_edge[3],
                                    np.int32_t level, Oct *o = NULL) nogil:
        if level < self.min_level or level > self.max_level: return 0
        return self.select_bbox_edge(left_edge, right_edge)

    cdef int select_cell(self, np.float64_t pos[3], np.float64_t dds[3]) nogil:
        return 0

    cdef int select_point(self, np.float64_t pos[3]) nogil:
        return 0

    cdef int select_sphere(self, np.float64_t pos[3], np.float64_t radius) nogil:
        return 0

    cdef int select_bbox(self, np.float64_t left_edge[3],
                               np.float64_t right_edge[3]) nogil:
        """
        Returns:
          0: If the selector does not touch the bounding box.
          1: If the selector overlaps the bounding box anywhere.
        """
        return 0

    cdef int select_bbox_edge(self, np.float64_t left_edge[3],
                               np.float64_t right_edge[3]) nogil:
        """
        Returns:
          0: If the selector does not touch the bounding box.
          1: If the selector contains the entire bounding box.
          2: If the selector contains part of the bounding box.
        """
        return 0

    @cython.boundscheck(False)
    @cython.wraparound(False)
    @cython.cdivision(True)
    cdef np.float64_t periodic_difference(self, np.float64_t x1, np.float64_t x2, int d) nogil:
        # domain_width is already in code units, and we assume what is fed in
        # is too.
        cdef np.float64_t rel = x1 - x2
        if self.periodicity[d]:
            if rel > self.domain_width[d] * 0.5:
                rel -= self.domain_width[d]
            elif rel < -self.domain_width[d] * 0.5:
                rel += self.domain_width[d]
        return rel

    @cython.boundscheck(False)
    @cython.wraparound(False)
    @cython.cdivision(True)
    def fill_mesh_mask(self, mesh):
        cdef np.float64_t pos[3]
        cdef np.ndarray[np.int64_t, ndim=2] indices
        cdef np.ndarray[np.float64_t, ndim=2] coords
        cdef np.ndarray[np.uint8_t, ndim=1] mask
        cdef int i, j, k, selected
        cdef int npoints, nv = mesh._connectivity_length
        cdef int total = 0
        cdef int offset = mesh._index_offset
        coords = _ensure_code(mesh.connectivity_coords)
        indices = mesh.connectivity_indices
        npoints = indices.shape[0]
        mask = np.zeros(npoints, dtype='uint8')
        for i in range(npoints):
            selected = 0
            for j in range(nv):
                for k in range(3):
                    pos[k] = coords[indices[i, j] - offset, k]
                selected = self.select_point(pos)
                if selected == 1: break
            total += selected
            mask[i] = selected
        if total == 0: return None
        return mask.astype("bool")

    @cython.boundscheck(False)
    @cython.wraparound(False)
    @cython.cdivision(True)
    def fill_mesh_cell_mask(self, mesh):
        cdef np.float64_t pos
        cdef np.float64_t le[3]
        cdef np.float64_t re[3]
        cdef np.ndarray[np.int64_t, ndim=2] indices
        cdef np.ndarray[np.float64_t, ndim=2] coords
        cdef np.ndarray[np.uint8_t, ndim=1] mask
        cdef int i, j, k, selected
        cdef int npoints, nv = mesh._connectivity_length
        cdef int ndim = mesh.connectivity_coords.shape[1]
        cdef int total = 0
        cdef int offset = mesh._index_offset
        coords = _ensure_code(mesh.connectivity_coords)
        indices = mesh.connectivity_indices
        npoints = indices.shape[0]
        mask = np.zeros(npoints, dtype='uint8')
        for i in range(npoints):
            selected = 0
            for k in range(ndim):
                le[k] = 1e60
                re[k] = -1e60
            for j in range(nv):
                for k in range(ndim):
                    pos = coords[indices[i, j] - offset, k]
                    le[k] = fmin(pos, le[k])
                    re[k] = fmax(pos, re[k])
            selected = self.select_bbox(le, re)
            total += selected
            mask[i] = selected
        if total == 0: return None
        return mask.astype("bool")

    @cython.boundscheck(False)
    @cython.wraparound(False)
    @cython.cdivision(True)
    def fill_mask(self, gobj):
        cdef np.ndarray[np.uint8_t, ndim=3, cast=True] child_mask
        child_mask = gobj.child_mask
        cdef np.ndarray[np.uint8_t, ndim=3] mask
        cdef int dim[3]
        _ensure_code(gobj.dds)
        _ensure_code(gobj.LeftEdge)
        _ensure_code(gobj.RightEdge)
        cdef np.ndarray[np.float64_t, ndim=1] odds = gobj.dds.d
        cdef np.ndarray[np.float64_t, ndim=1] oleft_edge = gobj.LeftEdge.d
        cdef np.ndarray[np.float64_t, ndim=1] oright_edge = gobj.RightEdge.d
        cdef int i
        cdef np.float64_t dds[3]
        cdef np.float64_t left_edge[3]
        cdef np.float64_t right_edge[3]
        for i in range(3):
            dds[i] = odds[i]
            dim[i] = gobj.ActiveDimensions[i]
            left_edge[i] = oleft_edge[i]
            right_edge[i] = oright_edge[i]
        mask = np.zeros(gobj.ActiveDimensions, dtype='uint8')
        # Check for the level bounds
        cdef np.int32_t level = gobj.Level
        # We set this to 1 if we ignore child_mask
        cdef int total
        total = self.fill_mask_selector(left_edge, right_edge, dds, dim,
                                        child_mask, mask, level)
        if total == 0: return None
        return mask.astype("bool")

    @cython.boundscheck(False)
    @cython.wraparound(False)
    @cython.cdivision(True)
    cdef int fill_mask_selector(self, np.float64_t left_edge[3],
                                np.float64_t right_edge[3],
                                np.float64_t dds[3], int dim[3],
                                np.ndarray[np.uint8_t, ndim=3, cast=True] child_mask,
                                np.ndarray[np.uint8_t, ndim=3] mask,
                                int level):
        cdef int i, j, k
        cdef int total = 0, this_level = 0
        cdef np.float64_t pos[3]
        if level < self.min_level or level > self.max_level:
            return 0
        if level == self.max_level:
            this_level = 1
        with nogil:
            pos[0] = left_edge[0] + dds[0] * 0.5
            for i in range(dim[0]):
                pos[1] = left_edge[1] + dds[1] * 0.5
                for j in range(dim[1]):
                    pos[2] = left_edge[2] + dds[2] * 0.5
                    for k in range(dim[2]):
                        if child_mask[i, j, k] == 1 or this_level == 1:
                            mask[i, j, k] = self.select_cell(pos, dds)
                            total += mask[i, j, k]
                        pos[2] += dds[2]
                    pos[1] += dds[1]
                pos[0] += dds[0]
        return total

    @cython.boundscheck(False)
    @cython.wraparound(False)
    @cython.cdivision(True)
    cdef void visit_grid_cells(self, GridVisitorData *data,
                              grid_visitor_function *func,
                              np.uint8_t *cached_mask = NULL):
        # This function accepts a grid visitor function, the data that
        # corresponds to the current grid being examined (the most important
        # aspect of which is the .grid attribute, along with index values and
        # void* pointers to arrays) and a possibly-pre-generated cached mask.
        # Each cell is visited with the grid visitor function.
        cdef np.float64_t left_edge[3]
        cdef np.float64_t right_edge[3]
        cdef np.float64_t dds[3]
        cdef int dim[3]
        cdef int this_level = 0, level, i
        cdef np.float64_t pos[3]
        level = data.grid.level
        if level < self.min_level or level > self.max_level:
            return
        if level == self.max_level:
            this_level = 1
        cdef np.uint8_t child_masked, selected
        for i in range(3):
            left_edge[i] = data.grid.left_edge[i]
            right_edge[i] = data.grid.right_edge[i]
            dds[i] = (right_edge[i] - left_edge[i])/data.grid.dims[i]
            dim[i] = data.grid.dims[i]
        with nogil:
            pos[0] = left_edge[0] + dds[0] * 0.5
            data.pos[0] = 0
            for i in range(dim[0]):
                pos[1] = left_edge[1] + dds[1] * 0.5
                data.pos[1] = 0
                for j in range(dim[1]):
                    pos[2] = left_edge[2] + dds[2] * 0.5
                    data.pos[2] = 0
                    for k in range(dim[2]):
                        # We short-circuit if we have a cache; if we don't, we
                        # only set selected to true if it's *not* masked by a
                        # child and it *is* selected.
                        if cached_mask != NULL:
                            selected = ba_get_value(cached_mask,
                                                    data.global_index)
                        else:
                            if this_level == 1:
                                child_masked = 0
                            else:
                                child_masked = check_child_masked(data)
                            if child_masked == 0:
                                selected = self.select_cell(pos, dds)
                            else:
                                selected = 0
                        func(data, selected)
                        data.global_index += 1
                        pos[2] += dds[2]
                        data.pos[2] += 1
                    pos[1] += dds[1]
                    data.pos[1] += 1
                pos[0] += dds[0]
                data.pos[0] += 1

    @cython.boundscheck(False)
    @cython.wraparound(False)
    @cython.cdivision(True)
    def count_points(self, np.ndarray[floating, ndim=1] x,
                           np.ndarray[floating, ndim=1] y,
                           np.ndarray[floating, ndim=1] z,
                           radii):
        cdef int count = 0
        cdef int i
        cdef np.float64_t pos[3]
        cdef np.float64_t radius
        cdef np.float64_t[:] _radii = np.atleast_1d(np.array(radii))
        _ensure_code(x)
        _ensure_code(y)
        _ensure_code(z)
        with nogil:
            for i in range(x.shape[0]):
                pos[0] = x[i]
                pos[1] = y[i]
                pos[2] = z[i]
                if _radii.shape[0] == 1:
                    radius = _radii[0]
                else:
                    radius = _radii[i]
                if radius == 0:
                    count += self.select_point(pos)
                else:
                    count += self.select_sphere(pos, radius)
        return count

    @cython.boundscheck(False)
    @cython.wraparound(False)
    @cython.cdivision(True)
    def select_points(self,
                      np.ndarray[floating, ndim=1] x,
                      np.ndarray[floating, ndim=1] y,
                      np.ndarray[floating, ndim=1] z,
                      radii):
        cdef int count = 0
        cdef int i
        cdef np.float64_t pos[3]
        cdef np.float64_t radius
        cdef np.ndarray[np.uint8_t, ndim=1] mask
        cdef np.float64_t[:] _radii = np.atleast_1d(np.array(radii))
        mask = np.empty(x.shape[0], dtype='uint8')
        _ensure_code(x)
        _ensure_code(y)
        _ensure_code(z)


        # this is to allow selectors to optimize the point vs
        # 0-radius sphere case.  These two may have different
        # effects for 0-volume selectors, however (collision
        # between a ray and a point is null, while ray and a
        # sphere is allowed)
        with nogil:
            for i in range(x.shape[0]) :
                pos[0] = x[i]
                pos[1] = y[i]
                pos[2] = z[i]
                if _radii.shape[0] == 1:
                    radius = 0
                else:
                    radius = _radii[i]
                if radius == 0:
                    mask[i] = self.select_point(pos)
                else:
                    mask[i] = self.select_sphere(pos, radius)
                count += mask[i]
        if count == 0: return None
        return mask.view("bool")

    def __hash__(self):
        # convert data to be hashed to a byte array, which FNV algorithm expects
        if self._hash_initialized == 1:
            return self._hash
        hash_data = bytearray()
        for v in self._hash_vals() + self._base_hash():
            if isinstance(v, tuple):
                hash_data.extend(v[0].encode('ascii'))
                hash_data.extend(repr(v[1]).encode('ascii'))
            else:
                hash_data.extend(repr(v).encode('ascii'))
        cdef np.int64_t hash_value = fnv_hash(hash_data)
        self._hash = hash_value
        self._hash_initialized = 1
        return hash_value

    def _hash_vals(self):
        raise NotImplementedError

    def _base_hash(self):
        return (("min_level", self.min_level),
                ("max_level", self.max_level),
                ("overlap_cells", self.overlap_cells),
                ("periodicity[0]", self.periodicity[0]),
                ("periodicity[1]", self.periodicity[1]),
                ("periodicity[2]", self.periodicity[2]),
                ("domain_width[0]", self.domain_width[0]),
                ("domain_width[1]", self.domain_width[1]),
                ("domain_width[2]", self.domain_width[2]))


cdef class PointSelector(SelectorObject):
    cdef np.float64_t p[3]

    def __init__(self, dobj):
        cdef np.float64_t [:] DLE
        cdef np.float64_t [:] DRE
        DLE = _ensure_code(dobj.ds.domain_left_edge)
        DRE = _ensure_code(dobj.ds.domain_right_edge)
        for i in range(3):
            self.p[i] = _ensure_code(dobj.p[i])

            # ensure the point lies in the domain
            if self.periodicity[i]:
                if self.p[i] < DLE[i]:
                    self.p[i] = DLE[i] + np.fmod(DLE[i]-self.p[i],
                                                 self.domain_width[i])
                elif self.p[i] >= DRE[i]:
                    self.p[i] = DLE[i] + np.fmod(self.p[i] - DRE[i],
                                                 self.domain_width[i])

    @cython.boundscheck(False)
    @cython.wraparound(False)
    @cython.cdivision(True)
    cdef int select_cell(self, np.float64_t pos[3], np.float64_t dds[3]) nogil:
        if (pos[0] - 0.5*dds[0] <= self.p[0] < pos[0]+0.5*dds[0] and
            pos[1] - 0.5*dds[1] <= self.p[1] < pos[1]+0.5*dds[1] and
            pos[2] - 0.5*dds[2] <= self.p[2] < pos[2]+0.5*dds[2]):
            return 1
        else:
            return 0

    @cython.boundscheck(False)
    @cython.wraparound(False)
    @cython.cdivision(True)
    cdef int select_sphere(self, np.float64_t pos[3], np.float64_t radius) nogil:
        cdef int i
        cdef np.float64_t dist, dist2 = 0
        for i in range(3):
            dist = self.periodic_difference(pos[i], self.p[i], i)
            dist2 += dist*dist
        if dist2 <= radius*radius: return 1
        return 0

    @cython.boundscheck(False)
    @cython.wraparound(False)
    @cython.cdivision(True)
    cdef int select_bbox(self, np.float64_t left_edge[3],
                               np.float64_t right_edge[3]) nogil:
        # point definitely can only be in one cell
        if (left_edge[0] <= self.p[0] < right_edge[0] and
            left_edge[1] <= self.p[1] < right_edge[1] and
            left_edge[2] <= self.p[2] < right_edge[2]):
            return 1
        else:
            return 0

    @cython.boundscheck(False)
    @cython.wraparound(False)
    @cython.cdivision(True)
    cdef int select_bbox_edge(self, np.float64_t left_edge[3],
                               np.float64_t right_edge[3]) nogil:
        # point definitely can only be in one cell
        # Return 2 in all cases to indicate that the point only overlaps
        # portion of box
        if (left_edge[0] <= self.p[0] <= right_edge[0] and
            left_edge[1] <= self.p[1] <= right_edge[1] and
            left_edge[2] <= self.p[2] <= right_edge[2]):
            return 2
        else:
            return 0

    def _hash_vals(self):
        return (("p[0]", self.p[0]),
                ("p[1]", self.p[1]),
                ("p[2]", self.p[2]))

point_selector = PointSelector


cdef class SphereSelector(SelectorObject):
    cdef np.float64_t radius
    cdef np.float64_t radius2
    cdef np.float64_t center[3]
    cdef np.float64_t bbox[3][2]
    cdef bint check_box[3]

    def __init__(self, dobj):
        for i in range(3):
            self.center[i] = _ensure_code(dobj.center[i])
        self.radius = _ensure_code(dobj.radius)
        self.radius2 = self.radius * self.radius
        center = _ensure_code(dobj.center)
        for i in range(3):
            self.center[i] = center[i]
            self.bbox[i][0] = self.center[i] - self.radius
            self.bbox[i][1] = self.center[i] + self.radius
            if self.bbox[i][0] < dobj.ds.domain_left_edge[i]:
                self.check_box[i] = False
            elif self.bbox[i][1] > dobj.ds.domain_right_edge[i]:
                self.check_box[i] = False
            else:
                self.check_box[i] = True

    @cython.boundscheck(False)
    @cython.wraparound(False)
    @cython.cdivision(True)
    cdef int select_cell(self, np.float64_t pos[3], np.float64_t dds[3]) nogil:
        # sphere center either inside cell or center of cell lies inside sphere
        if (pos[0] - 0.5*dds[0] <= self.center[0] <= pos[0]+0.5*dds[0] and
            pos[1] - 0.5*dds[1] <= self.center[1] <= pos[1]+0.5*dds[1] and
            pos[2] - 0.5*dds[2] <= self.center[2] <= pos[2]+0.5*dds[2]):
            return 1
        return self.select_point(pos)
        # # langmm: added to allow sphere to interesect edge/corner of cell
        # cdef np.float64_t LE[3]
        # cdef np.float64_t RE[3]
        # cdef int i
        # for i in range(3):
        #     LE[i] = pos[i] - 0.5*dds[i]
        #     RE[i] = pos[i] + 0.5*dds[i]
        # return self.select_bbox(LE, RE)

    @cython.boundscheck(False)
    @cython.wraparound(False)
    @cython.cdivision(True)
    cdef int select_point(self, np.float64_t pos[3]) nogil:
        cdef int i
        cdef np.float64_t dist, dist2 = 0
        for i in range(3):
            if self.check_box[i] and \
              (pos[i] < self.bbox[i][0] or
               pos[i] > self.bbox[i][1]):
                return 0
            dist = _periodic_dist(pos[i], self.center[i], self.domain_width[i],
                                  self.periodicity[i])
            dist2 += dist*dist
            if dist2 > self.radius2: return 0
        return 1

    @cython.boundscheck(False)
    @cython.wraparound(False)
    @cython.cdivision(True)
    cdef int select_sphere(self, np.float64_t pos[3], np.float64_t radius) nogil:
        cdef int i
        cdef np.float64_t dist, dist2 = 0
        for i in range(3):
            dist = self.periodic_difference(pos[i], self.center[i], i)
            dist2 += dist*dist
        dist = self.radius+radius
        if dist2 <= dist*dist: return 1
        return 0

    @cython.boundscheck(False)
    @cython.wraparound(False)
    @cython.cdivision(True)
    cdef int select_bbox(self, np.float64_t left_edge[3],
                               np.float64_t right_edge[3]) nogil:
        cdef np.float64_t box_center, relcenter, closest, dist, edge
        cdef int i
        if (left_edge[0] <= self.center[0] < right_edge[0] and
            left_edge[1] <= self.center[1] < right_edge[1] and
            left_edge[2] <= self.center[2] < right_edge[2]):
            return 1
        for i in range(3):
            if not self.check_box[i]: continue
            if right_edge[i] < self.bbox[i][0] or \
               left_edge[i] > self.bbox[i][1]:
                return 0
        # http://www.gamedev.net/topic/335465-is-this-the-simplest-sphere-aabb-collision-test/
        dist = 0
        for i in range(3):
            # Early terminate
            box_center = (right_edge[i] + left_edge[i])/2.0
            relcenter = self.periodic_difference(box_center, self.center[i], i)
            edge = right_edge[i] - left_edge[i]
            closest = relcenter - fclip(relcenter, -edge/2.0, edge/2.0)
            dist += closest*closest
            if dist > self.radius2: return 0
        return 1

    @cython.boundscheck(False)
    @cython.wraparound(False)
    @cython.cdivision(True)
    cdef int select_bbox_edge(self, np.float64_t left_edge[3],
                               np.float64_t right_edge[3]) nogil:
        cdef np.float64_t box_center, relcenter, closest, farthest, cdist, fdist, edge
        cdef int i
        if (left_edge[0] <= self.center[0] <= right_edge[0] and
            left_edge[1] <= self.center[1] <= right_edge[1] and
            left_edge[2] <= self.center[2] <= right_edge[2]):
            fdist = 0
            for i in range(3):
                edge = right_edge[i] - left_edge[i]
                box_center = (right_edge[i] + left_edge[i])/2.0
                relcenter = self.periodic_difference(
                    box_center, self.center[i], i)
                if relcenter >= 0:
                    farthest = relcenter + edge/2.0
                else:
                    farthest = relcenter - edge/2.0
                # farthest = relcenter + fclip(relcenter, -edge/2.0, edge/2.0)
                fdist += farthest*farthest
                if fdist >= self.radius2:
                    return 2  # Box extends outside sphere
            return 1  # Box entirely inside sphere
        for i in range(3):
            if not self.check_box[i]: continue
            if right_edge[i] < self.bbox[i][0] or \
               left_edge[i] > self.bbox[i][1]:
                return 0  # Box outside sphere bounding box
        # http://www.gamedev.net/topic/335465-is-this-the-simplest-sphere-aabb-collision-test/
        cdist = 0
        fdist = 0
        for i in range(3):
            # Early terminate
            box_center = (right_edge[i] + left_edge[i])/2.0
            relcenter = self.periodic_difference(box_center, self.center[i], i)
            edge = right_edge[i] - left_edge[i]
            closest = relcenter - fclip(relcenter, -edge/2.0, edge/2.0)
            if relcenter >= 0:
                farthest = relcenter + edge/2.0
            else:
                farthest = relcenter - edge/2.0
            #farthest = relcenter + fclip(relcenter, -edge/2.0, edge/2.0)
            cdist += closest*closest
            fdist += farthest*farthest
            if cdist > self.radius2:
                return 0  # Box does not overlap sphere
        if fdist < self.radius2:
            return 1  # Sphere extends to entirely contain box
        else:
            return 2  # Sphere only partially overlaps box

    def _hash_vals(self):
        return (("radius", self.radius),
                ("radius2", self.radius2),
                ("center[0]", self.center[0]),
                ("center[1]", self.center[1]),
                ("center[2]", self.center[2]))

sphere_selector = SphereSelector

cdef class RegionSelector(SelectorObject):
    cdef np.float64_t left_edge[3]
    cdef np.float64_t right_edge[3]
    cdef np.float64_t right_edge_shift[3]
    cdef bint loose_selection
    cdef bint check_period[3]

    @cython.boundscheck(False)
    @cython.wraparound(False)
    def __init__(self, dobj):
        cdef int i
        # We are modifying dobj.left_edge and dobj.right_edge , so here we will
        # do an in-place conversion of those arrays.
        cdef np.float64_t[:] RE = _ensure_code(dobj.right_edge)
        cdef np.float64_t[:] LE = _ensure_code(dobj.left_edge)
        cdef np.float64_t[:] DW = _ensure_code(dobj.ds.domain_width)
        cdef np.float64_t[:] DLE = _ensure_code(dobj.ds.domain_left_edge)
        cdef np.float64_t[:] DRE = _ensure_code(dobj.ds.domain_right_edge)
        cdef np.float64_t region_width[3]
        cdef bint p[3]
        # This is for if we want to include zones that overlap and whose
        # centers are not strictly included.
        self.loose_selection = getattr(dobj, "loose_selection", False)

        for i in range(3):
            self.check_period[i] = False
            region_width[i] = RE[i] - LE[i]
            p[i] = dobj.ds.periodicity[i]
            if region_width[i] <= 0:
                raise RuntimeError(
                    "Region right edge[%s] < left edge: width = %s" % (
                        i, region_width[i]))

        for i in range(3):

            if p[i]:
                # First, we check if any criteria requires a period check,
                # without any adjustments.  This is for short-circuiting the
                # short-circuit of the loop down below in mask filling.
                if LE[i] < DLE[i] or LE[i] > DRE[i] or RE[i] > DRE[i]:
                    self.check_period[i] = True
                # shift so left_edge guaranteed in domain
                if LE[i] < DLE[i]:
                    LE[i] += DW[i]
                    RE[i] += DW[i]
                elif LE[i] > DRE[i]:
                    LE[i] -= DW[i]
                    RE[i] -= DW[i]
            else:
                if LE[i] < DLE[i] or RE[i] > DRE[i]:
                    raise RuntimeError(
                        "Error: yt attempted to read outside the boundaries of "
                        "a non-periodic domain along dimension %s.\n"
                        "Region left edge = %s, Region right edge = %s\n"
                        "Dataset left edge = %s, Dataset right edge = %s\n\n"
                        "This commonly happens when trying to compute ghost cells "
                        "up to the domain boundary. Two possible solutions are to "
                        "load a smaller region that does not border the edge or "
                        "override the periodicity for this dataset." % \
                        (i, dobj.left_edge[i], dobj.right_edge[i],
                         dobj.ds.domain_left_edge[i], dobj.ds.domain_right_edge[i])
                    )
            # Already ensured in code
            self.left_edge[i] = LE[i]
            self.right_edge[i] = RE[i]
            self.right_edge_shift[i] = RE[i] - DW[i]
            if not self.periodicity[i]:
                self.right_edge_shift[i] = -np.inf

    @cython.boundscheck(False)
    @cython.wraparound(False)
    @cython.cdivision(True)
    cdef int select_bbox(self, np.float64_t left_edge[3],
                               np.float64_t right_edge[3]) nogil:
        cdef int i
        for i in range(3):
            if (right_edge[i] < self.left_edge[i] and \
                left_edge[i] >= self.right_edge_shift[i]) or \
                left_edge[i] >= self.right_edge[i]:
                return 0
        return 1

    @cython.boundscheck(False)
    @cython.wraparound(False)
    @cython.cdivision(True)
    cdef int select_bbox_edge(self, np.float64_t left_edge[3],
                               np.float64_t right_edge[3]) nogil:
        cdef int i
        for i in range(3):
            if (right_edge[i] < self.left_edge[i] and \
                left_edge[i] >= self.right_edge_shift[i]) or \
                left_edge[i] >= self.right_edge[i]:
                return 0
        for i in range(3):
            if left_edge[i] < self.right_edge_shift[i]:
                if right_edge[i] >= self.right_edge_shift[i]:
                    return 2
            elif left_edge[i] < self.left_edge[i] or \
                 right_edge[i] >= self.right_edge[i]:
                return 2
        return 1

    @cython.boundscheck(False)
    @cython.wraparound(False)
    @cython.cdivision(True)
    cdef int select_cell(self, np.float64_t pos[3], np.float64_t dds[3]) nogil:
        cdef np.float64_t left_edge[3]
        cdef np.float64_t right_edge[3]
        cdef int i
        if self.loose_selection:
            for i in range(3):
                left_edge[i] = pos[i] - dds[i]*0.5
                right_edge[i] = pos[i] + dds[i]*0.5
            return self.select_bbox(left_edge, right_edge)
        return self.select_point(pos)

    @cython.boundscheck(False)
    @cython.wraparound(False)
    @cython.cdivision(True)
    cdef int select_point(self, np.float64_t pos[3]) nogil:
        cdef int i
        for i in range(3):
            if (self.right_edge_shift[i] <= pos[i] < self.left_edge[i]) or \
               pos[i] >= self.right_edge[i]:
                return 0
        return 1

    @cython.boundscheck(False)
    @cython.wraparound(False)
    @cython.cdivision(True)
    cdef int select_sphere(self, np.float64_t pos[3], np.float64_t radius) nogil:
        # adapted from http://stackoverflow.com/a/4579192/1382869
        cdef int i
        cdef np.float64_t p
        cdef np.float64_t r2 = radius**2
        cdef np.float64_t dmin = 0
        for i in range(3):
            if self.periodicity[i] and self.check_period[i]:
                p = pos[i] + self.right_edge_shift[i]
            else:
                p = pos[i]
            if p < self.left_edge[i]:
                dmin += (p - self.left_edge[i])**2
            elif pos[i] > self.right_edge[i]:
                dmin += (p - self.right_edge[i])**2
        return int(dmin <= r2)

    @cython.boundscheck(False)
    @cython.wraparound(False)
    @cython.cdivision(True)
    cdef int fill_mask_selector(self, np.float64_t left_edge[3],
                                np.float64_t right_edge[3],
                                np.float64_t dds[3], int dim[3],
                                np.ndarray[np.uint8_t, ndim=3, cast=True] child_mask,
                                np.ndarray[np.uint8_t, ndim=3] mask,
                                int level):
        cdef int i, j, k
        cdef int total = 0, this_level = 0
        cdef np.float64_t pos[3]
        if level < self.min_level or level > self.max_level:
            return 0
        if level == self.max_level:
            this_level = 1
        cdef int si[3]
        cdef int ei[3]
        #print self.left_edge[0], self.left_edge[1], self.left_edge[2],
        #print self.right_edge[0], self.right_edge[1], self.right_edge[2],
        #print self.right_edge_shift[0], self.right_edge_shift[1], self.right_edge_shift[2]
        for i in range(3):
            if not self.check_period[i]:
                si[i] = <int> ((self.left_edge[i] - left_edge[i])/dds[i])
                ei[i] = <int> ((self.right_edge[i] - left_edge[i])/dds[i])
                si[i] = iclip(si[i] - 1, 0, dim[i])
                ei[i] = iclip(ei[i] + 1, 0, dim[i])
            else:
                si[i] = 0
                ei[i] = dim[i]
        with nogil:
            pos[0] = left_edge[0] + (si[0] + 0.5) * dds[0]
            for i in range(si[0], ei[0]):
                pos[1] = left_edge[1] + (si[1] + 0.5) * dds[1]
                for j in range(si[1], ei[1]):
                    pos[2] = left_edge[2] + (si[2] + 0.5) * dds[2]
                    for k in range(si[2], ei[2]):
                        if child_mask[i, j, k] == 1 or this_level == 1:
                            mask[i, j, k] = self.select_cell(pos, dds)
                            total += mask[i, j, k]
                        pos[2] += dds[2]
                    pos[1] += dds[1]
                pos[0] += dds[0]
        return total


    def _hash_vals(self):
        return (("left_edge[0]", self.left_edge[0]),
                ("left_edge[1]", self.left_edge[1]),
                ("left_edge[2]", self.left_edge[2]),
                ("right_edge[0]", self.right_edge[0]),
                ("right_edge[1]", self.right_edge[1]),
                ("right_edge[2]", self.right_edge[2]))

region_selector = RegionSelector

cdef class CutRegionSelector(SelectorObject):
    cdef set _positions
    cdef tuple _conditionals

    def __init__(self, dobj):
        positions = np.array([dobj['x'], dobj['y'], dobj['z']]).T
        self._conditionals = tuple(dobj.conditionals)
        self._positions = set(tuple(position) for position in positions)

    cdef int select_bbox(self,  np.float64_t left_edge[3],
                     np.float64_t right_edge[3]) nogil:
        return 1

    cdef int select_bbox_dge(self,  np.float64_t left_edge[3],
                     np.float64_t right_edge[3]) nogil:
        return 1

    cdef int select_cell(self, np.float64_t pos[3], np.float64_t dds[3]) nogil:
        with gil:
            if (pos[0], pos[1], pos[2]) in self._positions:
                return 1
            else:
                return 0

    cdef int select_point(self, np.float64_t pos[3]) nogil:
        return 1

    cdef int select_sphere(self, np.float64_t pos[3], np.float64_t radius) nogil:
        return 1

    def _hash_vals(self):
        t = ()
        for i, c in enumerate(self._conditionals):
            t += ("conditional[%s]" % i, c)
        return ("conditionals", t)

cut_region_selector = CutRegionSelector

cdef class DiskSelector(SelectorObject):
    cdef np.float64_t norm_vec[3]
    cdef np.float64_t center[3]
    cdef np.float64_t radius, radius2
    cdef np.float64_t height

    def __init__(self, dobj):
        cdef int i
        for i in range(3):
            self.norm_vec[i] = dobj._norm_vec[i]
            self.center[i] = _ensure_code(dobj.center[i])
        self.radius = _ensure_code(dobj.radius)
        self.radius2 = self.radius * self.radius
        self.height = _ensure_code(dobj.height)

    @cython.boundscheck(False)
    @cython.wraparound(False)
    @cython.cdivision(True)
    cdef int select_cell(self, np.float64_t pos[3], np.float64_t dds[3]) nogil:
        return self.select_point(pos)

    @cython.boundscheck(False)
    @cython.wraparound(False)
    @cython.cdivision(True)
    cdef int select_point(self, np.float64_t pos[3]) nogil:
        cdef np.float64_t h, d, r2, temp
        cdef int i
        h = d = 0
        for i in range(3):
            temp = self.periodic_difference(pos[i], self.center[i], i)
            h += temp * self.norm_vec[i]
            d += temp*temp
        r2 = (d - h*h)
        if fabs(h) <= self.height and r2 <= self.radius2: return 1
        return 0

    @cython.boundscheck(False)
    @cython.wraparound(False)
    @cython.cdivision(True)
    cdef int select_sphere(self, np.float64_t pos[3], np.float64_t radius) nogil:
        cdef np.float64_t h, d, r2, temp
        cdef int i
        h = d = 0
        for i in range(3):
            temp = self.periodic_difference(pos[i], self.center[i], i)
            h += pos[i] * self.norm_vec[i]
            d += temp*temp
        r2 = (d - h*h)
        d = self.radius+radius
        if fabs(h) <= self.height+radius and r2 <= d*d: return 1
        return 0

    @cython.boundscheck(False)
    @cython.wraparound(False)
    @cython.cdivision(True)
    cdef int select_bbox(self, np.float64_t left_edge[3],
                               np.float64_t right_edge[3]) nogil:
        # Until we can get our OBB/OBB intersection correct, disable this.
        return 1
        # cdef np.float64_t *arr[2]
        # cdef np.float64_t pos[3]
        # cdef np.float64_t H, D, R2, temp
        # cdef int i, j, k, n
        # cdef int all_under = 1
        # cdef int all_over = 1
        # cdef int any_radius = 0
        # # A moment of explanation (revised):
        # #    The disk and bounding box collide if any of the following are true:
        # #    1) the center of the disk is inside the bounding box
        # #    2) any corner of the box lies inside the disk
        # #    3) the box spans the plane (!all_under and !all_over) and at least
        # #       one corner is within the cylindrical radius

        # # check if disk center lies inside bbox
        # if left_edge[0] <= self.center[0] <= right_edge[0] and \
        #    left_edge[1] <= self.center[1] <= right_edge[1] and \
        #    left_edge[2] <= self.center[2] <= right_edge[2] :
        #     return 1

        # # check all corners
        # arr[0] = left_edge
        # arr[1] = right_edge
        # for i in range(2):
        #     pos[0] = arr[i][0]
        #     for j in range(2):
        #         pos[1] = arr[j][1]
        #         for k in range(2):
        #             pos[2] = arr[k][2]
        #             H = D = 0
        #             for n in range(3):
        #                 temp = self.difference(pos[n], self.center[n], n)
        #                 H += (temp * self.norm_vec[n])
        #                 D += temp*temp
        #             R2 = (D - H*H)
        #             if R2 < self.radius2 :
        #                 any_radius = 1
        #                 if fabs(H) < self.height: return 1
        #             if H < 0: all_over = 0
        #             if H > 0: all_under = 0
        # if all_over == 0 and all_under == 0 and any_radius == 1: return 1
        # return 0

    @cython.boundscheck(False)
    @cython.wraparound(False)
    @cython.cdivision(True)
    cdef int select_bbox_edge(self, np.float64_t left_edge[3],
                               np.float64_t right_edge[3]) nogil:
        # Until we can get our OBB/OBB intersection correct, disable this.
        return 2
        # cdef np.float64_t *arr[2]
        # cdef np.float64_t pos[3], H, D, R2, temp
        # cdef int i, j, k, n
        # cdef int all_under = 1
        # cdef int all_over = 1
        # cdef int any_radius = 0
        # # A moment of explanation (revised):
        # #    The disk and bounding box collide if any of the following are true:
        # #    1) the center of the disk is inside the bounding box
        # #    2) any corner of the box lies inside the disk
        # #    3) the box spans the plane (!all_under and !all_over) and at least
        # #       one corner is within the cylindrical radius

        # # check if disk center lies inside bbox
        # if left_edge[0] <= self.center[0] <= right_edge[0] and \
        #    left_edge[1] <= self.center[1] <= right_edge[1] and \
        #    left_edge[2] <= self.center[2] <= right_edge[2] :
        #     return 1

        # # check all corners
        # arr[0] = left_edge
        # arr[1] = right_edge
        # for i in range(2):
        #     pos[0] = arr[i][0]
        #     for j in range(2):
        #         pos[1] = arr[j][1]
        #         for k in range(2):
        #             pos[2] = arr[k][2]
        #             H = D = 0
        #             for n in range(3):
        #                 temp = self.periodic_difference(
        #                     pos[n], self.center[n], n)
        #                 H += (temp * self.norm_vec[n])
        #                 D += temp*temp
        #             R2 = (D - H*H)
        #             if R2 < self.radius2 :
        #                 any_radius = 1
        #                 if fabs(H) < self.height: return 1
        #             if H < 0: all_over = 0
        #             if H > 0: all_under = 0
        # if all_over == 0 and all_under == 0 and any_radius == 1: return 1
        # return 0

    def _hash_vals(self):
        return (("norm_vec[0]", self.norm_vec[0]),
                ("norm_vec[1]", self.norm_vec[1]),
                ("norm_vec[2]", self.norm_vec[2]),
                ("center[0]", self.center[0]),
                ("center[1]", self.center[1]),
                ("center[2]", self.center[2]),
                ("radius", self.radius),
                ("radius2", self.radius2),
                ("height", self.height))

disk_selector = DiskSelector

cdef class CuttingPlaneSelector(SelectorObject):
    cdef np.float64_t norm_vec[3]
    cdef np.float64_t d

    def __init__(self, dobj):
        cdef int i
        for i in range(3):
            self.norm_vec[i] = dobj._norm_vec[i]
        self.d = _ensure_code(dobj._d)

    @cython.boundscheck(False)
    @cython.wraparound(False)
    @cython.cdivision(True)
    cdef int select_cell(self, np.float64_t pos[3], np.float64_t dds[3]) nogil:
        cdef np.float64_t left_edge[3]
        cdef np.float64_t right_edge[3]
        cdef int i
        for i in range(3):
            left_edge[i] = pos[i] - 0.5*dds[i]
            right_edge[i] = pos[i] + 0.5*dds[i]
        return self.select_bbox(left_edge, right_edge)

    cdef int select_point(self, np.float64_t pos[3]) nogil:
        # two 0-volume constructs don't intersect
        return 0

    @cython.boundscheck(False)
    @cython.wraparound(False)
    @cython.cdivision(True)
    cdef int select_sphere(self, np.float64_t pos[3], np.float64_t radius) nogil:
        cdef int i
        cdef np.float64_t height = self.d
        for i in range(3) :
            height += pos[i] * self.norm_vec[i]
        if height*height <= radius*radius : return 1
        return 0

    @cython.boundscheck(False)
    @cython.wraparound(False)
    @cython.cdivision(True)
    cdef int select_bbox(self, np.float64_t left_edge[3],
                               np.float64_t right_edge[3]) nogil:
        cdef int i, j, k, n
        cdef np.float64_t *arr[2]
        cdef np.float64_t pos[3]
        cdef np.float64_t gd
        arr[0] = left_edge
        arr[1] = right_edge
        all_under = 1
        all_over = 1
        # Check each corner
        for i in range(2):
            pos[0] = arr[i][0]
            for j in range(2):
                pos[1] = arr[j][1]
                for k in range(2):
                    pos[2] = arr[k][2]
                    gd = self.d
                    for n in range(3):
                        gd += pos[n] * self.norm_vec[n]
                    # this allows corners and faces on the low-end to
                    # collide, while not selecting cells on the high-side
                    if i == 0 and j == 0 and k == 0 :
                        if gd <= 0: all_over = 0
                        if gd >= 0: all_under = 0
                    else :
                        if gd < 0: all_over = 0
                        if gd > 0: all_under = 0
        if all_over == 1 or all_under == 1:
            return 0
        return 1

    @cython.boundscheck(False)
    @cython.wraparound(False)
    @cython.cdivision(True)
    cdef int select_bbox_edge(self, np.float64_t left_edge[3],
                               np.float64_t right_edge[3]) nogil:
        cdef int i, j, k, n
        cdef np.float64_t *arr[2]
        cdef np.float64_t pos[3]
        cdef np.float64_t gd
        arr[0] = left_edge
        arr[1] = right_edge
        all_under = 1
        all_over = 1
        # Check each corner
        for i in range(2):
            pos[0] = arr[i][0]
            for j in range(2):
                pos[1] = arr[j][1]
                for k in range(2):
                    pos[2] = arr[k][2]
                    gd = self.d
                    for n in range(3):
                        gd += pos[n] * self.norm_vec[n]
                    # this allows corners and faces on the low-end to
                    # collide, while not selecting cells on the high-side
                    if i == 0 and j == 0 and k == 0 :
                        if gd <= 0: all_over = 0
                        if gd >= 0: all_under = 0
                    else :
                        if gd < 0: all_over = 0
                        if gd > 0: all_under = 0
        if all_over == 1 or all_under == 1:
            return 0
        return 2 # a box of non-zeros volume can't be inside a plane

    def _hash_vals(self):
        return (("norm_vec[0]", self.norm_vec[0]),
                ("norm_vec[1]", self.norm_vec[1]),
                ("norm_vec[2]", self.norm_vec[2]),
                ("d", self.d))

cutting_selector = CuttingPlaneSelector

cdef class SliceSelector(SelectorObject):
    cdef int axis
    cdef np.float64_t coord
    cdef int ax, ay

    def __init__(self, dobj):
        self.axis = dobj.axis
        self.coord = _ensure_code(dobj.coord)

        self.ax = (self.axis+1) % 3
        self.ay = (self.axis+2) % 3

    @cython.boundscheck(False)
    @cython.wraparound(False)
    @cython.cdivision(True)
    def fill_mask(self, gobj):
        cdef np.ndarray[np.uint8_t, ndim=3] mask
        cdef np.ndarray[np.uint8_t, ndim=3, cast=True] child_mask
        cdef int i, j, k
        cdef int total = 0
        cdef int this_level = 0
        cdef int ind[3][2]
        cdef np.int32_t level = gobj.Level
        _ensure_code(gobj.LeftEdge)
        _ensure_code(gobj.dds)

        if level < self.min_level or level > self.max_level:
            return None
        else:
            child_mask = gobj.child_mask
            mask = np.zeros(gobj.ActiveDimensions, dtype=np.uint8)
            if level == self.max_level:
                this_level = 1
            for i in range(3):
                if i == self.axis:
                    ind[i][0] = \
                        <int> ((self.coord - (gobj.LeftEdge[i]).to_ndarray()) /
                               gobj.dds[i])
                    ind[i][1] = ind[i][0] + 1
                else:
                    ind[i][0] = 0
                    ind[i][1] = gobj.ActiveDimensions[i]
            with nogil:
                for i in range(ind[0][0], ind[0][1]):
                    for j in range(ind[1][0], ind[1][1]):
                        for k in range(ind[2][0], ind[2][1]):
                            if this_level == 1 or child_mask[i, j, k]:
                                mask[i, j, k] = 1
                                total += 1
            if total == 0: return None
            return mask.astype("bool")

    @cython.boundscheck(False)
    @cython.wraparound(False)
    @cython.cdivision(True)
    cdef int select_cell(self, np.float64_t pos[3], np.float64_t dds[3]) nogil:
        if pos[self.axis] + 0.5*dds[self.axis] > self.coord \
           and pos[self.axis] - 0.5*dds[self.axis] - grid_eps <= self.coord:
            return 1
        return 0

    cdef int select_point(self, np.float64_t pos[3]) nogil:
        # two 0-volume constructs don't intersect
        return 0

    @cython.boundscheck(False)
    @cython.wraparound(False)
    @cython.cdivision(True)
    cdef int select_sphere(self, np.float64_t pos[3], np.float64_t radius) nogil:
        cdef np.float64_t dist = self.periodic_difference(
            pos[self.axis], self.coord, self.axis)
        if dist*dist < radius*radius:
            return 1
        return 0

    @cython.boundscheck(False)
    @cython.wraparound(False)
    @cython.cdivision(True)
    cdef int select_bbox(self, np.float64_t left_edge[3],
                               np.float64_t right_edge[3]) nogil:
        if left_edge[self.axis] - grid_eps <= self.coord < right_edge[self.axis]:
            return 1
        return 0

    @cython.boundscheck(False)
    @cython.wraparound(False)
    @cython.cdivision(True)
    cdef int select_bbox_edge(self, np.float64_t left_edge[3],
                               np.float64_t right_edge[3]) nogil:
        if left_edge[self.axis] - grid_eps <= self.coord < right_edge[self.axis]:
            return 2 # a box with non-zero volume can't be inside a plane
        return 0

    def _hash_vals(self):
        return (("axis", self.axis),
                ("coord", self.coord))

slice_selector = SliceSelector

cdef class OrthoRaySelector(SelectorObject):

    cdef np.uint8_t px_ax
    cdef np.uint8_t py_ax
    cdef np.float64_t px
    cdef np.float64_t py
    cdef int axis

    def __init__(self, dobj):
        self.axis = dobj.axis
        self.px_ax = dobj.px_ax
        self.py_ax = dobj.py_ax
        self.px = dobj.px
        self.py = dobj.py

    @cython.boundscheck(False)
    @cython.wraparound(False)
    @cython.cdivision(True)
    def fill_mask(self, gobj):
        cdef np.ndarray[np.uint8_t, ndim=3] mask
        cdef np.ndarray[np.uint8_t, ndim=3, cast=True] child_mask
        cdef int i, j, k
        cdef int total = 0
        cdef int this_level = 0
        cdef int ind[3][2]
        cdef np.int32_t level = gobj.Level
        _ensure_code(gobj.LeftEdge)
        _ensure_code(gobj.RightEdge)
        _ensure_code(gobj.dds)

        if level < self.min_level or level > self.max_level:
            return None
        else:
            child_mask = gobj.child_mask
            mask = np.zeros(gobj.ActiveDimensions, dtype=np.uint8)
            if level == self.max_level:
                this_level = 1
            ind[self.axis][0] = 0
            ind[self.axis][1] = gobj.ActiveDimensions[self.axis]
            ind[self.px_ax][0] = \
                <int> ((self.px - (gobj.LeftEdge).to_ndarray()[self.px_ax]) /
                       gobj.dds[self.px_ax])
            ind[self.px_ax][1] = ind[self.px_ax][0] + 1
            ind[self.py_ax][0] = \
                <int> ((self.py - (gobj.LeftEdge).to_ndarray()[self.py_ax]) /
                       gobj.dds[self.py_ax])
            ind[self.py_ax][1] = ind[self.py_ax][0] + 1

            with nogil:
                for i in range(ind[0][0], ind[0][1]):
                    for j in range(ind[1][0], ind[1][1]):
                        for k in range(ind[2][0], ind[2][1]):
                            if this_level == 1 or child_mask[i, j, k]:
                                mask[i, j, k] = 1
                                total += 1
            if total == 0: return None
            return mask.astype("bool")

    @cython.boundscheck(False)
    @cython.wraparound(False)
    @cython.cdivision(True)
    cdef int select_cell(self, np.float64_t pos[3], np.float64_t dds[3]) nogil:
        if self.px >= pos[self.px_ax] - 0.5*dds[self.px_ax] and \
           self.px <  pos[self.px_ax] + 0.5*dds[self.px_ax] and \
           self.py >= pos[self.py_ax] - 0.5*dds[self.py_ax] and \
           self.py <  pos[self.py_ax] + 0.5*dds[self.py_ax]:
            return 1
        return 0

    cdef int select_point(self, np.float64_t pos[3]) nogil:
        # two 0-volume constructs don't intersect
        return 0

    @cython.boundscheck(False)
    @cython.wraparound(False)
    @cython.cdivision(True)
    cdef int select_sphere(self, np.float64_t pos[3], np.float64_t radius) nogil:
        cdef np.float64_t dx = self.periodic_difference(
            pos[self.px_ax], self.px, self.px_ax)
        cdef np.float64_t dy = self.periodic_difference(
            pos[self.py_ax], self.py, self.py_ax)
        if dx*dx + dy*dy < radius*radius:
            return 1
        return 0

    @cython.boundscheck(False)
    @cython.wraparound(False)
    @cython.cdivision(True)
    cdef int select_bbox(self, np.float64_t left_edge[3],
                               np.float64_t right_edge[3]) nogil:
        if left_edge[self.px_ax] <= self.px < right_edge[self.px_ax] and \
           left_edge[self.py_ax] <= self.py < right_edge[self.py_ax] :
            return 1
        return 0

    @cython.boundscheck(False)
    @cython.wraparound(False)
    @cython.cdivision(True)
    cdef int select_bbox_edge(self, np.float64_t left_edge[3],
                               np.float64_t right_edge[3]) nogil:
        if left_edge[self.px_ax] <= self.px < right_edge[self.px_ax] and \
           left_edge[self.py_ax] <= self.py < right_edge[self.py_ax] :
            return 2 # a box of non-zero volume can't be inside a ray
        return 0

    def _hash_vals(self):
        return (("px_ax", self.px_ax),
                ("py_ax", self.py_ax),
                ("px", self.px),
                ("py", self.py),
                ("axis", self.axis))

ortho_ray_selector = OrthoRaySelector

cdef struct IntegrationAccumulator:
    np.float64_t *t
    np.float64_t *dt
    np.uint8_t *child_mask
    int hits

cdef void dt_sampler(
             VolumeContainer *vc,
             np.float64_t v_pos[3],
             np.float64_t v_dir[3],
             np.float64_t enter_t,
             np.float64_t exit_t,
             int index[3],
             void *data) nogil:
    cdef IntegrationAccumulator *am = <IntegrationAccumulator *> data
    cdef int di = (index[0]*vc.dims[1]+index[1])*vc.dims[2]+index[2]
    if am.child_mask[di] == 0 or enter_t == exit_t:
        return
    am.hits += 1
    am.t[di] = enter_t
    am.dt[di] = (exit_t - enter_t)

cdef class RaySelector(SelectorObject):

    cdef np.float64_t p1[3]
    cdef np.float64_t p2[3]
    cdef np.float64_t vec[3]

    def __init__(self, dobj):
        cdef int i
        _ensure_code(dobj.start_point)
        _ensure_code(dobj.end_point)
        for i in range(3):
            self.vec[i] = dobj.vec[i]
            self.p1[i] = dobj.start_point[i]
            self.p2[i] = dobj.end_point[i]

    @cython.boundscheck(False)
    @cython.wraparound(False)
    @cython.cdivision(True)
    def fill_mask(self, gobj):
        cdef np.ndarray[np.float64_t, ndim=3] t, dt
        cdef np.ndarray[np.uint8_t, ndim=3, cast=True] child_mask
        cdef int i
        cdef int total = 0
        cdef IntegrationAccumulator ia
        cdef VolumeContainer vc
        mask = np.zeros(gobj.ActiveDimensions, dtype='uint8')
        t = np.zeros(gobj.ActiveDimensions, dtype="float64")
        dt = np.zeros(gobj.ActiveDimensions, dtype="float64") - 1
        child_mask = gobj.child_mask
        ia.t = <np.float64_t *> t.data
        ia.dt = <np.float64_t *> dt.data
        ia.child_mask = <np.uint8_t *> child_mask.data
        ia.hits = 0
        _ensure_code(gobj.LeftEdge)
        _ensure_code(gobj.RightEdge)
        _ensure_code(gobj.dds)
        for i in range(3):
            vc.left_edge[i] = gobj.LeftEdge[i]
            vc.right_edge[i] = gobj.RightEdge[i]
            vc.dds[i] = gobj.dds[i]
            vc.idds[i] = 1.0/gobj.dds[i]
            vc.dims[i] = dt.shape[i]
        walk_volume(&vc, self.p1, self.vec, dt_sampler, <void*> &ia)
        for i in range(dt.shape[0]):
            for j in range(dt.shape[1]):
                for k in range(dt.shape[2]):
                    if dt[i, j, k] >= 0:
                        mask[i, j, k] = 1
                        total += 1
        if total == 0: return None
        return mask.astype("bool")

    @cython.boundscheck(False)
    @cython.wraparound(False)
    @cython.cdivision(True)
    def get_dt(self, gobj):
        cdef np.ndarray[np.float64_t, ndim=3] t, dt
        cdef np.ndarray[np.float64_t, ndim=1] tr, dtr
        cdef np.ndarray[np.uint8_t, ndim=3, cast=True] child_mask
        cdef int i, j, k, ni
        cdef IntegrationAccumulator ia
        cdef VolumeContainer vc
        t = np.zeros(gobj.ActiveDimensions, dtype="float64")
        dt = np.zeros(gobj.ActiveDimensions, dtype="float64") - 1
        child_mask = gobj.child_mask
        ia.t = <np.float64_t *> t.data
        ia.dt = <np.float64_t *> dt.data
        ia.child_mask = <np.uint8_t *> child_mask.data
        ia.hits = 0
        _ensure_code(gobj.LeftEdge)
        _ensure_code(gobj.RightEdge)
        _ensure_code(gobj.dds)
        for i in range(3):
            vc.left_edge[i] = gobj.LeftEdge[i]
            vc.right_edge[i] = gobj.RightEdge[i]
            vc.dds[i] = gobj.dds[i]
            vc.idds[i] = 1.0/gobj.dds[i]
            vc.dims[i] = dt.shape[i]
        walk_volume(&vc, self.p1, self.vec, dt_sampler, <void*> &ia)
        tr = np.zeros(ia.hits, dtype="float64")
        dtr = np.zeros(ia.hits, dtype="float64")
        ni = 0
        for i in range(dt.shape[0]):
            for j in range(dt.shape[1]):
                for k in range(dt.shape[2]):
                    if dt[i, j, k] >= 0:
                        tr[ni] = t[i, j, k]
                        dtr[ni] = dt[i, j, k]
                        ni += 1
        if not (ni == ia.hits):
            print ni, ia.hits
        return dtr, tr

    @cython.boundscheck(False)
    @cython.wraparound(False)
    @cython.cdivision(True)
    def get_dt_mesh(self, mesh, nz, int offset):
        cdef np.ndarray[np.float64_t, ndim=3] t, dt
        cdef np.ndarray[np.float64_t, ndim=1] tr, dtr
        cdef np.ndarray[np.uint8_t, ndim=3, cast=True] child_mask
        cdef int i, j, k, ni
        cdef np.float64_t LE[3]
        cdef np.float64_t RE[3]
        cdef np.float64_t pos
        cdef IntegrationAccumulator ia
        cdef np.ndarray[np.float64_t, ndim=2] coords
        cdef np.ndarray[np.int64_t, ndim=2] indices
        indices = mesh.connectivity_indices
        coords = _ensure_code(mesh.connectivity_coords)
        cdef int nc = indices.shape[0]
        cdef int nv = indices.shape[1]
        if nv != 8:
            raise NotImplementedError
        cdef VolumeContainer vc
        child_mask = np.ones((1,1,1), dtype="uint8")
        t = np.zeros((1,1,1), dtype="float64")
        dt = np.zeros((1,1,1), dtype="float64") - 1
        tr = np.zeros(nz, dtype="float64")
        dtr = np.zeros(nz, dtype="float64")
        ia.t = <np.float64_t *> t.data
        ia.dt = <np.float64_t *> dt.data
        ia.child_mask = <np.uint8_t *> child_mask.data
        ia.hits = 0
        ni = 0
        for i in range(nc):
            for j in range(3):
                LE[j] = 1e60
                RE[j] = -1e60
            for j in range(nv):
                for k in range(3):
                    pos = coords[indices[i, j] - offset, k]
                    LE[k] = fmin(pos, LE[k])
                    RE[k] = fmax(pos, RE[k])
            for j in range(3):
                vc.left_edge[j] = LE[j]
                vc.right_edge[j] = RE[j]
                vc.dds[j] = RE[j] - LE[j]
                vc.idds[j] = 1.0/vc.dds[j]
                vc.dims[j] = 1
            t[0,0,0] = dt[0,0,0] = -1
            walk_volume(&vc, self.p1, self.vec, dt_sampler, <void*> &ia)
            if dt[0,0,0] >= 0:
                tr[ni] = t[0,0,0]
                dtr[ni] = dt[0,0,0]
                ni += 1
        return dtr, tr

    cdef int select_point(self, np.float64_t pos[3]) nogil:
        # two 0-volume constructs don't intersect
        return 0
    
    @cython.boundscheck(False)
    @cython.wraparound(False)
    @cython.cdivision(True)
    cdef int select_sphere(self, np.float64_t pos[3], np.float64_t radius) nogil:

        cdef int i
        cdef np.float64_t length = norm(self.vec)
        cdef np.float64_t r[3]
        for i in range(3):
            r[i] = pos[i] - self.p1[i]
        # the projected position of the sphere along the ray
        cdef np.float64_t l = dot(r, self.vec) / length
        # the square of the impact parameter
        cdef np.float64_t b_sqr = dot(r, r) - l*l

        # only accept spheres with radii larger than the impact parameter and
        # with a projected position along the ray no more than a radius away
        # from the ray
        if -radius < l and l < (length+radius) and b_sqr < radius*radius:
            return 1

        return 0

    @cython.boundscheck(False)
    @cython.wraparound(False)
    @cython.cdivision(True)
    cdef int select_bbox(self, np.float64_t left_edge[3],
                               np.float64_t right_edge[3]) nogil:
        cdef int i
        cdef np.uint8_t cm = 1
        cdef VolumeContainer vc
        cdef IntegrationAccumulator ia
        cdef np.float64_t dt, t
        for i in range(3):
            vc.left_edge[i] = left_edge[i]
            vc.right_edge[i] = right_edge[i]
            vc.dds[i] = right_edge[i] - left_edge[i]
            vc.idds[i] = 1.0/vc.dds[i]
            vc.dims[i] = 1
        t = dt = 0.0
        ia.t = &t
        ia.dt = &dt
        ia.child_mask = &cm
        ia.hits = 0
        walk_volume(&vc, self.p1, self.vec, dt_sampler, <void*> &ia)
        if ia.hits > 0:
            return 1
        return 0

    @cython.boundscheck(False)
    @cython.wraparound(False)
    @cython.cdivision(True)
    cdef int select_bbox_edge(self, np.float64_t left_edge[3],
                               np.float64_t right_edge[3]) nogil:
        cdef int i
        cdef np.uint8_t cm = 1
        cdef VolumeContainer vc
        cdef IntegrationAccumulator ia
        cdef np.float64_t dt, t
        for i in range(3):
            vc.left_edge[i] = left_edge[i]
            vc.right_edge[i] = right_edge[i]
            vc.dds[i] = right_edge[i] - left_edge[i]
            vc.idds[i] = 1.0/vc.dds[i]
            vc.dims[i] = 1
        t = dt = 0.0
        ia.t = &t
        ia.dt = &dt
        ia.child_mask = &cm
        ia.hits = 0
        walk_volume(&vc, self.p1, self.vec, dt_sampler, <void*> &ia)
        if ia.hits > 0:
            return 2 # a box of non-zero volume cannot be inside a ray
        return 0

    @cython.boundscheck(False)
    @cython.wraparound(False)
    @cython.cdivision(True)
    cdef int select_cell(self, np.float64_t pos[3],
                               np.float64_t dds[3]) nogil:
        # This is terribly inefficient for Octrees.  For grids, it will never
        # get called.
        cdef int i
        cdef np.float64_t left_edge[3]
        cdef np.float64_t right_edge[3]
        for i in range(3):
            left_edge[i] = pos[i] - dds[i]/2.0
            right_edge[i] = pos[i] + dds[i]/2.0
        return self.select_bbox(left_edge, right_edge)

    def _hash_vals(self):
        return (("p1[0]", self.p1[0]),
                ("p1[1]", self.p1[1]),
                ("p1[2]", self.p1[2]),
                ("p2[0]", self.p2[0]),
                ("p2[1]", self.p2[1]),
                ("p2[2]", self.p2[2]),
                ("vec[0]", self.vec[0]),
                ("vec[1]", self.vec[1]),
                ("vec[2]", self.vec[2]))

ray_selector = RaySelector

cdef class DataCollectionSelector(SelectorObject):
    cdef object obj_ids
    cdef np.int64_t nids

    def __init__(self, dobj):
        self.obj_ids = dobj._obj_ids
        self.nids = self.obj_ids.shape[0]

    @cython.boundscheck(False)
    @cython.wraparound(False)
    @cython.cdivision(True)
    def select_grids(self,
                     np.ndarray[np.float64_t, ndim=2] left_edges,
                     np.ndarray[np.float64_t, ndim=2] right_edges,
                     np.ndarray[np.int32_t, ndim=2] levels):
        cdef int n
        cdef int ng = left_edges.shape[0]
        cdef np.ndarray[np.uint8_t, ndim=1] gridi = np.zeros(ng, dtype='uint8')
        cdef np.ndarray[np.int64_t, ndim=1] oids = self.obj_ids
        with nogil:
            for n in range(self.nids):
                gridi[oids[n]] = 1
        return gridi.astype("bool")

    @cython.boundscheck(False)
    @cython.wraparound(False)
    @cython.cdivision(True)
    def fill_mask(self, gobj):
        cdef np.ndarray[np.uint8_t, ndim=3] mask
        mask = np.ones(gobj.ActiveDimensions, dtype='uint8')
        return mask.astype("bool")

    def _hash_vals(self):
        return (hash(self.obj_ids.tostring()), self.nids)

data_collection_selector = DataCollectionSelector

cdef class EllipsoidSelector(SelectorObject):
    cdef np.float64_t vec[3][3]
    cdef np.float64_t mag[3]
    cdef np.float64_t center[3]

    def __init__(self, dobj):
        cdef int i
        _ensure_code(dobj.center)
        _ensure_code(dobj._e0)
        _ensure_code(dobj._e1)
        _ensure_code(dobj._e2)
        _ensure_code(dobj._A)
        _ensure_code(dobj._B)
        _ensure_code(dobj._C)
        for i in range(3):
            self.center[i] = dobj.center[i]
            self.vec[0][i] = dobj._e0[i]
            self.vec[1][i] = dobj._e1[i]
            self.vec[2][i] = dobj._e2[i]
        self.mag[0] = dobj._A
        self.mag[1] = dobj._B
        self.mag[2] = dobj._C

    @cython.boundscheck(False)
    @cython.wraparound(False)
    @cython.cdivision(True)
    cdef int select_cell(self, np.float64_t pos[3], np.float64_t dds[3]) nogil:
        return self.select_point(pos)

    @cython.boundscheck(False)
    @cython.wraparound(False)
    @cython.cdivision(True)
    cdef int select_point(self, np.float64_t pos[3]) nogil:
        cdef np.float64_t dot_evec[3]
        cdef np.float64_t dist
        cdef int i, j
        dot_evec[0] = dot_evec[1] = dot_evec[2] = 0
        # Calculate the rotated dot product
        for i in range(3): # axis
            dist = self.periodic_difference(pos[i], self.center[i], i)
            for j in range(3):
                dot_evec[j] += dist * self.vec[j][i]
        dist = 0.0
        for i in range(3):
            dist += (dot_evec[i] * dot_evec[i])/(self.mag[i] * self.mag[i])
        if dist <= 1.0: return 1
        return 0

    @cython.boundscheck(False)
    @cython.wraparound(False)
    @cython.cdivision(True)
    cdef int select_sphere(self, np.float64_t pos[3], np.float64_t radius) nogil:
        # this is the sphere selection
        cdef int i
        cdef np.float64_t dist, dist2_max, dist2 = 0
        for i in range(3):
            dist = self.periodic_difference(pos[i], self.center[i], i)
            dist2 += dist * dist
        dist2_max = (self.mag[0] + radius) * (self.mag[0] + radius)
        if dist2 <= dist2_max:
            return 1
        return 0

    @cython.boundscheck(False)
    @cython.wraparound(False)
    @cython.cdivision(True)
    cdef int select_bbox(self, np.float64_t left_edge[3],
                               np.float64_t right_edge[3]) nogil:
        # This is the sphere selection
        cdef int i
        cdef np.float64_t box_center, relcenter, closest, dist, edge, dist_max
        if left_edge[0] <= self.center[0] <= right_edge[0] and \
           left_edge[1] <= self.center[1] <= right_edge[1] and \
           left_edge[2] <= self.center[2] <= right_edge[2]:
            return 1
        # http://www.gamedev.net/topic/335465-is-this-the-simplest-sphere-aabb-collision-test/
        dist = 0
        for i in range(3):
            box_center = (right_edge[i] + left_edge[i])/2.0
            relcenter = self.periodic_difference(box_center, self.center[i], i)
            edge = right_edge[i] - left_edge[i]
            closest = relcenter - fclip(relcenter, -edge/2.0, edge/2.0)
            dist += closest * closest
        dist_max = self.mag[0] * self.mag[0]
        if dist <= dist_max:
            return 1
        return 0

    @cython.boundscheck(False)
    @cython.wraparound(False)
    @cython.cdivision(True)
    cdef int select_bbox_edge(self, np.float64_t left_edge[3],
                               np.float64_t right_edge[3]) nogil:
        # This is the sphere selection
        cdef int i
        cdef np.float64_t box_center, relcenter, closest, farthest, cdist, fdist, edge
        if left_edge[0] <= self.center[0] <= right_edge[0] and \
           left_edge[1] <= self.center[1] <= right_edge[1] and \
           left_edge[2] <= self.center[2] <= right_edge[2]:
            fdist = 0
            for i in range(3):
                edge = right_edge[i] - left_edge[i]
                box_center = (right_edge[i] + left_edge[i])/2.0
                relcenter = self.periodic_difference(
                    box_center, self.center[i], i)
                farthest = relcenter + fclip(relcenter, -edge/2.0, edge/2.0)
                fdist += farthest*farthest
                if fdist >= self.mag[0]**2: return 2
            return 1
        # http://www.gamedev.net/topic/335465-is-this-the-simplest-sphere-aabb-collision-test/
        cdist = 0
        fdist = 0
        for i in range(3):
            box_center = (right_edge[i] + left_edge[i])/2.0
            relcenter = self.periodic_difference(box_center, self.center[i], i)
            edge = right_edge[i] - left_edge[i]
            closest = relcenter - fclip(relcenter, -edge/2.0, edge/2.0)
            farthest = relcenter + fclip(relcenter, -edge/2.0, edge/2.0)
            cdist += closest * closest
            fdist += farthest * farthest
            if cdist > self.mag[0]**2: return 0
        if fdist < self.mag[0]**2:
            return 1
        else:
            return 2

    def _hash_vals(self):
        return (("vec[0][0]", self.vec[0][0]),
                ("vec[0][1]", self.vec[0][1]),
                ("vec[0][2]", self.vec[0][2]),
                ("vec[1][0]", self.vec[1][0]),
                ("vec[1][1]", self.vec[1][1]),
                ("vec[1][2]", self.vec[1][2]),
                ("vec[2][0]", self.vec[2][0]),
                ("vec[2][1]", self.vec[2][1]),
                ("vec[2][2]", self.vec[2][2]),
                ("mag[0]", self.mag[0]),
                ("mag[1]", self.mag[1]),
                ("mag[2]", self.mag[2]),
                ("center[0]", self.center[0]),
                ("center[1]", self.center[1]),
                ("center[2]", self.center[2]))

ellipsoid_selector = EllipsoidSelector

cdef class GridSelector(SelectorObject):
    cdef object ind

    def __init__(self, dobj):
        self.ind = dobj.id - dobj._id_offset

    @cython.boundscheck(False)
    @cython.wraparound(False)
    @cython.cdivision(True)
    def select_grids(self,
                     np.ndarray[np.float64_t, ndim=2] left_edges,
                     np.ndarray[np.float64_t, ndim=2] right_edges,
                     np.ndarray[np.int32_t, ndim=2] levels):
        cdef int ng = left_edges.shape[0]
        cdef np.ndarray[np.uint8_t, ndim=1] gridi = np.zeros(ng, dtype='uint8')
        gridi[self.ind] = 1
        return gridi.astype("bool")

    @cython.boundscheck(False)
    @cython.wraparound(False)
    @cython.cdivision(True)
    def fill_mask(self, gobj):
        return np.ones(gobj.ActiveDimensions, dtype='bool')

    @cython.boundscheck(False)
    @cython.wraparound(False)
    @cython.cdivision(True)
    cdef int select_cell(self, np.float64_t pos[3], np.float64_t dds[3]) nogil:
        return 1

    cdef int select_point(self, np.float64_t pos[3]) nogil:
        # we apparently don't check if the point actually lies in the grid..
        return 1

    def _hash_vals(self):
        return (self.ind,)

grid_selector = GridSelector

cdef class OctreeSubsetSelector(SelectorObject):

    def __init__(self, dobj):
        self.base_selector = dobj.base_selector
        self.min_level = self.base_selector.min_level
        self.max_level = self.base_selector.max_level
        self.domain_id = dobj.domain_id
        self.overlap_cells = getattr(dobj.oct_handler, 'overlap_cells', 1)

    @cython.boundscheck(False)
    @cython.wraparound(False)
    @cython.cdivision(True)
    def select_grids(self,
                     np.ndarray[np.float64_t, ndim=2] left_edges,
                     np.ndarray[np.float64_t, ndim=2] right_edges,
                     np.ndarray[np.int32_t, ndim=2] levels):
        raise RuntimeError

    @cython.boundscheck(False)
    @cython.wraparound(False)
    @cython.cdivision(True)
    cdef int select_sphere(self, np.float64_t pos[3], np.float64_t radius) nogil:
        return 1

    @cython.boundscheck(False)
    @cython.wraparound(False)
    @cython.cdivision(True)
    cdef int select_cell(self, np.float64_t pos[3], np.float64_t dds[3]) nogil:
        return 1

    @cython.boundscheck(False)
    @cython.wraparound(False)
    @cython.cdivision(True)
    cdef int select_point(self, np.float64_t pos[3]) nogil:
        return self.base_selector.select_point(pos)

    @cython.boundscheck(False)
    @cython.wraparound(False)
    @cython.cdivision(True)
    cdef int select_bbox(self, np.float64_t left_edge[3],
                               np.float64_t right_edge[3]) nogil:
        # return 1
        return self.base_selector.select_bbox(left_edge, right_edge)

    @cython.boundscheck(False)
    @cython.wraparound(False)
    @cython.cdivision(True)
    cdef int select_grid(self, np.float64_t left_edge[3],
                         np.float64_t right_edge[3], np.int32_t level,
                         Oct *o = NULL) nogil:
        # Because visitors now use select_grid, we should be explicitly
        # checking this.
        cdef int res
        res = self.base_selector.select_grid(left_edge, right_edge, level, o)
        if self.domain_id == -1:
            return res
        elif res == 1 and o != NULL and o.domain != self.domain_id:
            return -1
        return res

    def _hash_vals(self):
        return (hash(self.base_selector), self.domain_id)

octree_subset_selector = OctreeSubsetSelector

cdef class IndexedOctreeSubsetSelector(SelectorObject):
    # This is a numpy array, which will be a bool of ndim 1
    cdef np.uint64_t min_ind
    cdef np.uint64_t max_ind
    cdef public SelectorObject base_selector
    cdef int filter_bbox
    cdef np.float64_t DLE[3]
    cdef np.float64_t DRE[3]

    def __init__(self, dobj):
        self.min_ind = dobj.min_ind
        self.max_ind = dobj.max_ind
        self.base_selector = dobj.base_selector
        self.min_level = self.base_selector.min_level
        self.max_level = self.base_selector.max_level
        self.filter_bbox = 0
        if getattr(dobj.ds, "filter_bbox", False):
            self.filter_bbox = 1
        for i in range(3):
            self.DLE[i] = dobj.ds.domain_left_edge[i]
            self.DRE[i] = dobj.ds.domain_right_edge[i]

    @cython.boundscheck(False)
    @cython.wraparound(False)
    @cython.cdivision(True)
    def select_grids(self,
                     np.ndarray[np.float64_t, ndim=2] left_edges,
                     np.ndarray[np.float64_t, ndim=2] right_edges,
                     np.ndarray[np.int32_t, ndim=2] levels):
        raise RuntimeError

    @cython.boundscheck(False)
    @cython.wraparound(False)
    @cython.cdivision(True)
    cdef int select_sphere(self, np.float64_t pos[3], np.float64_t radius) nogil:
        return 1

    @cython.boundscheck(False)
    @cython.wraparound(False)
    @cython.cdivision(True)
    cdef int select_cell(self, np.float64_t pos[3], np.float64_t dds[3]) nogil:
        return 1

    @cython.boundscheck(False)
    @cython.wraparound(False)
    @cython.cdivision(True)
    cdef int select_point(self, np.float64_t pos[3]) nogil:
        cdef int i
        if self.filter_bbox == 0:
            return 1
        for i in range(3):
            if pos[i] < self.DLE[i] or pos[i] > self.DRE[i]:
                return 0
        return 1

    @cython.boundscheck(False)
    @cython.wraparound(False)
    @cython.cdivision(True)
    cdef int select_bbox(self, np.float64_t left_edge[3],
                               np.float64_t right_edge[3]) nogil:
        return self.base_selector.select_bbox(left_edge, right_edge)

    cdef int select_grid(self, np.float64_t left_edge[3],
                         np.float64_t right_edge[3], np.int32_t level,
                         Oct *o = NULL) nogil:
        # Because visitors now use select_grid, we should be explicitly
        # checking this.
        return self.base_selector.select_grid(left_edge, right_edge, level, o)

    def _hash_vals(self):
        return (hash(self.base_selector), self.min_ind, self.max_ind)

indexed_octree_subset_selector = IndexedOctreeSubsetSelector

cdef class AlwaysSelector(SelectorObject):

    def __init__(self, dobj):
        self.overlap_cells = 1

    @cython.boundscheck(False)
    @cython.wraparound(False)
    @cython.cdivision(True)
    def select_grids(self,
                     np.ndarray[np.float64_t, ndim=2] left_edges,
                     np.ndarray[np.float64_t, ndim=2] right_edges,
                     np.ndarray[np.int32_t, ndim=2] levels):
        cdef int ng = left_edges.shape[0]
        cdef np.ndarray[np.uint8_t, ndim=1] gridi = np.ones(ng, dtype='uint8')
        return gridi.astype("bool")

    @cython.boundscheck(False)
    @cython.wraparound(False)
    @cython.cdivision(True)
    cdef int select_cell(self, np.float64_t pos[3], np.float64_t dds[3]) nogil:
        return 1

    cdef int select_grid(self, np.float64_t left_edge[3],
                         np.float64_t right_edge[3], np.int32_t level,
                         Oct *o = NULL) nogil:
        return 1

    cdef int select_point(self, np.float64_t pos[3]) nogil:
        return 1

    cdef int select_sphere(self, np.float64_t pos[3], np.float64_t radius) nogil:
        return 1

    cdef int select_bbox(self, np.float64_t left_edge[3],
                               np.float64_t right_edge[3]) nogil:
        return 1

    cdef int select_bbox_edge(self, np.float64_t left_edge[3],
                               np.float64_t right_edge[3]) nogil:
        return 1

    def _hash_vals(self):
        return ("always", 1,)

always_selector = AlwaysSelector

cdef class ComposeSelector(SelectorObject):
    cdef SelectorObject selector1
    cdef SelectorObject selector2

    def __init__(self, dobj, selector1, selector2):
        self.selector1 = selector1
        self.selector2 = selector2

    def select_grids(self,
                     np.ndarray[np.float64_t, ndim=2] left_edges,
                     np.ndarray[np.float64_t, ndim=2] right_edges,
                     np.ndarray[np.int32_t, ndim=2] levels):
        return np.logical_or(
                    self.selector1.select_grids(left_edges, right_edges, levels),
                    self.selector2.select_grids(left_edges, right_edges, levels))

    cdef int select_cell(self, np.float64_t pos[3], np.float64_t dds[3]) nogil:
        if self.selector1.select_cell(pos, dds) and \
                self.selector2.select_cell(pos, dds):
            return 1
        else:
            return 0

    cdef int select_grid(self, np.float64_t left_edge[3],
                         np.float64_t right_edge[3], np.int32_t level,
                         Oct *o = NULL) nogil:
        if self.selector1.select_grid(left_edge, right_edge, level, o) or \
                self.selector2.select_grid(left_edge, right_edge, level, o):
            return 1
        else:
            return 0

    cdef int select_point(self, np.float64_t pos[3]) nogil:
        if self.selector1.select_point(pos) and \
                self.selector2.select_point(pos):
            return 1
        else:
            return 0

    cdef int select_sphere(self, np.float64_t pos[3], np.float64_t radius) nogil:
        if self.selector1.select_sphere(pos, radius) and \
                self.selector2.select_sphere(pos, radius):
            return 1
        else:
            return 0

    cdef int select_bbox(self, np.float64_t left_edge[3],
                               np.float64_t right_edge[3]) nogil:
        if self.selector1.select_bbox(left_edge, right_edge) and \
                self.selector2.select_bbox(left_edge, right_edge):
            return 1
        else:
            return 0

    cdef int select_bbox_edge(self, np.float64_t left_edge[3],
                              np.float64_t right_edge[3]) nogil:
        cdef int rv1 = self.selector1.select_bbox_edge(left_edge, right_edge)
        if rv1 == 0: return 0
        cdef int rv2 = self.selector2.select_bbox_edge(left_edge, right_edge)
        if rv2 == 0: return 0
        return max(rv1, rv2)

    def _hash_vals(self):
        return (hash(self.selector1), hash(self.selector2))

compose_selector = ComposeSelector

cdef class HaloParticlesSelector(SelectorObject):
    cdef public object base_source
    cdef SelectorObject base_selector
    cdef object pind
    cdef public np.int64_t halo_id
    def __init__(self, dobj):
        self.base_source = dobj.base_source
        self.base_selector = self.base_source.selector
        self.pind = dobj.particle_indices

    def _hash_vals(self):
        return ("halo_particles", self.halo_id)

halo_particles_selector = HaloParticlesSelector

@cython.cdivision(True)
@cython.boundscheck(False)
@cython.wraparound(False)
def points_in_cells(
        np.float64_t[:] cx,
        np.float64_t[:] cy,
        np.float64_t[:] cz,
        np.float64_t[:] dx,
        np.float64_t[:] dy,
        np.float64_t[:] dz,
        np.float64_t[:] px,
        np.float64_t[:] py,
        np.float64_t[:] pz):
    # Take a list of cells and particles and calculate which particles
    # are enclosed within one of the cells.  This is used for querying
    # particle fields on clump/contour objects.
    # We use brute force since the cells are a relatively unordered collection.

    cdef int p, c, n_p, n_c
    cdef np.ndarray[np.uint8_t, ndim=1, cast=True] mask

    n_p = px.size
    n_c = cx.size
    mask = np.ones(n_p, dtype="bool")

    for p in range(n_p):
        for c in range(n_c):
            if fabs(px[p] - cx[c]) > 0.5 * dx[c]:
                mask[p] = False
                continue
            if fabs(py[p] - cy[c]) > 0.5 * dy[c]:
                mask[p] = False
                continue
            if fabs(pz[p] - cz[c]) > 0.5 * dz[c]:
                mask[p] = False
                continue
            if mask[p]: break

    return mask

cdef class BooleanSelector(SelectorObject):

    def __init__(self, dobj):
        # Note that this has a different API than the other selector objects,
        # so will not work as a traditional data selector.
        if not hasattr(dobj.dobj1, "selector"):
            self.sel1 = dobj.dobj1
        else:
            self.sel1 = dobj.dobj1.selector
        if not hasattr(dobj.dobj2, "selector"):
            self.sel2 = dobj.dobj2
        else:
            self.sel2 = dobj.dobj2.selector

cdef class BooleanANDSelector(BooleanSelector):
    cdef int select_bbox(self, np.float64_t left_edge[3],
                               np.float64_t right_edge[3]) nogil:
        cdef int rv1 = self.sel1.select_bbox(left_edge, right_edge)
        if rv1 == 0: return 0
        cdef int rv2 = self.sel2.select_bbox(left_edge, right_edge)
        if rv2 == 0: return 0
        return 1

    cdef int select_bbox_edge(self, np.float64_t left_edge[3],
                              np.float64_t right_edge[3]) nogil:
        cdef int rv1 = self.sel1.select_bbox_edge(left_edge, right_edge)
        if rv1 == 0: return 0
        cdef int rv2 = self.sel2.select_bbox_edge(left_edge, right_edge)
        if rv2 == 0: return 0
        return max(rv1, rv2)

    cdef int select_grid(self, np.float64_t left_edge[3],
                         np.float64_t right_edge[3], np.int32_t level,
                         Oct *o = NULL) nogil:
        cdef int rv1 = self.sel1.select_grid(left_edge, right_edge, level, o)
        if rv1 == 0: return 0
        cdef int rv2 = self.sel2.select_grid(left_edge, right_edge, level, o)
        if rv2 == 0: return 0
        return 1

    cdef int select_cell(self, np.float64_t pos[3], np.float64_t dds[3]) nogil:
        cdef int rv1 = self.sel1.select_cell(pos, dds)
        if rv1 == 0: return 0
        cdef int rv2 = self.sel2.select_cell(pos, dds)
        if rv2 == 0: return 0
        return 1

    cdef int select_point(self, np.float64_t pos[3]) nogil:
        cdef int rv1 = self.sel1.select_point(pos)
        if rv1 == 0: return 0
        cdef int rv2 = self.sel2.select_point(pos)
        if rv2 == 0: return 0
        return 1

    cdef int select_sphere(self, np.float64_t pos[3], np.float64_t radius) nogil:
        cdef int rv1 = self.sel1.select_sphere(pos, radius)
        if rv1 == 0: return 0
        cdef int rv2 = self.sel2.select_sphere(pos, radius)
        if rv2 == 0: return 0
        return 1

    def _hash_vals(self):
        return (self.sel1._hash_vals() +
                ("and",) +
                self.sel2._hash_vals())

cdef class BooleanORSelector(BooleanSelector):
    cdef int select_bbox(self, np.float64_t left_edge[3],
                               np.float64_t right_edge[3]) nogil:
        cdef int rv1 = self.sel1.select_bbox(left_edge, right_edge)
        if rv1 == 1: return 1
        cdef int rv2 = self.sel2.select_bbox(left_edge, right_edge)
        if rv2 == 1: return 1
        return 0

    cdef int select_bbox_edge(self, np.float64_t left_edge[3],
                              np.float64_t right_edge[3]) nogil:
        cdef int rv1 = self.sel1.select_bbox_edge(left_edge, right_edge)
        if rv1 == 1: return 1
        cdef int rv2 = self.sel2.select_bbox_edge(left_edge, right_edge)
        if rv2 == 1: return 1
        return max(rv1, rv2)

    cdef int select_grid(self, np.float64_t left_edge[3],
                         np.float64_t right_edge[3], np.int32_t level,
                         Oct *o = NULL) nogil:
        cdef int rv1 = self.sel1.select_grid(left_edge, right_edge, level, o)
        if rv1 == 1: return 1
        cdef int rv2 = self.sel2.select_grid(left_edge, right_edge, level, o)
        if rv2 == 1: return 1
        if (rv1 == 2) or (rv2 == 2): return 2
        return 0

    cdef int select_cell(self, np.float64_t pos[3], np.float64_t dds[3]) nogil:
        cdef int rv1 = self.sel1.select_cell(pos, dds)
        if rv1 == 1: return 1
        cdef int rv2 = self.sel2.select_cell(pos, dds)
        if rv2 == 1: return 1
        return 0

    cdef int select_point(self, np.float64_t pos[3]) nogil:
        cdef int rv1 = self.sel1.select_point(pos)
        if rv1 == 1: return 1
        cdef int rv2 = self.sel2.select_point(pos)
        if rv2 == 1: return 1
        return 0

    cdef int select_sphere(self, np.float64_t pos[3], np.float64_t radius) nogil:
        cdef int rv1 = self.sel1.select_sphere(pos, radius)
        if rv1 == 1: return 1
        cdef int rv2 = self.sel2.select_sphere(pos, radius)
        if rv2 == 1: return 1
        return 0

    def _hash_vals(self):
        return (self.sel1._hash_vals() +
                ("or",) +
                self.sel2._hash_vals())

cdef class BooleanNOTSelector(BooleanSelector):
    cdef int select_bbox(self, np.float64_t left_edge[3],
                               np.float64_t right_edge[3]) nogil:
        # We always return True here, because we don't have a "fully included"
        # check anywhere else.
        return 1

    cdef int select_bbox_edge(self, np.float64_t left_edge[3],
                              np.float64_t right_edge[3]) nogil:
        cdef int rv1 = self.sel1.select_bbox_edge(left_edge, right_edge)
        if rv1 == 0: return 1
        elif rv1 == 1: return 0
        return 2

    cdef int select_grid(self, np.float64_t left_edge[3],
                         np.float64_t right_edge[3], np.int32_t level,
                         Oct *o = NULL) nogil:
        return 1

    cdef int select_cell(self, np.float64_t pos[3], np.float64_t dds[3]) nogil:
        cdef int rv1 = self.sel1.select_cell(pos, dds)
        if rv1 == 0: return 1
        return 0

    cdef int select_point(self, np.float64_t pos[3]) nogil:
        cdef int rv1 = self.sel1.select_point(pos)
        if rv1 == 0: return 1
        return 0

    cdef int select_sphere(self, np.float64_t pos[3], np.float64_t radius) nogil:
        cdef int rv1 = self.sel1.select_sphere(pos, radius)
        if rv1 == 0: return 1
        return 0

    def _hash_vals(self):
        return (self.sel1._hash_vals() +
                ("not",))

cdef class BooleanXORSelector(BooleanSelector):

    cdef int select_bbox(self, np.float64_t left_edge[3],
                               np.float64_t right_edge[3]) nogil:
        # We always return True here, because we don't have a "fully included"
        # check anywhere else.
        return 1

    cdef int select_bbox_edge(self, np.float64_t left_edge[3],
                              np.float64_t right_edge[3]) nogil:
        # Return 2 in cases where one or both selectors partially overlap since
        # part of the bounding box could satisfy the condition unless the
        # selectors are identical.
        cdef int rv1 = self.sel1.select_bbox_edge(left_edge, right_edge)
        cdef int rv2 = self.sel2.select_bbox_edge(left_edge, right_edge)
        if rv1 == rv2:
            if rv1 == 2: 
                # If not identical, part of the bbox will be touched by one
                # selector and not the other.
                # if self.sel1 == self.sel2: return 0  # requires gil
                return 2
            return 0
        if rv1 == 0: return rv2
        if rv2 == 0: return rv1
        return 2  # part of bbox only touched by selector fully covering bbox

    cdef int select_grid(self, np.float64_t left_edge[3],
                         np.float64_t right_edge[3], np.int32_t level,
                         Oct *o = NULL) nogil:
        return 1

    cdef int select_cell(self, np.float64_t pos[3], np.float64_t dds[3]) nogil:
        cdef int rv1 = self.sel1.select_cell(pos, dds)
        cdef int rv2 = self.sel2.select_cell(pos, dds)
        if rv1 == rv2: return 0
        return 1

    cdef int select_point(self, np.float64_t pos[3]) nogil:
        cdef int rv1 = self.sel1.select_point(pos)
        cdef int rv2 = self.sel2.select_point(pos)
        if rv1 == rv2: return 0
        return 1

    cdef int select_sphere(self, np.float64_t pos[3], np.float64_t radius) nogil:
        cdef int rv1 = self.sel1.select_sphere(pos, radius)
        cdef int rv2 = self.sel2.select_sphere(pos, radius)
        if rv1 == rv2: return 0
        return 1

    def _hash_vals(self):
        return (self.sel1._hash_vals() +
                ("xor",) +
                self.sel2._hash_vals())

cdef class BooleanNEGSelector(BooleanSelector):

    cdef int select_bbox(self, np.float64_t left_edge[3],
                         np.float64_t right_edge[3]) nogil:
        # We always return True here, because we don't have a "fully included"
        # check anywhere else.
        return self.sel1.select_bbox(left_edge, right_edge)

    cdef int select_bbox_edge(self, np.float64_t left_edge[3],
                              np.float64_t right_edge[3]) nogil:
        cdef int rv1 = self.sel1.select_bbox_edge(left_edge, right_edge)
        if rv1 == 0: return 0
        cdef int rv2 = self.sel2.select_bbox_edge(left_edge, right_edge)
        if rv2 == 1:
            return 0
        elif rv2 == 0:
            return rv1
        # If sel2 is partial, then sel1 - sel2 will be partial as long
        # as sel1 != sel2
        # if self.sel1 == self.sel2: return 0  # requires gil
        return 2  

    cdef int select_grid(self, np.float64_t left_edge[3],
                         np.float64_t right_edge[3], np.int32_t level,
                         Oct *o = NULL) nogil:
        return self.sel1.select_grid(left_edge, right_edge, level, o)

    cdef int select_cell(self, np.float64_t pos[3], np.float64_t dds[3]) nogil:
        cdef int rv1 = self.sel1.select_cell(pos, dds)
        if rv1 == 0: return 0
        cdef int rv2 = self.sel2.select_cell(pos, dds)
        if rv2 == 1: return 0
        return 1

    cdef int select_point(self, np.float64_t pos[3]) nogil:
        cdef int rv1 = self.sel1.select_point(pos)
        if rv1 == 0: return 0
        cdef int rv2 = self.sel2.select_point(pos)
        if rv2 == 1: return 0
        return 1

    cdef int select_sphere(self, np.float64_t pos[3], np.float64_t radius) nogil:
        cdef int rv1 = self.sel1.select_sphere(pos, radius)
        if rv1 == 0: return 0
        cdef int rv2 = self.sel2.select_sphere(pos, radius)
        if rv2 == 1: return 0
        return 1

    def _hash_vals(self):
        return (self.sel1._hash_vals() +
                ("neg",) +
                self.sel2._hash_vals())

cdef class ChainedBooleanSelector(SelectorObject):
    cdef int n_obj
    cdef np.ndarray selectors
    def __init__(self, dobj):
        # These are data objects, not selectors
        self.n_obj = len(dobj.data_objects)
        self.selectors = np.empty(self.n_obj, dtype="object")
        for i in range(self.n_obj):
            self.selectors[i] = dobj.data_objects[i].selector

cdef class ChainedBooleanANDSelector(ChainedBooleanSelector):
    @cython.cdivision(True)
    @cython.boundscheck(False)
    @cython.wraparound(False)
    cdef int select_bbox(self, np.float64_t left_edge[3],
                         np.float64_t right_edge[3]) nogil:
        with gil:
            for i in range(self.n_obj):
                if (<SelectorObject>self.selectors[i]).select_bbox(
                        left_edge, right_edge) == 0:
                    return 0
        return 1

    @cython.cdivision(True)
    @cython.boundscheck(False)
    @cython.wraparound(False)
    cdef int select_bbox_edge(self, np.float64_t left_edge[3],
                              np.float64_t right_edge[3]) nogil:
        cdef int selected = 1
        cdef int ret
        with gil:
            for i in range(self.n_obj):
                ret = (<SelectorObject>self.selectors[i]).select_bbox_edge(
                    left_edge, right_edge)
                if ret == 0:
                    return 0
                elif ret == 2:
                    selected = 2
        return selected

    @cython.cdivision(True)
    @cython.boundscheck(False)
    @cython.wraparound(False)
    cdef int select_grid(self, np.float64_t left_edge[3],
                         np.float64_t right_edge[3], np.int32_t level,
                         Oct *o = NULL) nogil:
        with gil:
            for i in range(self.n_obj):
                if (<SelectorObject>self.selectors[i]).select_grid(
                        left_edge, right_edge, level, o) == 0:
                    return 0
        return 1

    @cython.cdivision(True)
    @cython.boundscheck(False)
    @cython.wraparound(False)
    cdef int select_cell(self, np.float64_t pos[3], np.float64_t dds[3]) nogil:
        with gil:
            for i in range(self.n_obj):
                if (<SelectorObject>self.selectors[i]).select_cell(
                        pos, dds) == 0:
                    return 0
        return 1

    @cython.cdivision(True)
    @cython.boundscheck(False)
    @cython.wraparound(False)
    cdef int select_point(self, np.float64_t pos[3]) nogil:
        with gil:
            for i in range(self.n_obj):
                if (<SelectorObject>self.selectors[i]).select_point(pos) == 0:
                    return 0
        return 1

    @cython.cdivision(True)
    @cython.boundscheck(False)
    @cython.wraparound(False)
    cdef int select_sphere(self, np.float64_t pos[3], np.float64_t radius) nogil:
        with gil:
            for i in range(self.n_obj):
                if (<SelectorObject>self.selectors[i]).select_sphere(
                        pos, radius) == 0:
                    return 0
        return 1

    def _hash_vals(self):
        v = ("chained_and",)
        for s in self.selectors:
            v += s._hash_vals()
        return v

intersection_selector = ChainedBooleanANDSelector

cdef class ChainedBooleanORSelector(ChainedBooleanSelector):
    @cython.cdivision(True)
    @cython.boundscheck(False)
    @cython.wraparound(False)
    cdef int select_bbox(self, np.float64_t left_edge[3],
                         np.float64_t right_edge[3]) nogil:
        with gil:
            for i in range(self.n_obj):
                if (<SelectorObject>self.selectors[i]).select_bbox(
                        left_edge, right_edge) == 1:
                    return 1
        return 0

    @cython.cdivision(True)
    @cython.boundscheck(False)
    @cython.wraparound(False)
    cdef int select_bbox_edge(self, np.float64_t left_edge[3],
                         np.float64_t right_edge[3]) nogil:
        cdef int selected = 0
        cdef int ret
        with gil:
            for i in range(self.n_obj):
                ret = (<SelectorObject>self.selectors[i]).select_bbox_edge(
                    left_edge, right_edge)
                if ret == 1:
                    return 1
                elif ret == 2:
                    selected = 2
        return selected

    @cython.cdivision(True)
    @cython.boundscheck(False)
    @cython.wraparound(False)
    cdef int select_grid(self, np.float64_t left_edge[3],
                         np.float64_t right_edge[3], np.int32_t level,
                         Oct *o = NULL) nogil:
        with gil:
            for i in range(self.n_obj):
                if (<SelectorObject>self.selectors[i]).select_grid(
                        left_edge, right_edge, level, o) == 1:
                    return 1
        return 0

    @cython.cdivision(True)
    @cython.boundscheck(False)
    @cython.wraparound(False)
    cdef int select_cell(self, np.float64_t pos[3], np.float64_t dds[3]) nogil:
        with gil:
            for i in range(self.n_obj):
                if (<SelectorObject>self.selectors[i]).select_cell(
                        pos, dds) == 1:
                    return 1
        return 0

    @cython.cdivision(True)
    @cython.boundscheck(False)
    @cython.wraparound(False)
    cdef int select_point(self, np.float64_t pos[3]) nogil:
        with gil:
            for i in range(self.n_obj):
                if (<SelectorObject>self.selectors[i]).select_point(pos) == 1:
                    return 1
        return 0

    @cython.cdivision(True)
    @cython.boundscheck(False)
    @cython.wraparound(False)
    cdef int select_sphere(self, np.float64_t pos[3], np.float64_t radius) nogil:
        with gil:
            for i in range(self.n_obj):
                if (<SelectorObject>self.selectors[i]).select_sphere(
                        pos, radius) == 1:
                    return 1
        return 0

    def _hash_vals(self):
        v = ("chained_or",)
        for s in self.selectors:
            v += s._hash_vals()
        return v

union_selector = ChainedBooleanORSelector<|MERGE_RESOLUTION|>--- conflicted
+++ resolved
@@ -20,11 +20,7 @@
 from libc.math cimport sqrt
 from cython cimport floating
 from libc.stdlib cimport malloc, free
-<<<<<<< HEAD
-from libc.stdio cimport printf
-=======
 from yt.utilities.lib.fnv_hash cimport c_fnv_hash as fnv_hash
->>>>>>> 3a598d3a
 from yt.utilities.lib.fp_utils cimport fclip, iclip, fmax, fmin, imin, imax
 from .oct_container cimport OctreeContainer, Oct
 cimport oct_visitors
@@ -56,26 +52,6 @@
 cdef np.float64_t grid_eps = np.finfo(np.float64).eps
 grid_eps = 0.0
 
-<<<<<<< HEAD
-cdef np.int64_t fnv_hash(unsigned char[:] octets):
-    # https://bitbucket.org/yt_analysis/yt/issues/1052/field-access-tests-fail-under-python3
-    # FNV hash cf. http://www.isthe.com/chongo/tech/comp/fnv/index.html
-    cdef np.int64_t hash_val = 2166136261
-    cdef char octet
-    for octet in octets:
-        hash_val = hash_val ^ octet
-        hash_val = hash_val * 16777619
-    return hash_val
-
-cdef inline np.float64_t dot(np.float64_t* v1,
-                             np.float64_t* v2) nogil:
-    return v1[0]*v2[0] + v1[1]*v2[1] + v1[2]*v2[2]
-
-cdef inline np.float64_t norm(np.float64_t* v) nogil:
-    return sqrt(dot(v, v))
-
-=======
->>>>>>> 3a598d3a
 # These routines are separated into a couple different categories:
 #
 #   * Routines for identifying intersections of an object with a bounding box
