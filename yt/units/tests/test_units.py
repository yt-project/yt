"""
Test symbolic unit handling.




"""
from __future__ import print_function

#-----------------------------------------------------------------------------
# Copyright (c) 2013, yt Development Team.
#
# Distributed under the terms of the Modified BSD License.
#
# The full license is in the file COPYING.txt, distributed with this software.
#-----------------------------------------------------------------------------

import numpy as np
from numpy.testing import \
    assert_array_almost_equal_nulp, \
    assert_raises, assert_equal
from nose.tools import assert_true
import operator
from sympy import Symbol
from yt.testing import \
    fake_random_ds, assert_allclose_units, \
    assert_almost_equal
<<<<<<< HEAD
from yt.units.unit_registry import UnitRegistry
=======
from yt.units import km
>>>>>>> 7aba9e60

# dimensions
from yt.units.dimensions import \
    mass, length, time, temperature, energy, magnetic_field, power, rate
# functions
from yt.units.unit_object import get_conversion_factor
# classes
from yt.units.unit_object import \
    Unit, \
    UnitTuple, \
    UnitParseError, \
    InvalidUnitOperation
# objects
from yt.units.unit_lookup_table import \
    default_unit_symbol_lut, unit_prefixes, prefixable_units
import yt.units.unit_symbols as unit_symbols
# unit definitions
from yt.utilities.physical_ratios import \
    cm_per_pc, sec_per_year, cm_per_km, cm_per_mpc, \
    mass_sun_grams

def test_no_conflicting_symbols():
    """
    Check unit symbol definitions for conflicts.

    """
    full_set = set(default_unit_symbol_lut.keys())

    # go through all possible prefix combos
    for symbol in default_unit_symbol_lut.keys():
        if symbol in prefixable_units:
            keys = unit_prefixes.keys()
        else:
            keys = [symbol]
        for prefix in keys:
            new_symbol = "%s%s" % (prefix, symbol)

            # test if we have seen this symbol
            if new_symbol in full_set:
                print("Duplicate symbol: %s" % new_symbol)
                raise RuntimeError

            full_set.add(new_symbol)
    yield assert_true, True

def test_dimensionless():
    """
    Create dimensionless unit and check attributes.

    """
    u1 = Unit()

    yield assert_true, u1.is_dimensionless
    yield assert_true, u1.expr == 1
    yield assert_true, u1.base_value == 1
    yield assert_true, u1.dimensions == 1

    u2 = Unit("")

    yield assert_true, u2.is_dimensionless
    yield assert_true, u2.expr == 1
    yield assert_true, u2.base_value == 1
    yield assert_true, u2.dimensions == 1

    yield assert_equal, u1.latex_repr, ''
    yield assert_equal, u2.latex_repr, ''

#
# Start init tests
#

def test_create_from_string():
    """
    Create units with strings and check attributes.

    """

    u1 = Unit("g * cm**2 * s**-2")
    yield assert_true, u1.dimensions == energy
    yield assert_true, u1.base_value == 1.0

    # make sure order doesn't matter
    u2 = Unit("cm**2 * s**-2 * g")
    yield assert_true, u2.dimensions == energy
    yield assert_true, u2.base_value == 1.0

    # Test rationals
    u3 = Unit("g**0.5 * cm**-0.5 * s**-1")
    yield assert_true, u3.dimensions == magnetic_field
    yield assert_true, u3.base_value == 1.0

    # sqrt functions
    u4 = Unit("sqrt(g)/sqrt(cm)/s")
    yield assert_true, u4.dimensions == magnetic_field
    yield assert_true, u4.base_value == 1.0

    # commutative sqrt function
    u5 = Unit("sqrt(g/cm)/s")
    yield assert_true, u5.dimensions == magnetic_field
    yield assert_true, u5.base_value == 1.0

    # nonzero CGS conversion factor
    u6 = Unit("Msun/pc**3")
    yield assert_true, u6.dimensions == mass/length**3
    yield assert_array_almost_equal_nulp, np.array([u6.base_value]), \
        np.array([mass_sun_grams/cm_per_pc**3])

    yield assert_raises, UnitParseError, Unit, 'm**m'
    yield assert_raises, UnitParseError, Unit, 'm**g'
    yield assert_raises, UnitParseError, Unit, 'm+g'
    yield assert_raises, UnitParseError, Unit, 'm-g'


def test_create_from_expr():
    """
    Create units from sympy Exprs and check attributes.

    """
    pc_cgs = cm_per_pc
    yr_cgs = sec_per_year

    # Symbol expr
    s1 = Symbol("pc", positive=True)
    s2 = Symbol("yr", positive=True)
    # Mul expr
    s3 = s1 * s2
    # Pow expr
    s4  = s1**2 * s2**(-1)

    u1 = Unit(s1)
    u2 = Unit(s2)
    u3 = Unit(s3)
    u4 = Unit(s4)

    yield assert_true, u1.expr == s1
    yield assert_true, u2.expr == s2
    yield assert_true, u3.expr == s3
    yield assert_true, u4.expr == s4

    yield assert_allclose_units, u1.base_value, pc_cgs, 1e-12
    yield assert_allclose_units, u2.base_value, yr_cgs, 1e-12
    yield assert_allclose_units, u3.base_value, pc_cgs * yr_cgs, 1e-12
    yield assert_allclose_units, u4.base_value, pc_cgs**2 / yr_cgs, 1e-12

    yield assert_true, u1.dimensions == length
    yield assert_true, u2.dimensions == time
    yield assert_true, u3.dimensions == length * time
    yield assert_true, u4.dimensions == length**2 / time


def test_create_with_duplicate_dimensions():
    """
    Create units with overlapping dimensions. Ex: km/Mpc.

    """

    u1 = Unit("erg * s**-1")
    u2 = Unit("km/s/Mpc")
    km_cgs = cm_per_km
    Mpc_cgs = cm_per_mpc

    yield assert_true, u1.base_value == 1
    yield assert_true, u1.dimensions == power

    yield assert_allclose_units, u2.base_value, km_cgs / Mpc_cgs, 1e-12
    yield assert_true, u2.dimensions == rate

def test_create_new_symbol():
    """
    Create unit with unknown symbol.

    """
    u1 = Unit("abc", base_value=42, dimensions=(mass/time))

    yield assert_true, u1.expr == Symbol("abc", positive=True)
    yield assert_true, u1.base_value == 42
    yield assert_true, u1.dimensions == mass / time

    u1 = Unit("abc", base_value=42, dimensions=length**3)

    yield assert_true, u1.expr == Symbol("abc", positive=True)
    yield assert_true, u1.base_value == 42
    yield assert_true, u1.dimensions == length**3

    u1 = Unit("abc", base_value=42, dimensions=length*(mass*length))

    yield assert_true, u1.expr == Symbol("abc", positive=True)
    yield assert_true, u1.base_value == 42
    yield assert_true,  u1.dimensions == length**2*mass

    assert_raises(UnitParseError, Unit, 'abc', base_value=42,
                  dimensions=length**length)
    assert_raises(UnitParseError, Unit, 'abc', base_value=42,
                  dimensions=length**(length*length))
    assert_raises(UnitParseError, Unit, 'abc', base_value=42,
                  dimensions=length-mass)
    assert_raises(UnitParseError, Unit, 'abc', base_value=42,
                  dimensions=length+mass)

def test_create_fail_on_unknown_symbol():
    """
    Fail to create unit with unknown symbol, without base_value and dimensions.

    """
    try:
        Unit(Symbol("jigawatts"))
    except UnitParseError:
        yield assert_true, True
    else:
        yield assert_true, False

def test_create_fail_on_bad_symbol_type():
    """
    Fail to create unit with bad symbol type.

    """
    try:
        Unit([1])  # something other than Expr and str
    except UnitParseError:
        yield assert_true, True
    else:
        yield assert_true, False

def test_create_fail_on_bad_dimensions_type():
    """
    Fail to create unit with bad dimensions type.

    """
    try:
        Unit("a", base_value=1, dimensions="(mass)")
    except UnitParseError:
        yield assert_true, True
    else:
        yield assert_true, False


def test_create_fail_on_dimensions_content():
    """
    Fail to create unit with bad dimensions expr.

    """
    a = Symbol("a")

    try:
        Unit("a", base_value=1, dimensions=a)
    except UnitParseError:
        pass
    else:
        yield assert_true, False


def test_create_fail_on_base_value_type():
    """
    Fail to create unit with bad base_value type.

    """
    try:
        Unit("a", base_value="a", dimensions=(mass/time))
    except UnitParseError:
        yield assert_true, True
    else:
        yield assert_true, False

#
# End init tests
#

def test_string_representation():
    """
    Check unit string representation.

    """
    pc = Unit("pc")
    Myr = Unit("Myr")
    speed = pc / Myr
    dimensionless = Unit()

    yield assert_true, str(pc) == "pc"
    yield assert_true, str(Myr) == "Myr"
    yield assert_true, str(speed) == "pc/Myr"
    yield assert_true, repr(speed) == "pc/Myr"
    yield assert_true, str(dimensionless) == "dimensionless"

#
# Start operation tests
#

def test_multiplication():
    """
    Multiply two units.

    """
    msun_cgs = mass_sun_grams
    pc_cgs = cm_per_pc

    # Create symbols
    msun_sym = Symbol("Msun", positive=True)
    pc_sym = Symbol("pc", positive=True)
    s_sym = Symbol("s", positive=True)

    # Create units
    u1 = Unit("Msun")
    u2 = Unit("pc")

    # Mul operation
    u3 = u1 * u2

    yield assert_true, u3.expr == msun_sym * pc_sym
    yield assert_allclose_units, u3.base_value, msun_cgs * pc_cgs, 1e-12
    yield assert_true, u3.dimensions == mass * length

    # Pow and Mul operations
    u4 = Unit("pc**2")
    u5 = Unit("Msun * s")

    u6 = u4 * u5

    yield assert_true, u6.expr == pc_sym**2 * msun_sym * s_sym
    yield assert_allclose_units, u6.base_value, pc_cgs**2 * msun_cgs, 1e-12
    yield assert_true, u6.dimensions == length**2 * mass * time


def test_division():
    """
    Divide two units.

    """
    pc_cgs = cm_per_pc
    km_cgs = cm_per_km

    # Create symbols
    pc_sym = Symbol("pc", positive=True)
    km_sym = Symbol("km", positive=True)
    s_sym = Symbol("s", positive=True)

    # Create units
    u1 = Unit("pc")
    u2 = Unit("km * s")

    u3 = u1 / u2

    yield assert_true, u3.expr == pc_sym / (km_sym * s_sym)
    yield assert_allclose_units, u3.base_value, pc_cgs / km_cgs, 1e-12
    yield assert_true, u3.dimensions == 1 / time


def test_power():
    """
    Take units to some power.

    """
    from sympy import nsimplify

    pc_cgs = cm_per_pc
    mK_cgs = 1e-3
    u1_dims = mass * length**2 * time**-3 * temperature**4
    u1 = Unit("g * pc**2 * s**-3 * mK**4")

    u2 = u1**2

    yield assert_true, u2.dimensions == u1_dims**2
    yield assert_allclose_units, u2.base_value, (pc_cgs**2 * mK_cgs**4)**2, 1e-12

    u3 = u1**(-1.0/3)

    yield assert_true, u3.dimensions == nsimplify(u1_dims**(-1.0/3))
    yield assert_allclose_units, u3.base_value, (pc_cgs**2 * mK_cgs**4)**(-1.0/3), 1e-12


def test_equality():
    """
    Check unit equality with different symbols, but same dimensions and base_value.

    """
    u1 = Unit("km * s**-1")
    u2 = Unit("m * ms**-1")

    yield assert_true, u1 == u2

#
# End operation tests.
#

def test_base_equivalent():
    """
    Check base equivalent of a unit.

    """
    Msun_cgs = mass_sun_grams
    Mpc_cgs = cm_per_mpc

    u1 = Unit("Msun * Mpc**-3")
    u2 = Unit("g * cm**-3")
    u3 = u1.get_base_equivalent()

    yield assert_true, u2.expr == u3.expr
    yield assert_true, u2 == u3

    yield assert_allclose_units, u1.base_value, Msun_cgs / Mpc_cgs**3, 1e-12
    yield assert_true, u2.base_value == 1
    yield assert_true, u3.base_value == 1

    mass_density = mass / length**3

    yield assert_true, u1.dimensions == mass_density
    yield assert_true, u2.dimensions == mass_density
    yield assert_true, u3.dimensions == mass_density

    yield assert_allclose_units, get_conversion_factor(u1, u3)[0], \
        Msun_cgs / Mpc_cgs**3, 1e-12

def test_is_code_unit():
    ds = fake_random_ds(64, nprocs=1)
    u1 = Unit('code_mass', registry=ds.unit_registry)
    u2 = Unit('code_mass/code_length', registry=ds.unit_registry)
    u3 = Unit('code_velocity*code_mass**2', registry=ds.unit_registry)
    u4 = Unit('code_time*code_mass**0.5', registry=ds.unit_registry)
    u5 = Unit('code_mass*g', registry=ds.unit_registry)
    u6 = Unit('g/cm**3')

    yield assert_true, u1.is_code_unit
    yield assert_true, u2.is_code_unit
    yield assert_true, u3.is_code_unit
    yield assert_true, u4.is_code_unit
    yield assert_true, not u5.is_code_unit
    yield assert_true, not u6.is_code_unit

def test_temperature_offsets():
    u1 = Unit('degC')
    u2 = Unit('degF')

    assert_raises(InvalidUnitOperation, operator.mul, u1, u2)
    assert_raises(InvalidUnitOperation, operator.truediv, u1, u2)

def test_latex_repr():
    ds = fake_random_ds(64, nprocs=1)

    # create a fake comoving unit
    ds.unit_registry.add('pccm', ds.unit_registry.lut['pc'][0]/(1+2), length,
                         "\\rm{pc}/(1+z)")

    test_unit = Unit('Mpccm', registry=ds.unit_registry)
    assert_almost_equal(test_unit.base_value, cm_per_mpc/3)
    assert_equal(test_unit.latex_repr, r'\rm{Mpc}/(1+z)')

    test_unit = Unit('code_mass', registry=ds.unit_registry)
    assert_equal(test_unit.latex_repr, '\\rm{code\\ mass}')

    test_unit = Unit('code_mass/code_length**3', registry=ds.unit_registry)
    assert_equal(test_unit.latex_repr,
                 '\\frac{\\rm{code\\ mass}}{\\rm{code\\ length}^{3}}')

    test_unit = Unit('cm**-3', base_value=1.0, registry=ds.unit_registry)
    assert_equal(test_unit.latex_repr, '\\frac{1}{\\rm{cm}^{3}}')

<<<<<<< HEAD
def test_latitude_longitude():
    lat = unit_symbols.lat
    lon = unit_symbols.lon
    deg = unit_symbols.deg
    yield assert_equal, lat.units.base_offset, 90.0
    yield assert_equal, (deg*90.0).in_units("lat").value, 0.0
    yield assert_equal, (deg*180).in_units("lat").value, -90.0
    yield assert_equal, (lat*0.0).in_units("deg"), deg*90.0
    yield assert_equal, (lat*-90).in_units("deg"), deg*180

    yield assert_equal, lon.units.base_offset, -180.0
    yield assert_equal, (deg*0.0).in_units("lon").value, -180.0
    yield assert_equal, (deg*90.0).in_units("lon").value, -90.0
    yield assert_equal, (deg*180).in_units("lon").value, 0.0
    yield assert_equal, (deg*360).in_units("lon").value, 180.0

    yield assert_equal, (lon*-180.0).in_units("deg"), deg*0.0
    yield assert_equal, (lon*-90.0).in_units("deg"), deg*90.0
    yield assert_equal, (lon*0.0).in_units("deg"), deg*180.0
    yield assert_equal, (lon*180.0).in_units("deg"), deg*360

def test_registry_json():
    reg = UnitRegistry()
    json_reg = reg.to_json()
    unserialized_reg = UnitRegistry.from_json(json_reg)

    assert_equal(reg.lut, unserialized_reg.lut)
=======
def test_creation_from_ytquantity():
    u = Unit(km)
    assert(km.units == u)

def test_unit_tuple():
    ds = fake_random_ds(64)

    u1 = UnitTuple((Unit('km'), Unit('km'), Unit('km')))
    u2 = UnitTuple((Unit('km'), Unit('g'), Unit('s')))
    u3 = UnitTuple(Unit('km'), Unit('km'), Unit('km'))
    u4 = UnitTuple(Unit('code_length', registry=ds.unit_registry),
                   Unit('code_mass', registry=ds.unit_registry),
                   Unit('code_time', registry=ds.unit_registry))
    u5 = UnitTuple(Unit('km'))

    assert(u1.is_homogeneous)
    assert(not u2.is_homogeneous)
    assert_equal(u1, u3)
    assert(u4.is_code_unit)
    assert(not u1.is_code_unit)
    assert(u2.same_dimensions_as(u4))
    assert(not u1.same_dimensions_as(u2))
    assert_equal(u5*3, u3)
    assert(type(u5*3) is UnitTuple)
    assert_equal(u1**2, UnitTuple(Unit('km')**2, Unit('km')**2, Unit('km')**2))
>>>>>>> 7aba9e60
<|MERGE_RESOLUTION|>--- conflicted
+++ resolved
@@ -25,11 +25,8 @@
 from yt.testing import \
     fake_random_ds, assert_allclose_units, \
     assert_almost_equal
-<<<<<<< HEAD
 from yt.units.unit_registry import UnitRegistry
-=======
 from yt.units import km
->>>>>>> 7aba9e60
 
 # dimensions
 from yt.units.dimensions import \
@@ -485,7 +482,6 @@
     test_unit = Unit('cm**-3', base_value=1.0, registry=ds.unit_registry)
     assert_equal(test_unit.latex_repr, '\\frac{1}{\\rm{cm}^{3}}')
 
-<<<<<<< HEAD
 def test_latitude_longitude():
     lat = unit_symbols.lat
     lon = unit_symbols.lon
@@ -513,7 +509,7 @@
     unserialized_reg = UnitRegistry.from_json(json_reg)
 
     assert_equal(reg.lut, unserialized_reg.lut)
-=======
+
 def test_creation_from_ytquantity():
     u = Unit(km)
     assert(km.units == u)
@@ -538,5 +534,4 @@
     assert(not u1.same_dimensions_as(u2))
     assert_equal(u5*3, u3)
     assert(type(u5*3) is UnitTuple)
-    assert_equal(u1**2, UnitTuple(Unit('km')**2, Unit('km')**2, Unit('km')**2))
->>>>>>> 7aba9e60
+    assert_equal(u1**2, UnitTuple(Unit('km')**2, Unit('km')**2, Unit('km')**2))