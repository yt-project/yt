--- conflicted
+++ resolved
@@ -514,10 +514,24 @@
 
     assert_equal(reg.lut, unserialized_reg.lut)
 
-<<<<<<< HEAD
 def test_creation_from_ytquantity():
     u = Unit(km)
     assert(km.units == u)
+
+def test_creation_from_ytarray():
+    u1 = Unit(electrostatic_unit)
+    assert_equal(str(u1), 'esu')
+    assert_equal(u1, Unit('esu'))
+    assert_equal(u1, electrostatic_unit.units)
+
+    u2 = Unit(elementary_charge)
+    assert_equal(str(u2), '4.8032056e-10*esu')
+    assert_equal(u2, Unit('4.8032056e-10*esu'))
+    assert_equal(u1, elementary_charge.units)
+
+    assert_equal((u1/u2).base_value, electrostatic_unit/elementary_charge)
+
+    assert_raises(UnitParseError, Unit, [1, 2, 3]*elementary_charge)
 
 def test_unit_tuple():
     ds = fake_random_ds(64)
@@ -539,20 +553,4 @@
     assert(not u1.same_dimensions_as(u2))
     assert_equal(u5*3, u3)
     assert(type(u5*3) is UnitTuple)
-    assert_equal(u1**2, UnitTuple(Unit('km')**2, Unit('km')**2, Unit('km')**2))
-=======
-def test_creation_from_ytarray():
-    u1 = Unit(electrostatic_unit)
-    assert_equal(str(u1), 'esu')
-    assert_equal(u1, Unit('esu'))
-    assert_equal(u1, electrostatic_unit.units)
-
-    u2 = Unit(elementary_charge)
-    assert_equal(str(u2), '4.8032056e-10*esu')
-    assert_equal(u2, Unit('4.8032056e-10*esu'))
-    assert_equal(u1, elementary_charge.units)
-
-    assert_equal((u1/u2).base_value, electrostatic_unit/elementary_charge)
-
-    assert_raises(UnitParseError, Unit, [1, 2, 3]*elementary_charge)
->>>>>>> 11540e32
+    assert_equal(u1**2, UnitTuple(Unit('km')**2, Unit('km')**2, Unit('km')**2))