--- conflicted
+++ resolved
@@ -30,20 +30,16 @@
     isreal, iscomplex, isfinite, isinf, isnan, signbit, copysign, nextafter, \
     modf, ldexp, frexp, fmod, floor, ceil, trunc, fabs, spacing
 
-<<<<<<< HEAD
-from yt.units.unit_object import \
-    Unit, \
-    UnitTuple, \
-    UnitParseError
-=======
 try:
     # numpy 1.13 or newer
     from numpy import positive, divmod as divmod_, isnat, heaviside
 except ImportError:
     positive, divmod_, isnat, heaviside = (None,)*4
 
-from yt.units.unit_object import Unit, UnitParseError
->>>>>>> 974aa25b
+from yt.units.unit_object import \
+    Unit, \
+    UnitTuple, \
+    UnitParseError
 from yt.units.unit_registry import UnitRegistry
 from yt.units.dimensions import \
     angle, \
@@ -142,10 +138,9 @@
     raise TypeError(
         "Bit-twiddling operators are not defined for YTArray instances")
 
-<<<<<<< HEAD
 same_unit_operators = (preserve_units, comparison_unit, arctan2_unit)
 commutative_operators = (multiply_units, divide_units)
-=======
+
 def get_inp_u_unary(ufunc, inputs, out_arr=None):
     inp = inputs[0]
     u = getattr(inp, 'units', None)
@@ -219,7 +214,6 @@
                                       unit.base_value, out=out)
                 unit = Unit(registry=unit.registry)
     return out, out_arr, unit
->>>>>>> 974aa25b
 
 def coerce_iterable_units(input_object):
     if isinstance(input_object, np.ndarray):
@@ -392,7 +386,6 @@
     sqrt: sqrt_unit,
     square: square_unit,
     reciprocal: reciprocal_unit,
-    ones_like: passthrough_unit,
     sin: return_without_unit,
     cos: return_without_unit,
     tan: return_without_unit,
@@ -444,6 +437,10 @@
     ceil: passthrough_unit,
     trunc: passthrough_unit,
     spacing: passthrough_unit,
+    positive: passthrough_unit,
+    divmod_: passthrough_unit,
+    isnat: return_without_unit,
+    heaviside: preserve_units,
 }
 
 trigonometric_operators = (
@@ -515,95 +512,6 @@
     True
 
     """
-<<<<<<< HEAD
-=======
-    _ufunc_registry = {
-        add: preserve_units,
-        subtract: preserve_units,
-        multiply: multiply_units,
-        divide: divide_units,
-        logaddexp: return_without_unit,
-        logaddexp2: return_without_unit,
-        true_divide: divide_units,
-        floor_divide: divide_units,
-        negative: passthrough_unit,
-        power: power_unit,
-        remainder: preserve_units,
-        mod: preserve_units,
-        fmod: preserve_units,
-        absolute: passthrough_unit,
-        fabs: passthrough_unit,
-        rint: return_without_unit,
-        sign: return_without_unit,
-        conj: passthrough_unit,
-        exp: return_without_unit,
-        exp2: return_without_unit,
-        log: return_without_unit,
-        log2: return_without_unit,
-        log10: return_without_unit,
-        expm1: return_without_unit,
-        log1p: return_without_unit,
-        sqrt: sqrt_unit,
-        square: square_unit,
-        reciprocal: reciprocal_unit,
-        sin: return_without_unit,
-        cos: return_without_unit,
-        tan: return_without_unit,
-        sinh: return_without_unit,
-        cosh: return_without_unit,
-        tanh: return_without_unit,
-        arcsin: return_without_unit,
-        arccos: return_without_unit,
-        arctan: return_without_unit,
-        arctan2: arctan2_unit,
-        arcsinh: return_without_unit,
-        arccosh: return_without_unit,
-        arctanh: return_without_unit,
-        hypot: preserve_units,
-        deg2rad: return_without_unit,
-        rad2deg: return_without_unit,
-        bitwise_and: bitop_units,
-        bitwise_or: bitop_units,
-        bitwise_xor: bitop_units,
-        invert: invert_units,
-        left_shift: bitop_units,
-        right_shift: bitop_units,
-        greater: comparison_unit,
-        greater_equal: comparison_unit,
-        less: comparison_unit,
-        less_equal: comparison_unit,
-        not_equal: comparison_unit,
-        equal: comparison_unit,
-        logical_and: comparison_unit,
-        logical_or: comparison_unit,
-        logical_xor: comparison_unit,
-        logical_not: return_without_unit,
-        maximum: preserve_units,
-        minimum: preserve_units,
-        fmax: preserve_units,
-        fmin: preserve_units,
-        isreal: return_without_unit,
-        iscomplex: return_without_unit,
-        isfinite: return_without_unit,
-        isinf: return_without_unit,
-        isnan: return_without_unit,
-        signbit: return_without_unit,
-        copysign: passthrough_unit,
-        nextafter: preserve_units,
-        modf: passthrough_unit,
-        ldexp: bitop_units,
-        frexp: return_without_unit,
-        floor: passthrough_unit,
-        ceil: passthrough_unit,
-        trunc: passthrough_unit,
-        spacing: passthrough_unit,
-        positive: passthrough_unit,
-        divmod_: passthrough_unit,
-        isnat: return_without_unit,
-        heaviside: preserve_units,
-    }
-
->>>>>>> 974aa25b
     __array_priority__ = 2.0
 
     def __new__(cls, input_array, input_units=None, registry=None, dtype=None,
@@ -1142,163 +1050,6 @@
     # Start operation methods
     #
 
-<<<<<<< HEAD
-    def __add__(self, right_object):
-        """
-        Add this ytarray to the object on the right of the `+` operator. Must
-        check for the correct (same dimension) units.
-
-        """
-        ro = sanitize_units_add(self, right_object, "addition")
-        return super(YTArray, self).__add__(ro)
-    
-    def __radd__(self, left_object):
-        """ See __add__. """
-        lo = sanitize_units_add(self, left_object, "addition")
-        return super(YTArray, self).__radd__(lo)
-
-    def __iadd__(self, other):
-        """ See __add__. """
-        oth = sanitize_units_add(self, other, "addition")
-        np.add(self, oth, out=self)
-        return self
-
-    def __sub__(self, right_object):
-        """
-        Subtract the object on the right of the `-` from this ytarray. Must
-        check for the correct (same dimension) units.
-
-        """
-        ro = sanitize_units_add(self, right_object, "subtraction")
-        return super(YTArray, self).__sub__(ro)
-
-    def __rsub__(self, left_object):
-        """ See __sub__. """
-        lo = sanitize_units_add(self, left_object, "subtraction")
-        return super(YTArray, self).__rsub__(lo)
-
-    def __isub__(self, other):
-        """ See __sub__. """
-        oth = sanitize_units_add(self, other, "subtraction")
-        np.subtract(self, oth, out=self)
-        return self
-
-    def __neg__(self):
-        """ Negate the data. """
-        return type(self)(super(YTArray, self).__neg__(), self.units)
-
-    def __pos__(self):
-        """ Posify the data. """
-        return type(self)(super(YTArray, self).__pos__(), self.units)
-
-    def __mul__(self, right_object):
-        """
-        Multiply this YTArray by the object on the right of the `*` operator.
-        The unit objects handle being multiplied.
-
-        """
-        ro = sanitize_units_mul(self, right_object)
-        return super(YTArray, self).__mul__(ro)
-
-    def __rmul__(self, left_object):
-        """ See __mul__. """
-        lo = sanitize_units_mul(self, left_object)
-        return super(YTArray, self).__rmul__(lo)
-
-    def __imul__(self, other):
-        """ See __mul__. """
-        oth = sanitize_units_mul(self, other)
-        np.multiply(self, oth, out=self)
-        return self
-
-    def __div__(self, right_object):
-        """
-        Divide this YTArray by the object on the right of the `/` operator.
-
-        """
-        ro = sanitize_units_mul(self, right_object)
-        return super(YTArray, self).__div__(ro)
-
-    def __rdiv__(self, left_object):
-        """ See __div__. """
-        lo = sanitize_units_mul(self, left_object)
-        return super(YTArray, self).__rdiv__(lo)
-
-    def __idiv__(self, other):
-        """ See __div__. """
-        oth = sanitize_units_mul(self, other)
-        np.divide(self, oth, out=self)
-        return self
-
-    def __truediv__(self, right_object):
-        ro = sanitize_units_mul(self, right_object)
-        return super(YTArray, self).__truediv__(ro)
-
-    def __rtruediv__(self, left_object):
-        """ See __div__. """
-        lo = sanitize_units_mul(self, left_object)
-        return super(YTArray, self).__rtruediv__(lo)
-
-    def __itruediv__(self, other):
-        """ See __div__. """
-        oth = sanitize_units_mul(self, other)
-        np.true_divide(self, oth, out=self)
-        return self
-
-    def __floordiv__(self, right_object):
-        ro = sanitize_units_mul(self, right_object)
-        return super(YTArray, self).__floordiv__(ro)
-
-    def __rfloordiv__(self, left_object):
-        """ See __div__. """
-        lo = sanitize_units_mul(self, left_object)
-        return super(YTArray, self).__rfloordiv__(lo)
-
-    def __ifloordiv__(self, other):
-        """ See __div__. """
-        oth = sanitize_units_mul(self, other)
-        np.floor_divide(self, oth, out=self)
-        return self
-
-    def __or__(self, right_object):
-        return super(YTArray, self).__or__(right_object)
-
-    def __ror__(self, left_object):
-        return super(YTArray, self).__ror__(left_object)
-
-    def __ior__(self, other):
-        np.bitwise_or(self, other, out=self)
-        return self
-
-    def __xor__(self, right_object):
-        return super(YTArray, self).__xor__(right_object)
-
-    def __rxor__(self, left_object):
-        return super(YTArray, self).__rxor__(left_object)
-
-    def __ixor__(self, other):
-        np.bitwise_xor(self, other, out=self)
-        return self
-
-    def __and__(self, right_object):
-        return super(YTArray, self).__and__(right_object)
-
-    def __rand__(self, left_object):
-        return super(YTArray, self).__rand__(left_object)
-
-    def __iand__(self, other):
-        np.bitwise_and(self, other, out=self)
-        return self
-
-    def __pow__(self, power):
-        """
-        Raise this YTArray to some power.
-
-        Parameters
-        ----------
-        power : float or dimensionless YTArray.
-            The pow value.
-=======
     if LooseVersion(np.__version__) < LooseVersion('1.13.0'):
 
         def __add__(self, right_object):
@@ -1343,7 +1094,7 @@
 
         def __neg__(self):
             """ Negate the data. """
-            return super(YTArray, self).__neg__()
+            return type(self)(super(YTArray, self).__neg__(), self.units)
 
         def __mul__(self, right_object):
             """
@@ -1467,45 +1218,15 @@
                 ret = super(YTArray, self).__pow__(power)
                 return type(self)(ret, input_units='')
 
-            return super(YTArray, self).__pow__(power)
+            return type(self)(super(YTArray, self).__pow__(power),
+                              self.units**power)
 
         def __abs__(self):
             """ Return a YTArray with the abs of the data. """
-            return super(YTArray, self).__abs__()
->>>>>>> 974aa25b
-
-        #
-<<<<<<< HEAD
-        # If I don't do this, super(YTArray, self).__pow__ returns a YTArray
-        # with a unit attribute set to the sympy expression 1/1 rather than a
-        # dimensionless Unit object.
-        if self.units.is_dimensionless and power == -1:
-            ret = super(YTArray, self).__pow__(power)
-            return type(self)(ret, input_units='')
-
-        return type(self)(super(YTArray, self).__pow__(power),
-                          self.units**power)
-
-    def __abs__(self):
-        """ Return a YTArray with the abs of the data. """
-        return type(self)(super(YTArray, self).__abs__(), self.units)
-
-    def sqrt(self):
-        """
-        Return sqrt of this YTArray. We take the sqrt for the array and use
-        take the 1/2 power of the units.
-
-        """
-        return type(self)(super(YTArray, self).sqrt(),
-                          input_units=self.units**0.5)
-
-    #
-    # Start comparison operators.
-    #
-=======
+            return type(self)(super(YTArray, self).__abs__(), self.units)
+
         # Start comparison operators.
         #
->>>>>>> 974aa25b
 
         def __lt__(self, other):
             """ Test if this is less than the object on the right. """
@@ -1590,10 +1311,10 @@
             inputs = context[1]
             if ufunc in unary_operators:
                 out_arr, inp, u = get_inp_u_unary(ufunc, inputs, out_arr)
-                unit = self._ufunc_registry[context[0]](u)
+                unit = UFUNC_REGISTRY[context[0]](u)
                 ret_class = type(self)
             elif ufunc in binary_operators:
-                unit_operator = self._ufunc_registry[context[0]]
+                unit_operator = UFUNC_REGISTRY[context[0]]
                 inps, units, ret_class = get_inp_u_binary(ufunc, inputs)
                 if unit_operator in (preserve_units, comparison_unit,
                                      arctan2_unit):
@@ -1607,6 +1328,8 @@
                 raise RuntimeError(
                     "Support for the %s ufunc has not been added "
                     "to YTArray." % str(context[0]))
+            # Deal with units for functions like isnan, which should always return
+            # ndarray instances
             if unit is None:
                 out_arr = np.array(out_arr, copy=False)
                 return out_arr
@@ -1661,6 +1384,8 @@
                 raise RuntimeError(
                     "Support for the %s ufunc with %i inputs has not been"
                     "added to YTArray." % (str(ufunc), len(inputs)))
+            # Deal with units for functions like isnan, which should always return
+            # ndarray instances
             if unit is None:
                 out_arr = np.array(out_arr, copy=False)
             elif ufunc in (modf, divmod_):
@@ -1699,103 +1424,6 @@
     def dot(self, b, out=None):
         return super(YTArray, self).dot(b), self.units*b.units
 
-<<<<<<< HEAD
-    @return_arr
-    def std(self, axis=None, dtype=None, out=None, ddof=0):
-        return super(YTArray, self).std(axis, dtype, out, ddof), self.units
-
-    def __getitem__(self, item):
-        ret = super(YTArray, self).__getitem__(item)
-        if ret.shape == ():
-            return YTQuantity(ret, self.units, bypass_validation=True)
-        else:
-            return ret
-
-    def __array_wrap__(self, out_arr, context=None):
-        ret = super(YTArray, self).__array_wrap__(out_arr, context)
-        if isinstance(ret, YTQuantity) and ret.shape != ():
-            ret = ret.view(YTArray)
-        if context is None:
-            if ret.shape == ():
-                return ret[()]
-            else:
-                return ret
-        elif context[0] in unary_operators:
-            u = getattr(context[1][0], 'units', None)
-            if u is None:
-                u = NULL_UNIT
-            if u.dimensions is angle and context[0] in trigonometric_operators:
-                out_arr = context[0](
-                    context[1][0].in_units('radian').view(np.ndarray))
-            unit = UFUNC_REGISTRY[context[0]](u)
-            ret_class = type(self)
-        elif context[0] in binary_operators:
-            oper1 = coerce_iterable_units(context[1][0])
-            oper2 = coerce_iterable_units(context[1][1])
-            cls1 = type(oper1)
-            cls2 = type(oper2)
-            unit1 = getattr(oper1, 'units', None)
-            unit2 = getattr(oper2, 'units', None)
-            ret_class = get_binary_op_return_class(cls1, cls2)
-            if unit1 is None:
-                unit1 = Unit(registry=getattr(unit2, 'registry', None))
-            if unit2 is None and context[0] is not power:
-                unit2 = Unit(registry=getattr(unit1, 'registry', None))
-            elif context[0] is power:
-                unit2 = oper2
-                if isinstance(unit2, np.ndarray):
-                    if isinstance(unit2, YTArray):
-                        if unit2.units.is_dimensionless:
-                            pass
-                        else:
-                            raise YTUnitOperationError(context[0], unit1, unit2)
-                    unit2 = 1.0
-            unit_operator = UFUNC_REGISTRY[context[0]]
-            if unit_operator in (preserve_units, comparison_unit, arctan2_unit):
-                # Allow comparisons, addition, and subtraction with
-                # dimensionless quantities or arrays filled with zeros.
-                u1d = unit1.is_dimensionless
-                u2d = unit2.is_dimensionless
-                if unit1 != unit2:
-                    any_nonzero = [np.any(oper1), np.any(oper2)]
-                    if any_nonzero[0] is np.bool_(False):
-                        unit1 = unit2
-                    elif any_nonzero[1] is np.bool_(False):
-                        unit2 = unit1
-                    elif not any([u1d, u2d]):
-                        if not unit1.same_dimensions_as(unit2):
-                            raise YTUnitOperationError(context[0], unit1, unit2)
-                        else:
-                            raise YTUfuncUnitError(context[0], unit1, unit2)
-            unit = unit_operator(unit1, unit2)
-            if unit_operator in (multiply_units, divide_units):
-                if unit.is_dimensionless and unit.base_value != 1.0:
-                    if not unit1.is_dimensionless:
-                        if unit1.dimensions == unit2.dimensions:
-                            np.multiply(out_arr.view(np.ndarray),
-                                        unit.base_value, out=out_arr)
-                            unit = Unit(registry=unit.registry)
-        else:
-            raise RuntimeError("Support for the %s ufunc has not been added "
-                               "to YTArray." % str(context[0]))
-        # Deal with units for functions like isnan, which should always return
-        # ndarray instances
-        if unit is None:
-            out_arr = np.array(out_arr, copy=False)
-            return out_arr
-        out_arr.units = unit
-        if out_arr.size == 1:
-            return YTQuantity(np.array(out_arr), unit)
-        else:
-            if ret_class is YTQuantity:
-                # This happens if you do ndarray * YTQuantity. Explicitly
-                # casting to YTArray avoids creating a YTQuantity with size > 1
-                return YTArray(np.array(out_arr), unit)
-            return ret_class(np.array(out_arr, copy=False), unit)
-
-
-=======
->>>>>>> 974aa25b
     def __reduce__(self):
         """Pickle reduction method
 
