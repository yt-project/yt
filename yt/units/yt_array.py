"""
YTArray class.



"""
from __future__ import print_function
#-----------------------------------------------------------------------------
# Copyright (c) 2013, yt Development Team.
#
# Distributed under the terms of the Modified BSD License.
#
# The full license is in the file COPYING.txt, distributed with this software.
#-----------------------------------------------------------------------------

import copy
import numpy as np

from functools import wraps
from numpy import \
    add, subtract, multiply, divide, logaddexp, logaddexp2, true_divide, \
    floor_divide, negative, power, remainder, mod, absolute, rint, \
    sign, conj, exp, exp2, log, log2, log10, expm1, log1p, sqrt, square, \
    reciprocal, ones_like, sin, cos, tan, arcsin, arccos, arctan, arctan2, \
    hypot, sinh, cosh, tanh, arcsinh, arccosh, arctanh, deg2rad, rad2deg, \
    bitwise_and, bitwise_or, bitwise_xor, invert, left_shift, right_shift, \
    greater, greater_equal, less, less_equal, not_equal, equal, logical_and, \
    logical_or, logical_xor, logical_not, maximum, minimum, fmax, fmin, \
    isreal, iscomplex, isfinite, isinf, isnan, signbit, copysign, nextafter, \
    modf, ldexp, frexp, fmod, floor, ceil, trunc, fabs

from yt.units.unit_object import \
    Unit, \
    UnitTuple, \
    UnitParseError
from yt.units.unit_registry import UnitRegistry
from yt.units.dimensions import dimensionless
from yt.utilities.exceptions import \
    YTUnitOperationError, YTUnitConversionError, \
    YTUfuncUnitError, YTIterableUnitCoercionError, \
    YTInvalidUnitEquivalence
from numbers import Number as numeric_type
from yt.utilities.on_demand_imports import _astropy
from sympy import Rational
from yt.units.unit_lookup_table import \
    default_unit_symbol_lut
from yt.units.equivalencies import equivalence_registry
from yt.utilities.logger import ytLogger as mylog
from .pint_conversions import convert_pint_units

NULL_UNIT = Unit()

# redefine this here to avoid a circular import from yt.funcs
def iterable(obj):
    try:
        len(obj)
    except:
        return False
    return True

# slightly modified from the implementation in yt.funcs, since we don't need
# to check if obj is a list or ndarray
def ensure_tuple(obj):
    if isinstance(obj, tuple):
        return obj
    else:
        return (obj, )


def return_arr(func):
    @wraps(func)
    def wrapped(*args, **kwargs):
        ret, units = func(*args, **kwargs)
        if ret.shape == ():
            return YTQuantity(ret, units)
        else:
            # This could be a subclass, so don't call YTArray directly.
            return type(args[0])(ret, units)
    return wrapped

def sqrt_unit(unit):
    return unit**0.5

def multiply_units(unit1, unit2):
    return unit1 * unit2

def preserve_units(unit1, unit2):
    return unit1

def power_unit(unit, power):
    return unit**power

def square_unit(unit):
    return unit*unit

def divide_units(unit1, unit2):
    return unit1/unit2

def reciprocal_unit(unit):
    return unit**-1

def passthrough_unit(unit):
    return unit

def return_without_unit(unit):
    return None

def arctan2_unit(unit1, unit2):
    return NULL_UNIT

def comparison_unit(unit1, unit2):
    return None

def invert_units(unit):
    raise TypeError(
        "Bit-twiddling operators are not defined for YTArray instances")

def bitop_units(unit1, unit2):
    raise TypeError(
        "Bit-twiddling operators are not defined for YTArray instances")

same_unit_operators = (preserve_units, comparison_unit, arctan2_unit)
commutative_operators = (multiply_units, divide_units)

def coerce_iterable_units(input_object):
    if isinstance(input_object, np.ndarray):
        return input_object
    if iterable(input_object):
        if any([isinstance(o, YTArray) for o in input_object]):
            ff = getattr(input_object[0], 'units', NULL_UNIT, )
            if any([ff != getattr(_, 'units', NULL_UNIT) for _ in input_object]):
                raise YTIterableUnitCoercionError(input_object)
            # This will create a copy of the data in the iterable.
            return YTArray(input_object)
        return input_object
    else:
        return input_object

def sanitize_unit_tuples(unit1, unit2):
    """Return tuples of the same length containing unit1 and unit2"""
    u1 = UnitTuple(ensure_tuple(unit1))
    u2 = UnitTuple(ensure_tuple(unit2))

    # pad tuples if their sizes don't match
    lu1 = len(u1)
    lu2 = len(u2)

    if lu1 == lu2:
        pass
    elif lu1 > lu2 and lu2 == 1:
        u2 = u2 * lu1
    elif lu2 > lu1 and lu1 == 1:
        u1 = u1 * lu2
    else:
        # we raise a ValueError here instead of a custom exception so operations
        # like operator.add and np.add raise the same exception when passed
        # arrays with mismatching shapes
        msg = 'Operations between arrays with units %s and %s are not supported'
        raise ValueError(msg % (unit1, unit2))

    return (lu1, u1), (lu2, u2)

def sanitize_units_add(this_object, other_object, op_string):
    inp = coerce_iterable_units(this_object)
    ret = coerce_iterable_units(other_object)
    (li_units, i_units), (lr_units, r_units) = sanitize_unit_tuples(
        getattr(inp, 'units', None), getattr(ret, 'units', None))
    # Make sure the other object is a YTArray before we use the `units`
    # attribute.
    if isinstance(ret, YTArray):
        if not i_units.same_dimensions_as(r_units):
            raise YTUnitOperationError(op_string, inp.units, ret.units)
        if li_units <= lr_units:
            ret = ret.in_units(inp.units)
        else:
            ret = ret.in_units(inp.units[0])
    # If the other object is not a YTArray, the only valid case is adding
    # dimensionless things.
    else:
        if not i_units.is_dimensionless:
            raise YTUnitOperationError(op_string, inp.units, dimensionless)
    return ret

def validate_comparison_units(this, other, op_string):
    # Check that other is a YTArray.
    if hasattr(other, 'units'):
        (lt_units, t_units), (lo_units, o_units) = sanitize_unit_tuples(
            this.units, other.units)
        if all([u1.expr is u2.expr for u1, u2 in zip(t_units, o_units)]):
            return other
        if not t_units.same_dimensions_as(o_units):
            raise YTUnitOperationError(op_string, this.units, other.units)
        if lt_units <= lo_units:
            return other.in_units(this.units)
        else:
            return other.in_units(this.units[0])
    return other

unary_operators = (
    negative, absolute, rint, ones_like, sign, conj, exp, exp2, log, log2,
    log10, expm1, log1p, sqrt, square, reciprocal, sin, cos, tan, arcsin,
    arccos, arctan, sinh, cosh, tanh, arcsinh, arccosh, arctanh, deg2rad,
    rad2deg, invert, logical_not, isreal, iscomplex, isfinite, isinf, isnan,
    signbit, floor, ceil, trunc, modf, frexp, fabs
)

binary_operators = (
    add, subtract, multiply, divide, logaddexp, logaddexp2, true_divide, power,
    remainder, mod, arctan2, hypot, bitwise_and, bitwise_or, bitwise_xor,
    left_shift, right_shift, greater, greater_equal, less, less_equal,
    not_equal, equal, logical_and, logical_or, logical_xor, maximum, minimum,
    fmax, fmin, copysign, nextafter, ldexp, fmod,
)

UFUNC_REGISTRY = {
    add: preserve_units,
    subtract: preserve_units,
    multiply: multiply_units,
    divide: divide_units,
    logaddexp: return_without_unit,
    logaddexp2: return_without_unit,
    true_divide: divide_units,
    floor_divide: divide_units,
    negative: passthrough_unit,
    power: power_unit,
    remainder: preserve_units,
    mod: preserve_units,
    fmod: preserve_units,
    absolute: passthrough_unit,
    fabs: passthrough_unit,
    rint: return_without_unit,
    sign: return_without_unit,
    conj: passthrough_unit,
    exp: return_without_unit,
    exp2: return_without_unit,
    log: return_without_unit,
    log2: return_without_unit,
    log10: return_without_unit,
    expm1: return_without_unit,
    log1p: return_without_unit,
    sqrt: sqrt_unit,
    square: square_unit,
    reciprocal: reciprocal_unit,
    ones_like: passthrough_unit,
    sin: return_without_unit,
    cos: return_without_unit,
    tan: return_without_unit,
    sinh: return_without_unit,
    cosh: return_without_unit,
    tanh: return_without_unit,
    arcsin: return_without_unit,
    arccos: return_without_unit,
    arctan: return_without_unit,
    arctan2: arctan2_unit,
    arcsinh: return_without_unit,
    arccosh: return_without_unit,
    arctanh: return_without_unit,
    hypot: preserve_units,
    deg2rad: return_without_unit,
    rad2deg: return_without_unit,
    bitwise_and: bitop_units,
    bitwise_or: bitop_units,
    bitwise_xor: bitop_units,
    invert: invert_units,
    left_shift: bitop_units,
    right_shift: bitop_units,
    greater: comparison_unit,
    greater_equal: comparison_unit,
    less: comparison_unit,
    less_equal: comparison_unit,
    not_equal: comparison_unit,
    equal: comparison_unit,
    logical_and: comparison_unit,
    logical_or: comparison_unit,
    logical_xor: comparison_unit,
    logical_not: return_without_unit,
    maximum: preserve_units,
    minimum: preserve_units,
    fmax: preserve_units,
    fmin: preserve_units,
    isreal: return_without_unit,
    iscomplex: return_without_unit,
    isfinite: return_without_unit,
    isinf: return_without_unit,
    isnan: return_without_unit,
    signbit: return_without_unit,
    copysign: passthrough_unit,
    nextafter: preserve_units,
    modf: passthrough_unit,
    ldexp: bitop_units,
    frexp: return_without_unit,
    floor: passthrough_unit,
    ceil: passthrough_unit,
    trunc: passthrough_unit,
}


class YTArray(np.ndarray):
    """
    An ndarray subclass that attaches a symbolic unit object to the array data.

    Parameters
    ----------

    input_array : iterable
        A tuple, list, or array to attach units to
    input_units : String unit specification, unit symbol object, or astropy units
        The units of the array. Powers must be specified using python
        syntax (cm**3, not cm^3).
    registry : A UnitRegistry object
        The registry to create units from. If input_units is already associated
        with a unit registry and this is specified, this will be used instead of
        the registry associated with the unit object.
    dtype : string or NumPy dtype object
        The dtype of the array data. Defaults to the dtype of the input data,
        or, if none is found, uses np.float64
    bypass_validation : boolean
        If True, all input validation is skipped. Using this option may produce
        corrupted, invalid units or array data, but can lead to significant
        speedups in the input validation logic adds significant overhead. If set,
        input_units *must* be a valid unit object. Defaults to False.

    Examples
    --------

    >>> from yt import YTArray
    >>> a = YTArray([1, 2, 3], 'cm')
    >>> b = YTArray([4, 5, 6], 'm')
    >>> a + b
    YTArray([ 401.,  502.,  603.]) cm
    >>> b + a
    YTArray([ 4.01,  5.02,  6.03]) m

    NumPy ufuncs will pass through units where appropriate.

    >>> import numpy as np
    >>> a = YTArray(np.arange(8), 'g/cm**3')
    >>> np.ones_like(a)
    YTArray([1, 1, 1, 1, 1, 1, 1, 1]) g/cm**3

    and strip them when it would be annoying to deal with them.

    >>> np.log10(a)
    array([       -inf,  0.        ,  0.30103   ,  0.47712125,  0.60205999,
            0.69897   ,  0.77815125,  0.84509804])

    YTArray is tightly integrated with yt datasets:

    >>> import yt
    >>> ds = yt.load('IsolatedGalaxy/galaxy0030/galaxy0030')
    >>> a = ds.arr(np.ones(5), 'code_length')
    >>> a.in_cgs()
    YTArray([  3.08600000e+24,   3.08600000e+24,   3.08600000e+24,
             3.08600000e+24,   3.08600000e+24]) cm

    This is equivalent to:

    >>> b = YTArray(np.ones(5), 'code_length', registry=ds.unit_registry)
    >>> np.all(a == b)
    True

    """
    __array_priority__ = 2.0

    def __new__(cls, input_array, input_units=None, registry=None, dtype=None,
                bypass_validation=False, preserve_subclass=False):
        if dtype is None:
            dtype = getattr(input_array, 'dtype', np.float64)
        if bypass_validation is True:
            obj = np.asarray(input_array, dtype=dtype).view(cls)
            obj.units = input_units
            if registry is not None:
                obj.units.registry = registry
            return obj
        if input_array is NotImplemented:
            return input_array
        if registry is None and isinstance(input_units, (str, bytes)):
            if input_units.startswith('code_'):
                raise UnitParseError(
                    "Code units used without referring to a dataset. \n"
                    "Perhaps you meant to do something like this instead: \n"
                    "ds.arr(%s, \"%s\")" % (input_array, input_units)
                    )
        if isinstance(input_array, YTArray):
            if input_units is None:
                iau = input_array.units
                if iterable(iau) and iau.is_homogeneous:
                    # catch YTIndexArray
                    if preserve_subclass is False:
                        input_array.units = input_array.units[0]
                if registry is None:
                    pass
                else:
                    input_array.units.registry = registry
            elif isinstance(input_units, Unit):
                input_array.units = input_units
            else:
                input_array.units = Unit(input_units, registry=registry)
            if preserve_subclass is False:
                return input_array.view(YTArray)
            else:
                return input_array
        elif isinstance(input_array, np.ndarray):
            pass
        elif iterable(input_array) and input_array:
            if isinstance(input_array[0], YTArray):
                return YTArray(np.asarray(input_array, dtype=dtype),
                               input_array[0].units)

        # Input array is an already formed ndarray instance
        # We first cast to be our class type

        obj = np.asarray(input_array, dtype=dtype).view(cls)

        # Check units type
        if input_units is None:
            # Nothing provided. Make dimensionless...
            units = Unit()
        elif isinstance(input_units, Unit):
            units = input_units
        else:
            # units kwarg set, but it's not a Unit object.
            # don't handle all the cases here, let the Unit class handle if
            # it's a str.
            units = Unit(input_units, registry=registry)

        # Attach the units
        obj.units = units

        return obj

    def __array_finalize__(self, obj):
        """

        """
        if obj is None and hasattr(self, 'units'):
            return
        self.units = getattr(obj, 'units', NULL_UNIT)

    def __repr__(self):
        """

        """
        return super(YTArray, self).__repr__()+' '+self.units.__repr__()

    def __str__(self):
        """

        """
        return super(YTArray, self).__str__()+' '+self.units.__str__()

    #
    # Start unit conversion methods
    #

    def convert_to_units(self, units):
        """
        Convert the array and units to the given units.

        Parameters
        ----------
        units : Unit object or str
            The units you want to convert to.

        """
        new_units = self.units._unit_repr_check_same(units)
        (conversion_factor, offset) = self.units.get_conversion_factor(new_units)

        self.units = new_units
        values = self.d
        values *= conversion_factor

        if offset:
            np.subtract(self, offset*self.uq, self)

        return self

    def convert_to_base(self, unit_system="cgs"):
        """
        Convert the array and units to the equivalent base units in
        the specified unit system.

        Parameters
        ----------
        unit_system : string, optional
            The unit system to be used in the conversion. If not specified,
            the default base units of cgs are used.

        Examples
        --------
        >>> E = YTQuantity(2.5, "erg/s")
        >>> E.convert_to_base(unit_system="galactic")
        """
        return self.convert_to_units(self.units.get_base_equivalent(unit_system))

    def convert_to_cgs(self):
        """
        Convert the array and units to the equivalent cgs units.

        """
        return self.convert_to_units(self.units.get_cgs_equivalent())

    def convert_to_mks(self):
        """
        Convert the array and units to the equivalent mks units.

        """
        return self.convert_to_units(self.units.get_mks_equivalent())

    def in_units(self, units):
        """
        Returns a copy of this array with the data in the supplied units.

        Parameters
        ----------
        units : Unit object or string
            The units you want to get a new quantity in.

        Returns
        -------
        YTArray

        """
        new_units = self.units._unit_repr_check_same(units)
        (conversion_factor, offset) = self.units.get_conversion_factor(new_units)

        new_array = self * conversion_factor
        new_array.units = new_units

        if offset:
            np.subtract(new_array, offset*new_array.uq, new_array)

        return new_array

    def to(self, units):
        """
        An alias for YTArray.in_units().

        See the docstrings of that function for details.
        """
        return self.in_units(units)

    def in_base(self, unit_system="cgs"):
        """
        Creates a copy of this array with the data in the specified unit system,
        and returns it in that system's base units.

        Parameters
        ----------
        unit_system : string, optional
            The unit system to be used in the conversion. If not specified,
            the default base units of cgs are used.

        Examples
        --------
        >>> E = YTQuantity(2.5, "erg/s")
        >>> E_new = E.in_base(unit_system="galactic")
        """
        return self.in_units(self.units.get_base_equivalent(unit_system))

    def in_cgs(self):
        """
        Creates a copy of this array with the data in the equivalent cgs units,
        and returns it.

        Returns
        -------
        Quantity object with data converted to cgs units.

        """
        return self.in_units(self.units.get_cgs_equivalent())

    def in_mks(self):
        """
        Creates a copy of this array with the data in the equivalent mks units,
        and returns it.

        Returns
        -------
        Quantity object with data converted to mks units.

        """
        return self.in_units(self.units.get_mks_equivalent())

    def to_equivalent(self, unit, equiv, **kwargs):
        """
        Convert a YTArray or YTQuantity to an equivalent, e.g., something that is
        related by only a constant factor but not in the same units.

        Parameters
        ----------
        unit : string
            The unit that you wish to convert to.
        equiv : string
            The equivalence you wish to use. To see which equivalencies are
            supported for this unitful quantity, try the :meth:`list_equivalencies`
            method.

        Examples
        --------
        >>> a = yt.YTArray(1.0e7,"K")
        >>> a.to_equivalent("keV", "thermal")
        """
        unit_quan = YTQuantity(1.0, unit, registry=self.units.registry)
        this_equiv = equivalence_registry[equiv]()
        if self.has_equivalent(equiv) and (unit_quan.has_equivalent(equiv) or this_equiv._one_way):
            new_arr = this_equiv.convert(self, unit_quan.units.dimensions, **kwargs)
            if isinstance(new_arr, tuple):
                try:
                    return YTArray(new_arr[0], new_arr[1]).in_units(unit)
                except YTUnitConversionError:
                    raise YTInvalidUnitEquivalence(equiv, self.units, unit)
            else:
                return new_arr.in_units(unit)
        else:
            raise YTInvalidUnitEquivalence(equiv, self.units, unit)

    def list_equivalencies(self):
        """
        Lists the possible equivalencies associated with this YTArray or
        YTQuantity.
        """
        for k,v in equivalence_registry.items():
            if self.has_equivalent(k):
                print(v())

    def has_equivalent(self, equiv):
        """
        Check to see if this YTArray or YTQuantity has an equivalent unit in
        *equiv*.
        """
        try:
            this_equiv = equivalence_registry[equiv]()
        except KeyError:
            raise KeyError("No such equivalence \"%s\"." % equiv)
        old_dims = self.units.dimensions
        return old_dims in this_equiv.dims

    def ndarray_view(self):
        """
        Returns a view into the array, but as an ndarray rather than ytarray.

        Returns
        -------
        View of this array's data.
        """
        return self.view(np.ndarray)

    def to_ndarray(self):
        """
        Creates a copy of this array with the unit information stripped

        """
        return np.array(self)

    @classmethod
    def from_astropy(cls, arr, unit_registry=None):
        """
        Convert an AstroPy "Quantity" to a YTArray or YTQuantity.

        Parameters
        ----------
        arr : AstroPy Quantity
            The Quantity to convert from.
        unit_registry : yt UnitRegistry, optional
            A yt unit registry to use in the conversion. If one is not
            supplied, the default one will be used.
        """
        # Converting from AstroPy Quantity
        u = arr.unit
        ap_units = []
        for base, exponent in zip(u.bases, u.powers):
            unit_str = base.to_string()
            # we have to do this because AstroPy is silly and defines
            # hour as "h"
            if unit_str == "h": unit_str = "hr"
            ap_units.append("%s**(%s)" % (unit_str, Rational(exponent)))
        ap_units = "*".join(ap_units)
        if isinstance(arr.value, np.ndarray):
            return YTArray(arr.value, ap_units, registry=unit_registry)
        else:
            return YTQuantity(arr.value, ap_units, registry=unit_registry)


    def to_astropy(self, **kwargs):
        """
        Creates a new AstroPy quantity with the same unit information.
        """
        if _astropy.units is None:
            raise ImportError("You don't have AstroPy installed, so you can't convert to " +
                              "an AstroPy quantity.")
        return self.value*_astropy.units.Unit(str(self.units), **kwargs)

    @classmethod
    def from_pint(cls, arr, unit_registry=None):
        """
        Convert a Pint "Quantity" to a YTArray or YTQuantity.

        Parameters
        ----------
        arr : Pint Quantity
            The Quantity to convert from.
        unit_registry : yt UnitRegistry, optional
            A yt unit registry to use in the conversion. If one is not
            supplied, the default one will be used.

        Examples
        --------
        >>> from pint import UnitRegistry
        >>> import numpy as np
        >>> ureg = UnitRegistry()
        >>> a = np.random.random(10)
        >>> b = ureg.Quantity(a, "erg/cm**3")
        >>> c = yt.YTArray.from_pint(b)
        """
        p_units = []
        for base, exponent in arr.units.items():
            bs = convert_pint_units(base)
            p_units.append("%s**(%s)" % (bs, Rational(exponent)))
        p_units = "*".join(p_units)
        if isinstance(arr.magnitude, np.ndarray):
            return YTArray(arr.magnitude, p_units, registry=unit_registry)
        else:
            return YTQuantity(arr.magnitude, p_units, registry=unit_registry)

    def to_pint(self, unit_registry=None):
        """
        Convert a YTArray or YTQuantity to a Pint Quantity.

        Parameters
        ----------
        arr : YTArray or YTQuantity
            The unitful quantity to convert from.
        unit_registry : Pint UnitRegistry, optional
            The Pint UnitRegistry to use in the conversion. If one is not
            supplied, the default one will be used. NOTE: This is not
            the same as a yt UnitRegistry object.

        Examples
        --------
        >>> a = YTQuantity(4.0, "cm**2/s")
        >>> b = a.to_pint()
        """
        from pint import UnitRegistry
        if unit_registry is None:
            unit_registry = UnitRegistry()
        powers_dict = self.units.expr.as_powers_dict()
        units = []
        for unit, pow in powers_dict.items():
            # we have to do this because Pint doesn't recognize
            # "yr" as "year"
            if str(unit).endswith("yr") and len(str(unit)) in [2,3]:
                unit = str(unit).replace("yr","year")
            units.append("%s**(%s)" % (unit, Rational(pow)))
        units = "*".join(units)
        return unit_registry.Quantity(self.value, units)

    #
    # End unit conversion methods
    #

    def write_hdf5(self, filename, dataset_name=None, info=None, group_name=None):
        r"""Writes a YTArray to hdf5 file.

        Parameters
        ----------
        filename: string
            The filename to create and write a dataset to

        dataset_name: string
            The name of the dataset to create in the file.

        info: dictionary
            A dictionary of supplementary info to write to append as attributes
            to the dataset.
            
        group_name: string
            An optional group to write the arrays to. If not specified, the arrays
            are datasets at the top level by default.

        Examples
        --------
        >>> a = YTArray([1,2,3], 'cm')
        >>> myinfo = {'field':'dinosaurs', 'type':'field_data'}
        >>> a.write_hdf5('test_array_data.h5', dataset_name='dinosaurs',
        ...              info=myinfo)
        """
        import h5py
        from yt.extern.six.moves import cPickle as pickle
        if info is None:
            info = {}

        info['units'] = str(self.units)
        info['unit_registry'] = np.void(pickle.dumps(self.units.registry.lut))

        if dataset_name is None:
            dataset_name = 'array_data'

        f = h5py.File(filename)
        if group_name is not None:
            if group_name in f:
                g = f[group_name]
            else:
                g = f.create_group(group_name)
        else:
            g = f
        if dataset_name in g.keys():
            d = g[dataset_name]
            # Overwrite without deleting if we can get away with it.
            if d.shape == self.shape and d.dtype == self.dtype:
                d[:] = self
                for k in d.attrs.keys():
                    del d.attrs[k]
            else:
                del f[dataset_name]
                d = g.create_dataset(dataset_name, data=self)
        else:
            d = g.create_dataset(dataset_name, data=self)

        for k, v in info.items():
            d.attrs[k] = v
        f.close()

    @classmethod
    def from_hdf5(cls, filename, dataset_name=None, group_name=None):
        r"""Attempts read in and convert a dataset in an hdf5 file into a YTArray.

        Parameters
        ----------
        filename: string
        The filename to of the hdf5 file.

        dataset_name: string
            The name of the dataset to read from.  If the dataset has a units
            attribute, attempt to infer units as well.

        group_name: string
            An optional group to read the arrays from. If not specified, the arrays
            are datasets at the top level by default.

        """
        import h5py
        from yt.extern.six.moves import cPickle as pickle

        if dataset_name is None:
            dataset_name = 'array_data'

        f = h5py.File(filename)
        if group_name is not None:
            g = f[group_name]
        else:
            g = f
        dataset = g[dataset_name]
        data = dataset[:]
        units = dataset.attrs.get('units', '')
        if 'unit_registry' in dataset.attrs.keys():
            unit_lut = pickle.loads(dataset.attrs['unit_registry'].tostring())
        else:
            unit_lut = None
        f.close()
        registry = UnitRegistry(lut=unit_lut, add_default_symbols=False)
        return cls(data, units, registry=registry)

    #
    # Start convenience methods
    #

    @property
    def value(self):
        """Get a copy of the array data as a numpy ndarray"""
        return np.array(self)

    v = value

    @property
    def ndview(self):
        """Get a view of the array data."""
        return self.ndarray_view()

    d = ndview

    @property
    def unit_quantity(self):
        """Get a YTQuantity with the same unit as this array and a value of 1.0"""
        return YTQuantity(1.0, self.units)

    uq = unit_quantity

    @property
    def unit_array(self):
        """Get a YTArray filled with ones with the same unit and shape as this array"""
        return np.ones_like(self)

    ua = unit_array

    #
    # Start operation methods
    #

    def __add__(self, right_object):
        """
        Add this ytarray to the object on the right of the `+` operator. Must
        check for the correct (same dimension) units.

        """
        ro = sanitize_units_add(self, right_object, "addition")
        return YTArray(super(YTArray, self).__add__(ro), preserve_subclass=True)

    def __radd__(self, left_object):
        """ See __add__. """
        lo = sanitize_units_add(self, left_object, "addition")
        return YTArray(super(YTArray, self).__radd__(lo),
                       preserve_subclass=True)

    def __iadd__(self, other):
        """ See __add__. """
        oth = sanitize_units_add(self, other, "addition")
        np.add(self, oth, out=self)
        return self

    def __sub__(self, right_object):
        """
        Subtract the object on the right of the `-` from this ytarray. Must
        check for the correct (same dimension) units.

        """
        ro = sanitize_units_add(self, right_object, "subtraction")
        return YTArray(super(YTArray, self).__sub__(ro), preserve_subclass=True)

    def __rsub__(self, left_object):
        """ See __sub__. """
        lo = sanitize_units_add(self, left_object, "subtraction")
        return YTArray(super(YTArray, self).__rsub__(lo), preserve_subclass=True)

    def __isub__(self, other):
        """ See __sub__. """
        oth = sanitize_units_add(self, other, "subtraction")
        np.subtract(self, oth, out=self)
        return self

    def __neg__(self):
        """ Negate the data. """
        return YTArray(super(YTArray, self).__neg__(), preserve_subclass=True)

    def __pos__(self):
        """ Posify the data. """
        return YTArray(super(YTArray, self).__pos__(), self.units,
                       preserve_subclass=True)

    #Should these raise errors?  I need to come back and check this.
    def __or__(self, right_object):
        return YTArray(super(YTArray, self).__or__(right_object))

    def __ror__(self, left_object):
        return YTArray(super(YTArray, self).__ror__(left_object))

    def __ior__(self, other):
        np.bitwise_or(self, other, out=self)
        return self

    def __xor__(self, right_object):
        return YTArray(super(YTArray, self).__xor__(right_object))

    def __rxor__(self, left_object):
        return YTArray(super(YTArray, self).__rxor__(left_object))

    def __ixor__(self, other):
        np.bitwise_xor(self, other, out=self)
        return self

    def __and__(self, right_object):
        return YTArray(super(YTArray, self).__and__(right_object))

    def __rand__(self, left_object):
        return YTArray(super(YTArray, self).__rand__(left_object))

    def __iand__(self, other):
        np.bitwise_and(self, other, out=self)
        return self

    def __pow__(self, power):
        """
        Raise this YTArray to some power.

        Parameters
        ----------
        power : float or dimensionless YTArray.
            The pow value.

        """
        if isinstance(power, YTArray):
            if not power.units.is_dimensionless:
                raise YTUnitOperationError('power', power.unit)

        # Work around a sympy issue (I think?)
        #
        # If I don't do this, super(YTArray, self).__pow__ returns a YTArray
        # with a unit attribute set to the sympy expression 1/1 rather than a
        # dimensionless Unit object.
        if self.units.is_dimensionless and power == -1:
            ret = super(YTArray, self).__pow__(power)
            return YTArray(ret, input_units='', preserve_subclass=True)

        return YTArray(super(YTArray, self).__pow__(power),
                       preserve_subclass=True)

    def __abs__(self):
        """ Return a YTArray with the abs of the data. """
        return YTArray(super(YTArray, self).__abs__(), preserve_subclass=True)

    def sqrt(self):
        """
        Return sqrt of this YTArray. We take the sqrt for the array and use
        take the 1/2 power of the units.

        """
        return np.sqrt(self)

    #
    # Start comparison operators.
    #

    # @todo: outsource to a single method with an op argument.

    def __lt__(self, other):
        """ Test if this is less than the object on the right. """
<<<<<<< HEAD
        oth = validate_comparison_units(self, other, 'less_than') # converts if possible
        return super(YTArray, self).__lt__(oth)
=======
        oth = validate_comparison_units(self, other, 'less_than')
        return np.asarray(self).__lt__(np.asarray(oth))
>>>>>>> 7aba9e60

    def __le__(self, other):
        """ Test if this is less than or equal to the object on the right. """
        oth = validate_comparison_units(self, other, 'less_than or equal')
<<<<<<< HEAD
        return super(YTArray, self).__le__(oth)
=======
        return np.asarray(self).__le__(np.asarray(oth))
>>>>>>> 7aba9e60

    def __eq__(self, other):
        """ Test if this is equal to the object on the right. """
        # Check that other is a YTArray.
        if other is None:
            # self is a YTArray, so it can't be None.
            return False
        oth = validate_comparison_units(self, other, 'equal')
<<<<<<< HEAD
        return super(YTArray, self).__eq__(oth)
=======
        return np.asarray(self).__eq__(np.asarray(oth))
>>>>>>> 7aba9e60

    def __ne__(self, other):
        """ Test if this is not equal to the object on the right. """
        # Check that the other is a YTArray.
        if other is None:
            return True
        oth = validate_comparison_units(self, other, 'not equal')
<<<<<<< HEAD
        return super(YTArray, self).__ne__(oth)
=======
        return np.asarray(self).__ne__(np.asarray(oth))
>>>>>>> 7aba9e60

    def __ge__(self, other):
        """ Test if this is greater than or equal to other. """
        # Check that the other is a YTArray.
        oth = validate_comparison_units(self, other, 'greater than or equal')
<<<<<<< HEAD
        return super(YTArray, self).__ge__(oth)
=======
        return np.asarray(self).__ge__(np.asarray(oth))
>>>>>>> 7aba9e60

    def __gt__(self, other):
        """ Test if this is greater than the object on the right. """
        # Check that the other is a YTArray.
        oth = validate_comparison_units(self, other, 'greater than')
<<<<<<< HEAD
        return super(YTArray, self).__gt__(oth)
=======
        return np.asarray(self).__gt__(np.asarray(oth))
>>>>>>> 7aba9e60

    #
    # End comparison operators
    #

    #
    # Begin reduction operators
    #

    @return_arr
    def prod(self, axis=None, dtype=None, out=None):
        if axis is not None:
            units = self.units**self.shape[axis]
        else:
            units = self.units**self.size
        return super(YTArray, self).prod(axis, dtype, out), units

    @return_arr
    def mean(self, axis=None, dtype=None, out=None):
        return super(YTArray, self).mean(axis, dtype, out), self.units

    @return_arr
    def sum(self, axis=None, dtype=None, out=None):
        return super(YTArray, self).sum(axis, dtype, out), self.units

    @return_arr
    def dot(self, b, out=None):
        return super(YTArray, self).dot(b), self.units*b.units

    @return_arr
    def std(self, axis=None, dtype=None, out=None, ddof=0):
        return super(YTArray, self).std(axis, dtype, out, ddof), self.units

    def __getitem__(self, item):
        ret = super(YTArray, self).__getitem__(item)
        if ret.shape == ():
            return YTQuantity(ret, self.units, bypass_validation=True)
        else:
            return ret

    def __array_wrap__(self, out_arr, context=None):
        ret = super(YTArray, self).__array_wrap__(out_arr, context)
        if isinstance(ret, YTQuantity) and ret.shape != ():
            ret = ret.view(YTArray)
        if context is None:
            if ret.shape == ():
                return ret[()]
            else:
                return ret
        elif context[0] in unary_operators:
            u = getattr(context[1][0], 'units', NULL_UNIT)
            unit = UFUNC_REGISTRY[context[0]](u)
            ret_class = type(self)
        elif context[0] in binary_operators:
            oper1 = coerce_iterable_units(context[1][0])
            oper2 = coerce_iterable_units(context[1][1])
            cls1 = type(oper1)
            cls2 = type(oper2)
            unit1 = getattr(oper1, 'units', None)
            unit2 = getattr(oper2, 'units', None)
            ret_class = get_binary_op_return_class(cls1, cls2)
            if unit1 is None:
                unit1 = Unit(registry=getattr(unit2, 'registry', None))
            if unit2 is None and context[0] is not power:
                unit2 = Unit(registry=getattr(unit1, 'registry', None))
            elif context[0] is power:
                unit2 = oper2
                if isinstance(unit2, np.ndarray):
                    if isinstance(unit2, YTArray):
                        if unit2.units.is_dimensionless:
                            pass
                        else:
                            raise YTUnitOperationError(context[0], unit1, unit2)
                    unit2 = 1.0
<<<<<<< HEAD
            unit_operator = self._ufunc_registry[context[0]]
            if unit_operator in (preserve_units, comparison_unit, arctan2_unit):
                # Allow comparisons with dimensionless quantities.
                if (unit1 != unit2 and
                    not unit2.is_dimensionless and not unit1.is_dimensionless):
=======
            unit_operator = UFUNC_REGISTRY[context[0]]
            if unit_operator in same_unit_operators:
                if unit1 != unit2:
>>>>>>> 7aba9e60
                    if not unit1.same_dimensions_as(unit2):
                        raise YTUnitOperationError(context[0], unit1, unit2)
                    else:
                        raise YTUfuncUnitError(context[0], unit1, unit2)
            unit = unit_operator(unit1, unit2)
            if unit_operator in commutative_operators:
                if unit.is_dimensionless and unit.base_value != 1.0:
                    if not unit1.is_dimensionless:
                        if unit1.dimensions == unit2.dimensions:
                            np.multiply(out_arr.view(np.ndarray),
                                        unit.base_value, out=out_arr)
                            unit = Unit(registry=unit.registry)
        else:
            raise RuntimeError("Support for the %s ufunc has not been added "
                               "to YTArray." % str(context[0]))
        # Deal with units for functions like isnan, which should always return
        # ndarray instances
        if unit is None:
            out_arr = np.array(out_arr, copy=False)
            return out_arr
        out_arr.units = unit
        if out_arr.size == 1:
            return YTQuantity(np.array(out_arr), unit)
        else:
            if ret_class is YTQuantity:
                # This happens if you do ndarray * YTQuantity. Explicitly
                # casting to YTArray avoids creating a YTQuantity with size > 1
                return YTArray(np.array(out_arr), unit)
            return ret_class(np.array(out_arr, copy=False), unit)


    def __reduce__(self):
        """Pickle reduction method

        See the documentation for the standard library pickle module:
        http://docs.python.org/2/library/pickle.html

        Unit metadata is encoded in the zeroth element of third element of the
        returned tuple, itself a tuple used to restore the state of the ndarray.
        This is always defined for numpy arrays.
        """
        np_ret = super(YTArray, self).__reduce__()
        obj_state = np_ret[2]
        unit_state = (((str(self.units), self.units.registry.lut),) + obj_state[:],)
        new_ret = np_ret[:2] + unit_state + np_ret[3:]
        return new_ret

    def __setstate__(self, state):
        """Pickle setstate method

        This is called inside pickle.read() and restores the unit data from the
        metadata extracted in __reduce__ and then serialized by pickle.
        """
        super(YTArray, self).__setstate__(state[1:])
        unit, lut = state[0]
        # need to fix up the lut if the pickle was saved prior to PR #1728
        # when the pickle format changed
        if len(lut['m']) == 2:
            lut.update(default_unit_symbol_lut)
            for k, v in [(k, v) for k, v in lut.items() if len(v) == 2]:
                lut[k] = v + (0.0, r'\rm{' + k.replace('_', '\ ') + '}')
        registry = UnitRegistry(lut=lut, add_default_symbols=False)
        self.units = Unit(unit, registry=registry)

    def __deepcopy__(self, memodict=None):
        """copy.deepcopy implementation

        This is necessary for stdlib deepcopy of arrays and quantities.
        """
        if memodict is None:
            memodict = {}
        ret = super(YTArray, self).__deepcopy__(memodict)
        return type(self)(ret, copy.deepcopy(self.units))

class YTQuantity(YTArray):
    """
    A scalar associated with a unit.

    Parameters
    ----------

    input_scalar : an integer or floating point scalar
        The scalar to attach units to
    input_units : String unit specification, unit symbol object, or astropy units
        The units of the quantity. Powers must be specified using python syntax
        (cm**3, not cm^3).
    registry : A UnitRegistry object
        The registry to create units from. If input_units is already associated
        with a unit registry and this is specified, this will be used instead of
        the registry associated with the unit object.
    dtype : string or NumPy dtype object
        The dtype of the array data.

    Examples
    --------

    >>> from yt import YTQuantity
    >>> a = YTQuantity(1, 'cm')
    >>> b = YTQuantity(2, 'm')
    >>> a + b
    201.0 cm
    >>> b + a
    2.01 m

    NumPy ufuncs will pass through units where appropriate.

    >>> import numpy as np
    >>> a = YTQuantity(12, 'g/cm**3')
    >>> np.ones_like(a)
    1 g/cm**3

    and strip them when it would be annoying to deal with them.

    >>> print(np.log10(a))
    1.07918124605

    YTQuantity is tightly integrated with yt datasets:

    >>> import yt
    >>> ds = yt.load('IsolatedGalaxy/galaxy0030/galaxy0030')
    >>> a = ds.quan(5, 'code_length')
    >>> a.in_cgs()
    1.543e+25 cm

    This is equivalent to:

    >>> b = YTQuantity(5, 'code_length', registry=ds.unit_registry)
    >>> np.all(a == b)
    True

    """
    def __new__(cls, input_scalar, input_units=None, registry=None,
                dtype=np.float64, bypass_validation=False):
        if not isinstance(input_scalar, (numeric_type, np.number, np.ndarray)):
            raise RuntimeError("YTQuantity values must be numeric")
        ret = YTArray.__new__(cls, input_scalar, input_units, registry,
                              dtype=dtype, bypass_validation=bypass_validation)
        if ret.size > 1:
            raise RuntimeError("YTQuantity instances must be scalars")
        return ret

    def __repr__(self):
        return str(self)

def validate_numpy_wrapper_units(v, arrs):
    if not any(isinstance(a, YTArray) for a in arrs):
        return v
    if not all(isinstance(a, YTArray) for a in arrs):
        raise RuntimeError("Not all of your arrays are YTArrays.")
    a1 = arrs[0]
    if not all(a.units == a1.units for a in arrs[1:]):
        raise RuntimeError("Your arrays must have identical units.")
    v.units = a1.units
    return v

def uconcatenate(arrs, axis=0):
    """Concatenate a sequence of arrays.

    This wrapper around numpy.concatenate preserves units. All input arrays must
    have the same units.  See the documentation of numpy.concatenate for full
    details.

    Examples
    --------
    >>> A = yt.YTArray([1, 2, 3], 'cm')
    >>> B = yt.YTArray([2, 3, 4], 'cm')
    >>> uconcatenate((A, B))
    YTArray([ 1., 2., 3., 2., 3., 4.]) cm

    """
    v = np.concatenate(arrs, axis=axis)
    v = validate_numpy_wrapper_units(v, arrs)
    return v

def ucross(arr1,arr2, registry=None):
    """Applies the cross product to two YT arrays.

    This wrapper around numpy.cross preserves units.
    See the documentation of numpy.cross for full
    details.
    """

    v = np.cross(arr1,arr2)
    units = arr1.units * arr2.units
    arr = YTArray(v,units, registry=registry)
    return arr

def uintersect1d(arr1, arr2, assume_unique=False):
    """Find the sorted unique elements of the two input arrays.

    A wrapper around numpy.intersect1d that preserves units.  All input arrays
    must have the same units.  See the documentation of numpy.intersect1d for
    full details.

    Examples
    --------
    >>> A = yt.YTArray([1, 2, 3], 'cm')
    >>> B = yt.YTArray([2, 3, 4], 'cm')
    >>> uintersect1d(A, B)
    YTArray([ 2., 3.]) cm

    """
    v = np.intersect1d(arr1, arr2, assume_unique=assume_unique)
    v = validate_numpy_wrapper_units(v, [arr1, arr2])
    return v

def uunion1d(arr1, arr2):
    """Find the union of two arrays.

    A wrapper around numpy.intersect1d that preserves units.  All input arrays
    must have the same units.  See the documentation of numpy.intersect1d for
    full details.

    Examples
    --------
    >>> A = yt.YTArray([1, 2, 3], 'cm')
    >>> B = yt.YTArray([2, 3, 4], 'cm')
    >>> uunion1d(A, B)
    YTArray([ 1., 2., 3., 4.]) cm

    """
    v = np.union1d(arr1, arr2)
    v = validate_numpy_wrapper_units(v, [arr1, arr2])
    return v

def array_like_field(data, x, field):
    field = data._determine_fields(field)[0]
    if isinstance(field, tuple):
        units = data.ds._get_field_info(field[0],field[1]).output_units
    else:
        units = data.ds._get_field_info(field).output_units
    if isinstance(x, YTArray):
        arr = copy.deepcopy(x)
        arr.convert_to_units(units)
        return arr
    if isinstance(x, np.ndarray):
        return data.ds.arr(x, units)
    else:
        return data.ds.quan(x, units)

def get_binary_op_return_class(cls1, cls2):
    if cls1 is cls2:
        return cls1
    if cls1 is np.ndarray or issubclass(cls1, (numeric_type, np.number, list, tuple)):
        return cls2
    if cls2 is np.ndarray or issubclass(cls2, (numeric_type, np.number, list, tuple)):
        return cls1
    if issubclass(cls1, YTQuantity):
        return cls2
    if issubclass(cls2, YTQuantity):
        return cls1
    if issubclass(cls1, cls2):
        return cls1
    if issubclass(cls2, cls1):
        return cls2
    else:
        raise RuntimeError("Undefined operation for a YTArray subclass. "
                           "Received operand types (%s) and (%s)" % (cls1, cls2))

def loadtxt(fname, dtype='float', delimiter='\t', usecols=None, comments='#'):
    r"""
    Load YTArrays with unit information from a text file. Each row in the
    text file must have the same number of values.

    Parameters
    ----------
    fname : str
        Filename to read.
    dtype : data-type, optional
        Data-type of the resulting array; default: float.
    delimiter : str, optional
        The string used to separate values.  By default, this is any
        whitespace.
    usecols : sequence, optional
        Which columns to read, with 0 being the first.  For example,
        ``usecols = (1,4,5)`` will extract the 2nd, 5th and 6th columns.
        The default, None, results in all columns being read.
    comments : str, optional
        The character used to indicate the start of a comment;
        default: '#'.

    Examples
    --------
    >>> temp, velx = yt.loadtxt("sphere.dat", usecols=(1,2), delimiter="\t")
    """
    f = open(fname, 'r')
    next_one = False
    units = []
    num_cols = -1
    for line in f.readlines():
        words = line.strip().split()
        if len(words) == 0:
            continue
        if line[0] == comments:
            if next_one:
                units = words[1:]
            if len(words) == 2 and words[1] == "Units":
                next_one = True
        else:
            # Here we catch the first line of numbers
            try:
                col_words = line.strip().split(delimiter)
                for word in col_words:
                    float(word)
                num_cols = len(col_words)
                break
            except ValueError:
                mylog.warning("Unrecognized character at beginning of line: \"%s\"." % line[0])
    f.close()
    if len(units) != num_cols:
        mylog.warning("Malformed or incomplete units header. Arrays will be "
                      "dimensionless!")
        units = ["dimensionless"]*num_cols
    arrays = np.loadtxt(fname, dtype=dtype, comments=comments,
                        delimiter=delimiter, converters=None,
                        unpack=True, usecols=usecols, ndmin=0)
    if usecols is not None:
        units = [units[col] for col in usecols]
    mylog.info("Array units: %s" % ", ".join(units))
    return tuple([YTArray(arr, unit) for arr, unit in zip(arrays, units)])

def savetxt(fname, arrays, fmt='%.18e', delimiter='\t', header='',
            footer='', comments='#'):
    r"""
    Write YTArrays with unit information to a text file.

    Parameters
    ----------
    fname : str
        The file to write the YTArrays to.
    arrays : list of YTArrays or single YTArray
        The array(s) to write to the file.
    fmt : str or sequence of strs, optional
        A single format (%10.5f), or a sequence of formats.
    delimiter : str, optional
        String or character separating columns.
    header : str, optional
        String that will be written at the beginning of the file, before the
        unit header.
    footer : str, optional
        String that will be written at the end of the file.
    comments : str, optional
        String that will be prepended to the ``header`` and ``footer`` strings,
        to mark them as comments. Default: '# ', as expected by e.g.
        ``yt.loadtxt``.

    Examples
    --------
    >>> sp = ds.sphere("c", (100,"kpc"))
    >>> a = sp["density"]
    >>> b = sp["temperature"]
    >>> c = sp["velocity_x"]
    >>> yt.savetxt("sphere.dat", [a,b,c], header='My sphere stuff', delimiter="\t")
    """
    if not isinstance(arrays, list):
        arrays = [arrays]
    units = []
    for array in arrays:
        if hasattr(array, "units"):
            units.append(str(array.units))
        else:
            units.append("dimensionless")
    if header != '':
        header += '\n'
    header += " Units\n " + '\t'.join(units)
    np.savetxt(fname, np.transpose(arrays), header=header,
               fmt=fmt, delimiter=delimiter, footer=footer,
               newline='\n', comments=comments)<|MERGE_RESOLUTION|>--- conflicted
+++ resolved
@@ -34,11 +34,11 @@
     UnitTuple, \
     UnitParseError
 from yt.units.unit_registry import UnitRegistry
-from yt.units.dimensions import dimensionless
+from yt.units.dimensions import dimensionless, current_mks, em_dimensions
 from yt.utilities.exceptions import \
     YTUnitOperationError, YTUnitConversionError, \
     YTUfuncUnitError, YTIterableUnitCoercionError, \
-    YTInvalidUnitEquivalence
+    YTInvalidUnitEquivalence, YTEquivalentDimsError
 from numbers import Number as numeric_type
 from yt.utilities.on_demand_imports import _astropy
 from sympy import Rational
@@ -453,6 +453,30 @@
     # Start unit conversion methods
     #
 
+    def _unit_repr_check_same(self, units):
+        """
+        Takes a Unit object, or string of known unit symbol, and check that it
+        is compatible with this quantity. Returns Unit object.
+
+        """
+        # let Unit() handle units arg if it's not already a Unit obj.
+        if not isinstance(units, Unit):
+            units = Unit(units, registry=self.units.registry)
+
+        equiv_dims = em_dimensions.get(self.units.dimensions,None)
+        if equiv_dims == units.dimensions:
+            if current_mks in equiv_dims.free_symbols:
+                base = "SI"
+            else:
+                base = "CGS"
+            raise YTEquivalentDimsError(self.units, units, base)
+
+        if not self.units.same_dimensions_as(units):
+            raise YTUnitConversionError(
+                self.units, self.units.dimensions, units, units.dimensions)
+
+        return units
+
     def convert_to_units(self, units):
         """
         Convert the array and units to the given units.
@@ -463,7 +487,7 @@
             The units you want to convert to.
 
         """
-        new_units = self.units._unit_repr_check_same(units)
+        new_units = self._unit_repr_check_same(units)
         (conversion_factor, offset) = self.units.get_conversion_factor(new_units)
 
         self.units = new_units
@@ -521,7 +545,7 @@
         YTArray
 
         """
-        new_units = self.units._unit_repr_check_same(units)
+        new_units = self._unit_repr_check_same(units)
         (conversion_factor, offset) = self.units.get_conversion_factor(new_units)
 
         new_array = self * conversion_factor
@@ -1024,22 +1048,13 @@
 
     def __lt__(self, other):
         """ Test if this is less than the object on the right. """
-<<<<<<< HEAD
-        oth = validate_comparison_units(self, other, 'less_than') # converts if possible
-        return super(YTArray, self).__lt__(oth)
-=======
         oth = validate_comparison_units(self, other, 'less_than')
         return np.asarray(self).__lt__(np.asarray(oth))
->>>>>>> 7aba9e60
 
     def __le__(self, other):
         """ Test if this is less than or equal to the object on the right. """
         oth = validate_comparison_units(self, other, 'less_than or equal')
-<<<<<<< HEAD
-        return super(YTArray, self).__le__(oth)
-=======
         return np.asarray(self).__le__(np.asarray(oth))
->>>>>>> 7aba9e60
 
     def __eq__(self, other):
         """ Test if this is equal to the object on the right. """
@@ -1048,11 +1063,7 @@
             # self is a YTArray, so it can't be None.
             return False
         oth = validate_comparison_units(self, other, 'equal')
-<<<<<<< HEAD
-        return super(YTArray, self).__eq__(oth)
-=======
         return np.asarray(self).__eq__(np.asarray(oth))
->>>>>>> 7aba9e60
 
     def __ne__(self, other):
         """ Test if this is not equal to the object on the right. """
@@ -1060,31 +1071,19 @@
         if other is None:
             return True
         oth = validate_comparison_units(self, other, 'not equal')
-<<<<<<< HEAD
-        return super(YTArray, self).__ne__(oth)
-=======
         return np.asarray(self).__ne__(np.asarray(oth))
->>>>>>> 7aba9e60
 
     def __ge__(self, other):
         """ Test if this is greater than or equal to other. """
         # Check that the other is a YTArray.
         oth = validate_comparison_units(self, other, 'greater than or equal')
-<<<<<<< HEAD
-        return super(YTArray, self).__ge__(oth)
-=======
         return np.asarray(self).__ge__(np.asarray(oth))
->>>>>>> 7aba9e60
 
     def __gt__(self, other):
         """ Test if this is greater than the object on the right. """
         # Check that the other is a YTArray.
         oth = validate_comparison_units(self, other, 'greater than')
-<<<<<<< HEAD
-        return super(YTArray, self).__gt__(oth)
-=======
         return np.asarray(self).__gt__(np.asarray(oth))
->>>>>>> 7aba9e60
 
     #
     # End comparison operators
@@ -1159,17 +1158,11 @@
                         else:
                             raise YTUnitOperationError(context[0], unit1, unit2)
                     unit2 = 1.0
-<<<<<<< HEAD
-            unit_operator = self._ufunc_registry[context[0]]
-            if unit_operator in (preserve_units, comparison_unit, arctan2_unit):
+            unit_operator = UFUNC_REGISTRY[context[0]]
+            if unit_operator in same_unit_operators:
                 # Allow comparisons with dimensionless quantities.
                 if (unit1 != unit2 and
                     not unit2.is_dimensionless and not unit1.is_dimensionless):
-=======
-            unit_operator = UFUNC_REGISTRY[context[0]]
-            if unit_operator in same_unit_operators:
-                if unit1 != unit2:
->>>>>>> 7aba9e60
                     if not unit1.same_dimensions_as(unit2):
                         raise YTUnitOperationError(context[0], unit1, unit2)
                     else:
