"""
A class that represents a unit symbol.


"""

#-----------------------------------------------------------------------------
# Copyright (c) 2013, yt Development Team.
#
# Distributed under the terms of the Modified BSD License.
#
# The full license is in the file COPYING.txt, distributed with this software.
#-----------------------------------------------------------------------------

from yt.extern.six import text_type
from sympy import \
    Expr, Mul, Add, Number, \
    Pow, Symbol, Integer, \
    Float, Basic, Rational, sqrt
from sympy.core.numbers import One
from sympy import sympify, latex
from sympy.parsing.sympy_parser import \
    parse_expr, auto_number, rationalize
from keyword import iskeyword
from yt.units.dimensions import \
    base_dimensions, temperature, \
    dimensionless, current_mks, \
    angle
from yt.units.equivalencies import \
    equivalence_registry
from yt.units.unit_lookup_table import \
    unit_prefixes, prefixable_units, latex_prefixes, \
    default_base_units
from yt.units.unit_registry import \
    UnitRegistry, \
    UnitParseError
from yt.utilities.exceptions import YTUnitsNotReducible

import copy
import token

class InvalidUnitOperation(Exception):
    pass

default_unit_registry = UnitRegistry()

sympy_one = sympify(1)

global_dict = {
    'Symbol': Symbol,
    'Integer': Integer,
    'Float': Float,
    'Rational': Rational,
    'sqrt': sqrt
}

unit_system_registry = {}

def auto_positive_symbol(tokens, local_dict, global_dict):
    """
    Inserts calls to ``Symbol`` for undefined variables.
    Passes in positive=True as a keyword argument.
    Adapted from sympy.sympy.parsing.sympy_parser.auto_symbol
    """
    result = []
    prevTok = (None, None)

    tokens.append((None, None))  # so zip traverses all tokens
    for tok, nextTok in zip(tokens, tokens[1:]):
        tokNum, tokVal = tok
        nextTokNum, nextTokVal = nextTok
        if tokNum == token.NAME:
            name = tokVal

            if (name in ['True', 'False', 'None']
                or iskeyword(name)
                or name in local_dict
                # Don't convert attribute access
                or (prevTok[0] == token.OP and prevTok[1] == '.')
                # Don't convert keyword arguments
                or (prevTok[0] == token.OP and prevTok[1] in ('(', ',')
                    and nextTokNum == token.OP and nextTokVal == '=')):
                result.append((token.NAME, name))
                continue
            elif name in global_dict:
                obj = global_dict[name]
                if isinstance(obj, (Basic, type)) or callable(obj):
                    result.append((token.NAME, name))
                    continue

            result.extend([
                (token.NAME, 'Symbol'),
                (token.OP, '('),
                (token.NAME, repr(str(name))),
                (token.OP, ','),
                (token.NAME, 'positive'),
                (token.OP, '='),
                (token.NAME, 'True'),
                (token.OP, ')'),
            ])
        else:
            result.append((tokNum, tokVal))

        prevTok = (tokNum, tokVal)

    return result

def get_latex_representation(expr, registry):
    symbol_table = {}
    for ex in expr.free_symbols:
        try:
            symbol_table[ex] = registry.lut[str(ex)][3]
        except:
            symbol_table[ex] = r"\rm{" + str(ex).replace('_', '\ ') + "}"

    # invert the symbol table dict to look for keys with identical values
    invert_symbols = {}
    for key, value in symbol_table.items():
        if value not in invert_symbols:
            invert_symbols[value] = [key]
        else:
            invert_symbols[value].append(key)

    # if there are any units with identical latex representations, substitute
    # units to avoid  uncanceled terms in the final latex expresion.
    for val in invert_symbols:
        symbols = invert_symbols[val]
        for i in range(1, len(symbols)):
            expr = expr.subs(symbols[i], symbols[0])

    latex_repr = latex(expr, symbol_names=symbol_table, mul_symbol="dot",
                       fold_frac_powers=True, fold_short_frac=True)

    if latex_repr == '1':
        return ''
    else:
        return latex_repr

unit_text_transform = (auto_positive_symbol, rationalize, auto_number)

class Unit(Expr):
    """
    A symbolic unit, using sympy functionality. We only add "dimensions" so
    that sympy understands relations between different units.

    """

    # Set some assumptions for sympy.
    is_positive = True    # make sqrt(m**2) --> m
    is_commutative = True
    is_number = False

    # Extra attributes
    __slots__ = ["expr", "is_atomic", "base_value", "base_offset", "dimensions",
                 "registry", "_latex_repr"]

    def __new__(cls, unit_expr=sympy_one, base_value=None, base_offset=0.0,
                dimensions=None, registry=None, latex_repr=None, **assumptions):
        """
        Create a new unit. May be an atomic unit (like a gram) or combinations
        of atomic units (like g / cm**3).

        Parameters
        ----------
        unit_expr : Unit object, sympy.core.expr.Expr object, or str
            The symbolic unit expression.
        base_value : float
            The unit's value in yt's base units.
        base_offset : float
            The offset necessary to normalize temperature units to a common
            zero point.
        dimensions : sympy.core.expr.Expr
            A sympy expression representing the dimensionality of this unit.
            It must contain only mass, length, time, temperature and angle
            symbols.
        registry : UnitRegistry object
            The unit registry we use to interpret unit symbols.
        latex_repr : string
            A string to render the unit as LaTeX

        Additional keyword arguments are passed as assumptions to the Sympy Expr
        initializer

        """
        # Simplest case. If user passes a Unit object, just use the expr.
        unit_key = None
        if isinstance(unit_expr, (str, bytes, text_type)):
            if isinstance(unit_expr, bytes):
                unit_expr = unit_expr.decode("utf-8")

            if registry and unit_expr in registry.unit_objs:
                return registry.unit_objs[unit_expr]
            else:
                unit_key = unit_expr
                if not unit_expr:
                    # Bug catch...
                    # if unit_expr is an empty string, parse_expr fails hard...
                    unit_expr = "1"
                try:
                    unit_expr = parse_expr(unit_expr, global_dict=global_dict,
                                           transformations=unit_text_transform)
                except SyntaxError as e:
                    msg = ("Unit expression %s raised an error "
                           "during parsing:\n%s" % (unit_expr, repr(e)))
                    raise UnitParseError(msg)
        elif isinstance(unit_expr, Unit):
            # grab the unit object's sympy expression.
            unit_expr = unit_expr.expr
        # Make sure we have an Expr at this point.
        if not isinstance(unit_expr, Expr):
            raise UnitParseError("Unit representation must be a string or " \
                                 "sympy Expr. %s has type %s." \
                                 % (unit_expr, type(unit_expr)))

        if unit_expr == sympy_one and dimensions is None:
            dimensions = dimensionless

        if registry is None:
            # Caller did not set the registry, so use the default.
            registry = default_unit_registry

        # done with argument checking...

        # see if the unit is atomic.
        is_atomic = False
        if isinstance(unit_expr, Symbol):
            is_atomic = True

        #
        # check base_value and dimensions
        #

        if base_value is not None:
            # check that base_value is a float or can be converted to one
            try:
                base_value = float(base_value)
            except ValueError:
                raise UnitParseError("Could not use base_value as a float. " \
                                     "base_value is '%s' (type %s)." \
                                     % (base_value, type(base_value)) )

            # check that dimensions is valid
            if dimensions is not None:
                validate_dimensions(dimensions)
        else:
            # lookup the unit symbols
            unit_data = _get_unit_data_from_expr(unit_expr, registry.lut)
            base_value = unit_data[0]
            dimensions = unit_data[1]
            if len(unit_data) > 2:
                base_offset = unit_data[2]
                latex_repr = unit_data[3]
            else:
                base_offset = 0.0

        # Create obj with superclass construct.
        obj = Expr.__new__(cls, **assumptions)

        # Attach attributes to obj.
        obj.expr = unit_expr
        obj.is_atomic = is_atomic
        obj.base_value = base_value
        obj.base_offset = base_offset
        obj.dimensions = dimensions
        obj._latex_repr = latex_repr
        obj.registry = registry

        if unit_key is not None:
            registry.unit_objs[unit_key] = obj

        # Return `obj` so __init__ can handle it.

        return obj

    _latex_expr = None
    @property
    def latex_repr(self):
        if self._latex_repr is not None:
            return self._latex_repr
        if self.expr.is_Atom:
            expr = self.expr
        else:
            expr = self.expr.copy()
        self._latex_repr = get_latex_representation(expr, self.registry)
        return self._latex_repr

    ### Some sympy conventions
    def __getnewargs__(self):
        return (self.expr, self.is_atomic, self.base_value, self.dimensions,
                self.registry)

    def __hash__(self):
        return super(Unit, self).__hash__()

    def _hashable_content(self):
        return (self.expr, self.is_atomic, self.base_value, self.dimensions,
                self.registry)
    ### end sympy conventions

    def __repr__(self):
        if self.expr == sympy_one:
            return "(dimensionless)"
        # @todo: don't use dunder method?
        return self.expr.__repr__()

    def __str__(self):
        if self.expr == sympy_one:
            return "dimensionless"
        # @todo: don't use dunder method?
        return self.expr.__str__()

    # for sympy.printing
    def _sympystr(self, *args):
        return str(self.expr)

    #
    # Start unit operations
    #

    def __mul__(self, u):
        """ Multiply Unit with u (Unit object). """
        if not isinstance(u, Unit):
            raise InvalidUnitOperation("Tried to multiply a Unit object with "
                                       "'%s' (type %s). This behavior is "
                                       "undefined." % (u, type(u)))

        base_offset = 0.0
        if self.base_offset or u.base_offset:
            if u.dimensions in (temperature, angle) and self.is_dimensionless:
                base_offset = u.base_offset
            elif self.dimensions in (temperature, angle) and u.is_dimensionless:
                base_offset = self.base_offset
            else:
                raise InvalidUnitOperation("Quantities with units of Fahrenheit "
                                           "and Celsius or angles cannot be multiplied.")

        return Unit(self.expr * u.expr,
                    base_value=(self.base_value * u.base_value),
                    base_offset=base_offset,
                    dimensions=(self.dimensions * u.dimensions),
                    registry=self.registry)

    def __div__(self, u):
        """ Divide Unit by u (Unit object). """
        if not isinstance(u, Unit):
            raise InvalidUnitOperation("Tried to divide a Unit object by '%s' "
                                       "(type %s). This behavior is "
                                       "undefined." % (u, type(u)))

        base_offset = 0.0
        if self.base_offset or u.base_offset:
            if u.dimensions in (temperature, angle) and self.is_dimensionless:
                base_offset = u.base_offset
            elif self.dimensions in (temperature, angle) and u.is_dimensionless:
                base_offset = self.base_offset
            else:
                raise InvalidUnitOperation("Quantities with units of Farhenheit "
                                           "and Celsius cannot be multiplied.")

        return Unit(self.expr / u.expr,
                    base_value=(self.base_value / u.base_value),
                    base_offset=base_offset,
                    dimensions=(self.dimensions / u.dimensions),
                    registry=self.registry)

    __truediv__ = __div__

    def __pow__(self, p):
        """ Take Unit to power p (float). """
        try:
            p = Rational(str(p)).limit_denominator()
        except ValueError:
            raise InvalidUnitOperation("Tried to take a Unit object to the " \
                                       "power '%s' (type %s). Failed to cast " \
                                       "it to a float." % (p, type(p)) )

        return Unit(self.expr**p, base_value=(self.base_value**p),
                    dimensions=(self.dimensions**p),
                    registry=self.registry)

    def __eq__(self, u):
        """ Test unit equality. """
        if not isinstance(u, Unit):
            return False
        return \
          (self.base_value == u.base_value and self.dimensions == u.dimensions)

    def __ne__(self, u):
        """ Test unit inequality. """
        if not isinstance(u, Unit):
            return True
        if self.base_value != u.base_value:
            return True
        # use 'is' comparison dimensions to avoid expensive sympy operation
        if self.dimensions is u.dimensions:
            return False
        return self.dimensions != u.dimensions

    def copy(self):
        return copy.deepcopy(self)

    def __deepcopy__(self, memodict=None):
        if memodict is None:
            memodict = {}
        expr = str(self.expr)
        base_value = copy.deepcopy(self.base_value)
        base_offset = copy.deepcopy(self.base_offset)
        dimensions = copy.deepcopy(self.dimensions)
        lut = copy.deepcopy(self.registry.lut)
        registry = UnitRegistry(lut=lut)
        return Unit(expr, base_value, base_offset, dimensions, registry)

    #
    # End unit operations
    #

    def same_dimensions_as(self, other_unit):
        """ Test if dimensions are the same. """
        # test first for 'is' equality to avoid expensive sympy operation
        if self.dimensions is other_unit.dimensions:
            return True
        return (self.dimensions / other_unit.dimensions) == sympy_one

    @property
    def is_dimensionless(self):
        return self.dimensions is sympy_one

    @property
    def is_code_unit(self):
        for atom in self.expr.atoms():
            if str(atom).startswith("code") or atom.is_Number:
                pass
            else:
                return False
        return True

<<<<<<< HEAD
    def _get_system_unit_string(self, base_units):
        # The dimensions of a unit object is the product of the base dimensions.
        # Use sympy to factor the dimensions into base CGS unit symbols.
        units = []
        my_dims = self.dimensions.expand()
        if my_dims is dimensionless:
            return ""
        for factor in my_dims.as_ordered_factors():
            dim = list(factor.free_symbols)[0]
            unit_string = base_units[dim]
            if factor.is_Pow:
                power_string = "**(%s)" % factor.as_base_exp()[1]
            else:
                power_string = ""
            units.append("".join([unit_string, power_string]))
        return " * ".join(units)

    def get_base_equivalent(self):
=======
    def list_equivalencies(self):
        """
        Lists the possible equivalencies associated with this unit object
>>>>>>> 0b78f46f
        """
        for k, v in equivalence_registry.items():
            if self.has_equivalent(k):
                print(v())

    def has_equivalent(self, equiv):
        """
        Check to see if this unit object as an equivalent unit in *equiv*.
        """
        try:
            this_equiv = equivalence_registry[equiv]()
        except KeyError:
            raise KeyError("No such equivalence \"%s\"." % equiv)
        old_dims = self.dimensions
        return old_dims in this_equiv.dims

    def get_base_equivalent(self, unit_system="cgs"):
        """
        Create and return dimensionally-equivalent units in a specified base.
        """
        yt_base_unit_string = _get_system_unit_string(self.dimensions, default_base_units)
        yt_base_unit = Unit(yt_base_unit_string, base_value=1.0,
                            dimensions=self.dimensions, registry=self.registry)
        if unit_system == "cgs":
            if current_mks in self.dimensions.free_symbols:
                raise YTUnitsNotReducible(self, "cgs")
            return yt_base_unit
        else:
            if unit_system == "code":
                raise RuntimeError(r'You must refer to a dataset instance to convert to a '
                                   r'code unit system. Try again with unit_system=ds instead, '
                                   r'where \'ds\' is your dataset.')
            unit_system = unit_system_registry[str(unit_system)]
            units_string = _get_system_unit_string(self.dimensions, unit_system.base_units)
            u = Unit(units_string, registry=self.registry)
            base_value = get_conversion_factor(self, yt_base_unit)[0]
            base_value /= get_conversion_factor(self, u)[0]
            return Unit(units_string, base_value=base_value,
                        dimensions=self.dimensions, registry=self.registry)

    def get_cgs_equivalent(self):
        """
        Create and return dimensionally-equivalent cgs units.
        """
        return self.get_base_equivalent(unit_system="cgs")

    def get_mks_equivalent(self):
        """
        Create and return dimensionally-equivalent mks units.
        """
        return self.get_base_equivalent(unit_system="mks")

    def get_conversion_factor(self, other_units):
        return get_conversion_factor(self, other_units)

    def latex_representation(self):
        return self.latex_repr

#
# Unit manipulation functions
#

def get_conversion_factor(old_units, new_units):
    """
    Get the conversion factor between two units of equivalent dimensions. This
    is the number you multiply data by to convert from values in `old_units` to
    values in `new_units`.

    Parameters
    ----------
    old_units: str or Unit object
        The current units.
    new_units : str or Unit object
        The units we want.

    Returns
    -------
    conversion_factor : float
        `old_units / new_units`
    offset : float or None
        Offset between the old unit and new unit.

    """
    ratio = old_units.base_value / new_units.base_value
    if old_units.base_offset == 0 and new_units.base_offset == 0:
        return (ratio, None)
    else:
        if old_units.dimensions in (temperature, angle):
            return ratio, ratio*old_units.base_offset - new_units.base_offset
        else:
            raise InvalidUnitOperation(
                "Fahrenheit and Celsius are not absolute temperature scales "
                "and cannot be used in compound unit symbols.")

#
# Helper functions
#

def _get_unit_data_from_expr(unit_expr, unit_symbol_lut):
    """
    Grabs the total base_value and dimensions from a valid unit expression.

    Parameters
    ----------
    unit_expr: Unit object, or sympy Expr object
        The expression containing unit symbols.
    unit_symbol_lut: dict
        Provides the unit data for each valid unit symbol.

    """
    # The simplest case first
    if isinstance(unit_expr, Unit):
        return (unit_expr.base_value, unit_expr.dimensions)

    # Now for the sympy possibilities
    if isinstance(unit_expr, Symbol):
        return _lookup_unit_symbol(str(unit_expr), unit_symbol_lut)

    if isinstance(unit_expr, Number):
        return (float(unit_expr), sympy_one)

    if isinstance(unit_expr, Pow):
        unit_data = _get_unit_data_from_expr(unit_expr.args[0], unit_symbol_lut)
        power = unit_expr.args[1]
        if isinstance(power, Symbol):
            raise UnitParseError("Invalid unit expression '%s'." % unit_expr)
        conv = float(unit_data[0]**power)
        unit = unit_data[1]**power
        return (conv, unit)

    if isinstance(unit_expr, Mul):
        base_value = 1.0
        dimensions = 1
        for expr in unit_expr.args:
            unit_data = _get_unit_data_from_expr(expr, unit_symbol_lut)
            base_value *= unit_data[0]
            dimensions *= unit_data[1]

        return (float(base_value), dimensions)

    raise UnitParseError("Cannot parse for unit data from '%s'. Please supply" \
                         " an expression of only Unit, Symbol, Pow, and Mul" \
                         "objects." % str(unit_expr))


def _lookup_unit_symbol(symbol_str, unit_symbol_lut):
    """
    Searches for the unit data tuple corresponding to the given symbol.

    Parameters
    ----------
    symbol_str : str
        The unit symbol to look up.
    unit_symbol_lut : dict
        Dictionary with symbols as keys and unit data tuples as values.

    """
    if symbol_str in unit_symbol_lut:
        # lookup successful, return the tuple directly
        return unit_symbol_lut[symbol_str]

    # could still be a known symbol with a prefix
    possible_prefix = symbol_str[0]
    if possible_prefix in unit_prefixes:
        # the first character could be a prefix, check the rest of the symbol
        symbol_wo_prefix = symbol_str[1:]

        unit_is_si_prefixable = (symbol_wo_prefix in unit_symbol_lut and
                                 symbol_wo_prefix in prefixable_units)

        if unit_is_si_prefixable is True:
            # lookup successful, it's a symbol with a prefix
            unit_data = unit_symbol_lut[symbol_wo_prefix]
            prefix_value = unit_prefixes[possible_prefix]

            if possible_prefix in latex_prefixes:
                latex_repr = symbol_str.replace(
                    possible_prefix, '{'+latex_prefixes[possible_prefix]+'}')
            else:
                # Need to add some special handling for comoving units
                # this is fine for now, but it wouldn't work for a general
                # unit that has an arbitrary LaTeX representation
                if symbol_wo_prefix != 'cm' and symbol_wo_prefix.endswith('cm'):
                    sub_symbol_wo_prefix = symbol_wo_prefix[:-2]
                    sub_symbol_str = symbol_str[:-2]
                else:
                    sub_symbol_wo_prefix = symbol_wo_prefix
                    sub_symbol_str = symbol_str
                latex_repr = unit_data[3].replace(
                    '{' + sub_symbol_wo_prefix + '}', '{' + sub_symbol_str + '}')

            # Leave offset and dimensions the same, but adjust scale factor and
            # LaTeX representation
            ret = (unit_data[0] * prefix_value, unit_data[1], unit_data[2],
                   latex_repr)

            unit_symbol_lut[symbol_str] = ret

            return ret

    # no dice
    if symbol_str.startswith('code_'):
        raise UnitParseError(
            "Code units have not been defined. \n"
            "Try creating the array or quantity using ds.arr or ds.quan instead.")
    else:
        raise UnitParseError("Could not find unit symbol '%s' in the provided " \
                             "symbols." % symbol_str)

def validate_dimensions(dimensions):
    if isinstance(dimensions, Mul):
        for dim in dimensions.args:
            validate_dimensions(dim)
    elif isinstance(dimensions, Symbol):
        if dimensions not in base_dimensions:
            raise UnitParseError("Dimensionality expression contains an "
                                 "unknown symbol '%s'." % dimensions)
    elif isinstance(dimensions, Pow):
        if not isinstance(dimensions.args[1], Number):
            raise UnitParseError("Dimensionality expression '%s' contains a "
                                 "unit symbol as a power." % dimensions)
    elif isinstance(dimensions, (Add, Number)):
        if not isinstance(dimensions, One):
            raise UnitParseError("Only dimensions that are instances of Pow, "
                                 "Mul, or symbols in the base dimensions are "
                                 "allowed.  Got dimensions '%s'" % dimensions)
    elif not isinstance(dimensions, Basic):
        raise UnitParseError("Bad dimensionality expression '%s'." % dimensions)

def _get_system_unit_string(dimensions, base_units):
    # The dimensions of a unit object is the product of the base dimensions.
    # Use sympy to factor the dimensions into base CGS unit symbols.
    units = []
    my_dims = dimensions.expand()
    if my_dims is dimensionless:
        return ""
    if my_dims in base_units:
        return base_units[my_dims]
    for factor in my_dims.as_ordered_factors():
        dim = list(factor.free_symbols)[0]
        unit_string = str(base_units[dim])
        if factor.is_Pow:
            power_string = "**(%s)" % factor.as_base_exp()[1]
        else:
            power_string = ""
        units.append("(%s)%s" % (unit_string, power_string))
    return " * ".join(units)<|MERGE_RESOLUTION|>--- conflicted
+++ resolved
@@ -434,30 +434,9 @@
                 return False
         return True
 
-<<<<<<< HEAD
-    def _get_system_unit_string(self, base_units):
-        # The dimensions of a unit object is the product of the base dimensions.
-        # Use sympy to factor the dimensions into base CGS unit symbols.
-        units = []
-        my_dims = self.dimensions.expand()
-        if my_dims is dimensionless:
-            return ""
-        for factor in my_dims.as_ordered_factors():
-            dim = list(factor.free_symbols)[0]
-            unit_string = base_units[dim]
-            if factor.is_Pow:
-                power_string = "**(%s)" % factor.as_base_exp()[1]
-            else:
-                power_string = ""
-            units.append("".join([unit_string, power_string]))
-        return " * ".join(units)
-
-    def get_base_equivalent(self):
-=======
     def list_equivalencies(self):
         """
         Lists the possible equivalencies associated with this unit object
->>>>>>> 0b78f46f
         """
         for k, v in equivalence_registry.items():
             if self.has_equivalent(k):
