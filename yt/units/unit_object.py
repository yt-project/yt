"""
A class that represents a unit symbol.


"""

#-----------------------------------------------------------------------------
# Copyright (c) 2013, yt Development Team.
#
# Distributed under the terms of the Modified BSD License.
#
# The full license is in the file COPYING.txt, distributed with this software.
#-----------------------------------------------------------------------------

from yt.extern.six import text_type
from sympy import \
    Expr, Mul, Add, Number, \
    Pow, Symbol, Integer, \
    Float, Basic, Rational, sqrt
from sympy.core.numbers import One
from sympy import sympify, latex
from sympy.parsing.sympy_parser import \
    parse_expr, auto_number, rationalize
from keyword import iskeyword
from yt.units.dimensions import \
    base_dimensions, temperature, \
    dimensionless, current_mks, \
    em_dimensions, \
    angle
from yt.units.equivalencies import \
    equivalence_registry
from yt.units.unit_lookup_table import \
    unit_prefixes, prefixable_units, latex_prefixes, \
    default_base_units
from yt.units.unit_registry import \
    UnitRegistry, \
    UnitParseError
from yt.utilities.exceptions import \
    YTUnitsNotReducible, \
    YTEquivalentDimsError, \
    YTUnitConversionError

import copy
import token

class InvalidUnitOperation(Exception):
    pass

default_unit_registry = UnitRegistry()

sympy_one = sympify(1)

global_dict = {
    'Symbol': Symbol,
    'Integer': Integer,
    'Float': Float,
    'Rational': Rational,
    'sqrt': sqrt
}

unit_system_registry = {}

def auto_positive_symbol(tokens, local_dict, global_dict):
    """
    Inserts calls to ``Symbol`` for undefined variables.
    Passes in positive=True as a keyword argument.
    Adapted from sympy.sympy.parsing.sympy_parser.auto_symbol
    """
    result = []
    prevTok = (None, None)

    tokens.append((None, None))  # so zip traverses all tokens
    for tok, nextTok in zip(tokens, tokens[1:]):
        tokNum, tokVal = tok
        nextTokNum, nextTokVal = nextTok
        if tokNum == token.NAME:
            name = tokVal

            if (name in ['True', 'False', 'None']
                or iskeyword(name)
                or name in local_dict
                # Don't convert attribute access
                or (prevTok[0] == token.OP and prevTok[1] == '.')
                # Don't convert keyword arguments
                or (prevTok[0] == token.OP and prevTok[1] in ('(', ',')
                    and nextTokNum == token.OP and nextTokVal == '=')):
                result.append((token.NAME, name))
                continue
            elif name in global_dict:
                obj = global_dict[name]
                if isinstance(obj, (Basic, type)) or callable(obj):
                    result.append((token.NAME, name))
                    continue

            result.extend([
                (token.NAME, 'Symbol'),
                (token.OP, '('),
                (token.NAME, repr(str(name))),
                (token.OP, ','),
                (token.NAME, 'positive'),
                (token.OP, '='),
                (token.NAME, 'True'),
                (token.OP, ')'),
            ])
        else:
            result.append((tokNum, tokVal))

        prevTok = (tokNum, tokVal)

    return result

def get_latex_representation(expr, registry):
    symbol_table = {}
    for ex in expr.free_symbols:
        try:
            symbol_table[ex] = registry.lut[str(ex)][3]
        except:
            symbol_table[ex] = r"\rm{" + str(ex).replace('_', '\ ') + "}"

    # invert the symbol table dict to look for keys with identical values
    invert_symbols = {}
    for key, value in symbol_table.items():
        if value not in invert_symbols:
            invert_symbols[value] = [key]
        else:
            invert_symbols[value].append(key)

    # if there are any units with identical latex representations, substitute
    # units to avoid  uncanceled terms in the final latex expresion.
    for val in invert_symbols:
        symbols = invert_symbols[val]
        for i in range(1, len(symbols)):
            expr = expr.subs(symbols[i], symbols[0])
    prefix = None
    if isinstance(expr, Mul):
        coeffs = expr.as_coeff_Mul()
        if coeffs[0] == 1 or not isinstance(coeffs[0], Float):
            pass
        else:
            expr = coeffs[1]
            prefix = Float(coeffs[0], 2)
    latex_repr = latex(expr, symbol_names=symbol_table, mul_symbol="dot",
                       fold_frac_powers=True, fold_short_frac=True)

    if prefix is not None:
        latex_repr = latex(prefix, mul_symbol="times") + '\\ ' + latex_repr

    if latex_repr == '1':
        return ''
    else:
        return latex_repr

unit_text_transform = (auto_positive_symbol, rationalize, auto_number)

class Unit(Expr):
    """
    A symbolic unit, using sympy functionality. We only add "dimensions" so
    that sympy understands relations between different units.

    """

    # Set some assumptions for sympy.
    is_positive = True    # make sqrt(m**2) --> m
    is_commutative = True
    is_number = False

    # Extra attributes
    __slots__ = ["expr", "is_atomic", "base_value", "base_offset", "dimensions",
                 "registry", "_latex_repr"]

    def __new__(cls, unit_expr=sympy_one, base_value=None, base_offset=0.0,
                dimensions=None, registry=None, latex_repr=None, **assumptions):
        """
        Create a new unit. May be an atomic unit (like a gram) or combinations
        of atomic units (like g / cm**3).

        Parameters
        ----------
        unit_expr : Unit object, sympy.core.expr.Expr object, or str
            The symbolic unit expression.
        base_value : float
            The unit's value in yt's base units.
        base_offset : float
            The offset necessary to normalize temperature units to a common
            zero point.
        dimensions : sympy.core.expr.Expr
            A sympy expression representing the dimensionality of this unit.
            It must contain only mass, length, time, temperature and angle
            symbols.
        registry : UnitRegistry object
            The unit registry we use to interpret unit symbols.
        latex_repr : string
            A string to render the unit as LaTeX

        Additional keyword arguments are passed as assumptions to the Sympy Expr
        initializer

        """
        # Simplest case. If user passes a Unit object, just use the expr.
        unit_key = None
        if isinstance(unit_expr, (str, bytes, text_type)):
            if isinstance(unit_expr, bytes):
                unit_expr = unit_expr.decode("utf-8")

            if registry and unit_expr in registry.unit_objs:
                return registry.unit_objs[unit_expr]
            else:
                unit_key = unit_expr
                if not unit_expr:
                    # Bug catch...
                    # if unit_expr is an empty string, parse_expr fails hard...
                    unit_expr = "1"
                try:
                    unit_expr = parse_expr(unit_expr, global_dict=global_dict,
                                           transformations=unit_text_transform)
                except SyntaxError as e:
                    msg = ("Unit expression %s raised an error "
                           "during parsing:\n%s" % (unit_expr, repr(e)))
                    raise UnitParseError(msg)
        elif isinstance(unit_expr, Unit):
            # grab the unit object's sympy expression.
            if registry is None:
                registry = unit_expr.registry
            unit_expr = unit_expr.expr
<<<<<<< HEAD
        elif hasattr(unit_expr, 'units'):
            if isinstance(unit_expr.units, Unit):
                unit_expr = unit_expr.units.expr
=======
        elif hasattr(unit_expr, 'units') and hasattr(unit_expr, 'value'):
            # something that looks like a YTArray, grab the unit and value
            if unit_expr.shape != ():
                raise UnitParseError(
                    'Cannot create a unit from a non-scalar YTArray, received: '
                    '%s' % (unit_expr, ))
            value = unit_expr.value
            if value == 1:
                unit_expr = unit_expr.units.expr
            else:
                unit_expr = unit_expr.value*unit_expr.units.expr
>>>>>>> 11540e32
        # Make sure we have an Expr at this point.
        if not isinstance(unit_expr, Expr):
            raise UnitParseError("Unit representation must be a string or " \
                                 "sympy Expr. %s has type %s." \
                                 % (unit_expr, type(unit_expr)))

        if unit_expr == sympy_one and dimensions is None:
            dimensions = dimensionless

        if registry is None:
            # Caller did not set the registry, so use the default.
            registry = default_unit_registry

        # done with argument checking...

        # see if the unit is atomic.
        is_atomic = False
        if isinstance(unit_expr, Symbol):
            is_atomic = True

        #
        # check base_value and dimensions
        #

        if base_value is not None:
            # check that base_value is a float or can be converted to one
            try:
                base_value = float(base_value)
            except ValueError:
                raise UnitParseError("Could not use base_value as a float. " \
                                     "base_value is '%s' (type %s)." \
                                     % (base_value, type(base_value)) )

            # check that dimensions is valid
            if dimensions is not None:
                validate_dimensions(dimensions)
        else:
            # lookup the unit symbols
            unit_data = _get_unit_data_from_expr(unit_expr, registry.lut)
            base_value = unit_data[0]
            dimensions = unit_data[1]
            if len(unit_data) > 2:
                base_offset = unit_data[2]
                latex_repr = unit_data[3]
            else:
                base_offset = 0.0

        # Create obj with superclass construct.
        obj = Expr.__new__(cls, **assumptions)

        # Attach attributes to obj.
        obj.expr = unit_expr
        obj.is_atomic = is_atomic
        obj.base_value = base_value
        obj.base_offset = base_offset
        obj.dimensions = dimensions
        obj._latex_repr = latex_repr
        obj.registry = registry

        if unit_key is not None:
            registry.unit_objs[unit_key] = obj

        # Return `obj` so __init__ can handle it.

        return obj

    _latex_expr = None
    @property
    def latex_repr(self):
        if self._latex_repr is not None:
            return self._latex_repr
        if self.expr.is_Atom:
            expr = self.expr
        else:
            expr = self.expr.copy()
        self._latex_repr = get_latex_representation(expr, self.registry)
        return self._latex_repr

    ### Some sympy conventions
    def __getnewargs__(self):
        return (self.expr, self.is_atomic, self.base_value, self.dimensions,
                self.registry)

    def __hash__(self):
        return super(Unit, self).__hash__()

    def _hashable_content(self):
        return (self.expr, self.is_atomic, self.base_value, self.dimensions,
                self.registry)
    ### end sympy conventions

    def __repr__(self):
        if self.expr == sympy_one:
            return "(dimensionless)"
        # @todo: don't use dunder method?
        return self.expr.__repr__()

    def __str__(self):
        if self.expr == sympy_one:
            return "dimensionless"
        # @todo: don't use dunder method?
        return self.expr.__str__()

    # for sympy.printing
    def _sympystr(self, *args):
        return str(self.expr)

    #
    # Start unit operations
    #

    def __mul__(self, u):
        """ Multiply Unit with u (Unit object). """
        if isinstance(u, UnitTuple):
            return u.__mul__(self)
        elif not isinstance(u, Unit):
            raise InvalidUnitOperation("Tried to multiply a Unit object with "
                                       "'%s' (type %s). This behavior is "
                                       "undefined." % (u, type(u)))

        base_offset = 0.0
        if self.base_offset or u.base_offset:
            if u.dimensions in (temperature, angle) and self.is_dimensionless:
                base_offset = u.base_offset
            elif self.dimensions in (temperature, angle) and u.is_dimensionless:
                base_offset = self.base_offset
            else:
                raise InvalidUnitOperation("Quantities with units of Fahrenheit "
                                           "and Celsius or angles cannot be multiplied.")

        return Unit(self.expr * u.expr,
                    base_value=(self.base_value * u.base_value),
                    base_offset=base_offset,
                    dimensions=(self.dimensions * u.dimensions),
                    registry=self.registry)

    def __div__(self, u):
        """ Divide Unit by u (Unit object). """
        if not isinstance(u, Unit):
            raise InvalidUnitOperation("Tried to divide a Unit object by '%s' "
                                       "(type %s). This behavior is "
                                       "undefined." % (u, type(u)))

        base_offset = 0.0
        if self.base_offset or u.base_offset:
            if u.dimensions in (temperature, angle) and self.is_dimensionless:
                base_offset = u.base_offset
            elif self.dimensions in (temperature, angle) and u.is_dimensionless:
                base_offset = self.base_offset
            else:
                raise InvalidUnitOperation("Quantities with units of Farhenheit "
                                           "and Celsius cannot be multiplied.")

        return Unit(self.expr / u.expr,
                    base_value=(self.base_value / u.base_value),
                    base_offset=base_offset,
                    dimensions=(self.dimensions / u.dimensions),
                    registry=self.registry)

    __truediv__ = __div__

    def __pow__(self, p):
        """ Take Unit to power p (float). """
        try:
            p = float(p) # Catch YTQuantities
            p = Rational(str(p)).limit_denominator()
        except ValueError:
            raise InvalidUnitOperation("Tried to take a Unit object to the " \
                                       "power '%s' (type %s). Failed to cast " \
                                       "it to a float." % (p, type(p)) )

        return Unit(self.expr**p, base_value=(self.base_value**p),
                    dimensions=(self.dimensions**p),
                    registry=self.registry)

    def __eq__(self, u):
        """ Test unit equality. """
        if not isinstance(u, Unit):
            return False
        return \
          (self.base_value == u.base_value and self.dimensions == u.dimensions)

    def __ne__(self, u):
        """ Test unit inequality. """
        if not isinstance(u, Unit):
            return True
        if self.base_value != u.base_value:
            return True
        # use 'is' comparison dimensions to avoid expensive sympy operation
        if self.dimensions is u.dimensions:
            return False
        return self.dimensions != u.dimensions

    def copy(self):
        return copy.deepcopy(self)

    def __deepcopy__(self, memodict=None):
        if memodict is None:
            memodict = {}
        expr = str(self.expr)
        base_value = copy.deepcopy(self.base_value)
        base_offset = copy.deepcopy(self.base_offset)
        dimensions = copy.deepcopy(self.dimensions)
        lut = copy.deepcopy(self.registry.lut)
        registry = UnitRegistry(lut=lut)
        return Unit(expr, base_value, base_offset, dimensions, registry)

    #
    # End unit operations
    #

    def same_dimensions_as(self, other_unit):
        """ Test if dimensions are the same. """
        # test first for 'is' equality to avoid expensive sympy operation
        if self.dimensions is other_unit.dimensions:
            return True
        return (self.dimensions / other_unit.dimensions) == sympy_one

    @property
    def is_dimensionless(self):
        return self.dimensions is sympy_one

    @property
    def is_code_unit(self):
        for atom in self.expr.atoms():
            if str(atom).startswith("code") or atom.is_Number:
                pass
            else:
                return False
        return True

    def _unit_repr_check_same(self, units):
        """
        Takes a Unit object, or string of known unit symbol, and check that it
        is compatible with this unit. Returns Unit object.

        """
        # let Unit() handle units arg if it's not already a Unit obj.
        if not isinstance(units, Unit):
            units = Unit(units, registry=self.registry)

        equiv_dims = em_dimensions.get(self.dimensions, None)
        if equiv_dims == units.dimensions:
            if current_mks in equiv_dims.free_symbols:
                base = "SI"
            else:
                base = "CGS"
            raise YTEquivalentDimsError(self, units, base)

        if not self.same_dimensions_as(units):
            raise YTUnitConversionError(
                self, self.dimensions, units, units.dimensions)

        return units

    def _get_system_unit_string(self, base_units):
        # The dimensions of a unit object is the product of the base dimensions.
        # Use sympy to factor the dimensions into base CGS unit symbols.
        units = []
        my_dims = self.dimensions.expand()
        if my_dims is dimensionless:
            return ""
        for factor in my_dims.as_ordered_factors():
            dim = list(factor.free_symbols)[0]
            unit_string = base_units[dim]
            if factor.is_Pow:
                power_string = "**(%s)" % factor.as_base_exp()[1]
            else:
                power_string = ""
            units.append("".join([unit_string, power_string]))
        return " * ".join(units)

    def list_equivalencies(self):
        """
        Lists the possible equivalencies associated with this unit object
        """
        for k, v in equivalence_registry.items():
            if self.has_equivalent(k):
                print(v())

    def has_equivalent(self, equiv):
        """
        Check to see if this unit object as an equivalent unit in *equiv*.
        """
        try:
            this_equiv = equivalence_registry[equiv]()
        except KeyError:
            raise KeyError("No such equivalence \"%s\"." % equiv)
        old_dims = self.dimensions
        return old_dims in this_equiv.dims

    def get_base_equivalent(self, unit_system="cgs"):
        """
        Create and return dimensionally-equivalent units in a specified base.
        """
        yt_base_unit_string = _get_system_unit_string(self.dimensions, default_base_units)
        yt_base_unit = Unit(yt_base_unit_string, base_value=1.0,
                            dimensions=self.dimensions, registry=self.registry)
        if unit_system == "cgs":
            if current_mks in self.dimensions.free_symbols:
                raise YTUnitsNotReducible(self, "cgs")
            return yt_base_unit
        else:
            if unit_system == "code":
                raise RuntimeError(r'You must refer to a dataset instance to convert to a '
                                   r'code unit system. Try again with unit_system=ds instead, '
                                   r'where \'ds\' is your dataset.')
            unit_system = unit_system_registry[str(unit_system)]
            units_string = _get_system_unit_string(self.dimensions, unit_system.base_units)
            u = Unit(units_string, registry=self.registry)
            base_value = get_conversion_factor(self, yt_base_unit)[0]
            base_value /= get_conversion_factor(self, u)[0]
            return Unit(units_string, base_value=base_value,
                        dimensions=self.dimensions, registry=self.registry)

    def get_cgs_equivalent(self):
        """
        Create and return dimensionally-equivalent cgs units.
        """
        return self.get_base_equivalent(unit_system="cgs")

    def get_mks_equivalent(self):
        """
        Create and return dimensionally-equivalent mks units.
        """
        return self.get_base_equivalent(unit_system="mks")

    def get_conversion_factor(self, other_units):
        return get_conversion_factor(self, other_units)

    def latex_representation(self):
        return self.latex_repr

    @property
    def is_homogeneous(self):
        return True

#
# Unit manipulation functions
#

def get_conversion_factor(old_units, new_units):
    """
    Get the conversion factor between two units of equivalent dimensions. This
    is the number you multiply data by to convert from values in `old_units` to
    values in `new_units`.

    Parameters
    ----------
    old_units: str or Unit object
        The current units.
    new_units : str or Unit object
        The units we want.

    Returns
    -------
    conversion_factor : float
        `old_units / new_units`
    offset : float or None
        Offset between the old unit and new unit.

    """
    ratio = old_units.base_value / new_units.base_value
    if old_units.base_offset == 0 and new_units.base_offset == 0:
        return (ratio, None)
    else:
        if old_units.dimensions in (temperature, angle):
            return ratio, ratio*old_units.base_offset - new_units.base_offset
        else:
            raise InvalidUnitOperation(
                "Fahrenheit and Celsius are not absolute temperature scales "
                "and cannot be used in compound unit symbols.")

#
# Helper functions
#

def _get_unit_data_from_expr(unit_expr, unit_symbol_lut):
    """
    Grabs the total base_value and dimensions from a valid unit expression.

    Parameters
    ----------
    unit_expr: Unit object, or sympy Expr object
        The expression containing unit symbols.
    unit_symbol_lut: dict
        Provides the unit data for each valid unit symbol.

    """
    # The simplest case first
    if isinstance(unit_expr, Unit):
        return (unit_expr.base_value, unit_expr.dimensions)

    # Now for the sympy possibilities
    if isinstance(unit_expr, Symbol):
        return _lookup_unit_symbol(str(unit_expr), unit_symbol_lut)

    if isinstance(unit_expr, Number):
        return (float(unit_expr), sympy_one)

    if isinstance(unit_expr, Pow):
        unit_data = _get_unit_data_from_expr(unit_expr.args[0], unit_symbol_lut)
        power = unit_expr.args[1]
        if isinstance(power, Symbol):
            raise UnitParseError("Invalid unit expression '%s'." % unit_expr)
        conv = float(unit_data[0]**power)
        unit = unit_data[1]**power
        return (conv, unit)

    if isinstance(unit_expr, Mul):
        base_value = 1.0
        dimensions = 1
        for expr in unit_expr.args:
            unit_data = _get_unit_data_from_expr(expr, unit_symbol_lut)
            base_value *= unit_data[0]
            dimensions *= unit_data[1]

        return (float(base_value), dimensions)

    raise UnitParseError("Cannot parse for unit data from '%s'. Please supply" \
                         " an expression of only Unit, Symbol, Pow, and Mul" \
                         "objects." % str(unit_expr))


def _lookup_unit_symbol(symbol_str, unit_symbol_lut):
    """
    Searches for the unit data tuple corresponding to the given symbol.

    Parameters
    ----------
    symbol_str : str
        The unit symbol to look up.
    unit_symbol_lut : dict
        Dictionary with symbols as keys and unit data tuples as values.

    """
    if symbol_str in unit_symbol_lut:
        # lookup successful, return the tuple directly
        return unit_symbol_lut[symbol_str]

    # could still be a known symbol with a prefix
    possible_prefix = symbol_str[0]
    if possible_prefix in unit_prefixes:
        # the first character could be a prefix, check the rest of the symbol
        symbol_wo_prefix = symbol_str[1:]

        unit_is_si_prefixable = (symbol_wo_prefix in unit_symbol_lut and
                                 symbol_wo_prefix in prefixable_units)

        if unit_is_si_prefixable is True:
            # lookup successful, it's a symbol with a prefix
            unit_data = unit_symbol_lut[symbol_wo_prefix]
            prefix_value = unit_prefixes[possible_prefix]

            if possible_prefix in latex_prefixes:
                latex_repr = symbol_str.replace(
                    possible_prefix, '{'+latex_prefixes[possible_prefix]+'}')
            else:
                # Need to add some special handling for comoving units
                # this is fine for now, but it wouldn't work for a general
                # unit that has an arbitrary LaTeX representation
                if symbol_wo_prefix != 'cm' and symbol_wo_prefix.endswith('cm'):
                    sub_symbol_wo_prefix = symbol_wo_prefix[:-2]
                    sub_symbol_str = symbol_str[:-2]
                else:
                    sub_symbol_wo_prefix = symbol_wo_prefix
                    sub_symbol_str = symbol_str
                latex_repr = unit_data[3].replace(
                    '{' + sub_symbol_wo_prefix + '}', '{' + sub_symbol_str + '}')

            # Leave offset and dimensions the same, but adjust scale factor and
            # LaTeX representation
            ret = (unit_data[0] * prefix_value, unit_data[1], unit_data[2],
                   latex_repr)

            unit_symbol_lut[symbol_str] = ret

            return ret

    # no dice
    if symbol_str.startswith('code_'):
        raise UnitParseError(
            "Code units have not been defined. \n"
            "Try creating the array or quantity using ds.arr or ds.quan instead.")
    else:
        raise UnitParseError("Could not find unit symbol '%s' in the provided " \
                             "symbols." % symbol_str)

def validate_dimensions(dimensions):
    if isinstance(dimensions, Mul):
        for dim in dimensions.args:
            validate_dimensions(dim)
    elif isinstance(dimensions, Symbol):
        if dimensions not in base_dimensions:
            raise UnitParseError("Dimensionality expression contains an "
                                 "unknown symbol '%s'." % dimensions)
    elif isinstance(dimensions, Pow):
        if not isinstance(dimensions.args[1], Number):
            raise UnitParseError("Dimensionality expression '%s' contains a "
                                 "unit symbol as a power." % dimensions)
    elif isinstance(dimensions, (Add, Number)):
        if not isinstance(dimensions, One):
            raise UnitParseError("Only dimensions that are instances of Pow, "
                                 "Mul, or symbols in the base dimensions are "
                                 "allowed.  Got dimensions '%s'" % dimensions)
    elif not isinstance(dimensions, Basic):
        raise UnitParseError("Bad dimensionality expression '%s'." % dimensions)

def _get_system_unit_string(dimensions, base_units):
    # The dimensions of a unit object is the product of the base dimensions.
    # Use sympy to factor the dimensions into base CGS unit symbols.
    units = []
    my_dims = dimensions.expand()
    if my_dims is dimensionless:
        return ""
    if my_dims in base_units:
        return base_units[my_dims]
    for factor in my_dims.as_ordered_factors():
        dim = list(factor.free_symbols)[0]
        unit_string = str(base_units[dim])
        if factor.is_Pow:
            power_string = "**(%s)" % factor.as_base_exp()[1]
        else:
            power_string = ""
        units.append("(%s)%s" % (unit_string, power_string))
    return " * ".join(units)

class UnitTuple(tuple):

    def __new__(cls, *args):
        if len(args) == 1:
            try:
                return super(UnitTuple, cls).__new__(cls, *args)
            except TypeError:
                # whatever we were handed isn't iterable
                pass
        return super(UnitTuple, cls).__new__(cls, args)

    def __getitem__(self, item):
        if item is Ellipsis:
            item = slice(None, None, None)
        ret = super(UnitTuple, self).__getitem__(item)
        if isinstance(ret, tuple):
            ret = UnitTuple(ret)
        return ret

    @property
    def is_homogeneous(self):
        s0 = self[0]
        return all(s0 == u for u in self)

    @property
    def is_code_unit(self):
        return all(u.is_code_unit for u in self)

    @property
    def is_dimensionless(self):
        return all(u.is_dimensionless for u in self)

    @property
    def dimensions(self):
        return tuple(u.dimensions for u in self)

    @property
    def base_value(self):
        return tuple(u.base_value for u in self)

    def same_dimensions_as(self, other):
        return all(u.same_dimensions_as(o) for u, o in zip(self, other))

    def __repr__(self):
        if self.is_homogeneous:
            return self[0].__repr__()
        return super(UnitTuple, self).__repr__()

    def __mul__(self, other):
        if isinstance(other, UnitTuple):
            ret = UnitTuple(u*v for u, v in zip(self, other))
        elif isinstance(other, Unit):
            ret = UnitTuple(u*other for u in self)
        else:
            ret = super(UnitTuple, self).__mul__(other)
        return UnitTuple(ret)

    def __pow__(self, power):
        return UnitTuple(u**power for u in self)

def _define_unit(registry, symbol, value, tex_repr=None, offset=None, prefixable=False):
    from yt.units.yt_array import YTQuantity, iterable
    if symbol in registry:
        raise RuntimeError("The symbol \"%s\" is already in the unit registry!" % symbol)
    if not isinstance(value, YTQuantity):
        if iterable(value) and len(value) == 2:
            value = YTQuantity(value[0], value[1])
        else:
            raise RuntimeError("\"value\" needs to be a (value, unit) tuple!")
    base_value = float(value.in_base(unit_system='cgs-ampere'))
    dimensions = value.units.dimensions
    registry.add(symbol, base_value, dimensions, tex_repr=tex_repr, offset=offset)
    if prefixable:
        prefixable_units.append(symbol)

def define_unit(symbol, value, tex_repr=None, offset=None, prefixable=False):
    """
    Define a new unit and add it to the default unit registry.

    Parameters
    ----------
    symbol : string
        The symbol for the new unit.
    value : (value, unit) tuple or YTQuantity
        The definition of the new unit in terms of some other units. For example,
        one would define a new "mph" unit with (1.0, "mile/hr") 
    tex_repr : string, optional
        The LaTeX representation of the new unit. If one is not supplied, it will
        be generated automatically based on the symbol string.
    offset : float, optional
        The default offset for the unit. If not set, an offset of 0 is assumed.
    prefixable : boolean, optional
        Whether or not the new unit can use SI prefixes. Default: False

    Examples
    --------
    >>> yt.define_unit("mph", (1.0, "mile/hr"))
    >>> two_weeks = YTQuantity(14.0, "days")
    >>> yt.define_unit("fortnight", two_weeks)
    """
    _define_unit(default_unit_registry, symbol, value, tex_repr=tex_repr, 
                 offset=offset, prefixable=prefixable)<|MERGE_RESOLUTION|>--- conflicted
+++ resolved
@@ -222,23 +222,18 @@
             if registry is None:
                 registry = unit_expr.registry
             unit_expr = unit_expr.expr
-<<<<<<< HEAD
-        elif hasattr(unit_expr, 'units'):
+        elif hasattr(unit_expr, 'units') and hasattr(unit_expr, 'value'):
             if isinstance(unit_expr.units, Unit):
-                unit_expr = unit_expr.units.expr
-=======
-        elif hasattr(unit_expr, 'units') and hasattr(unit_expr, 'value'):
-            # something that looks like a YTArray, grab the unit and value
-            if unit_expr.shape != ():
-                raise UnitParseError(
-                    'Cannot create a unit from a non-scalar YTArray, received: '
-                    '%s' % (unit_expr, ))
-            value = unit_expr.value
-            if value == 1:
-                unit_expr = unit_expr.units.expr
-            else:
-                unit_expr = unit_expr.value*unit_expr.units.expr
->>>>>>> 11540e32
+                # something that looks like a YTArray, grab the unit and value
+                if unit_expr.shape != ():
+                    raise UnitParseError(
+                        'Cannot create a unit from a non-scalar YTArray, received: '
+                        '%s' % (unit_expr, ))
+                value = unit_expr.value
+                if value == 1:
+                    unit_expr = unit_expr.units.expr
+                else:
+                    unit_expr = unit_expr.value*unit_expr.units.expr
         # Make sure we have an Expr at this point.
         if not isinstance(unit_expr, Expr):
             raise UnitParseError("Unit representation must be a string or " \
