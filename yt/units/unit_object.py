--- conflicted
+++ resolved
@@ -750,7 +750,6 @@
         units.append("(%s)%s" % (unit_string, power_string))
     return " * ".join(units)
 
-<<<<<<< HEAD
 class UnitTuple(tuple):
 
     def __new__(cls, *args):
@@ -805,7 +804,7 @@
 
     def __pow__(self, power):
         return UnitTuple(u**power for u in self)
-=======
+
 def _define_unit(registry, symbol, value, tex_repr=None, offset=None, prefixable=False):
     from yt.units.yt_array import YTQuantity, iterable
     if symbol in registry:
@@ -847,5 +846,4 @@
     >>> yt.define_unit("fortnight", two_weeks)
     """
     _define_unit(default_unit_registry, symbol, value, tex_repr=tex_repr, 
-                 offset=offset, prefixable=prefixable)
->>>>>>> 2042a947
+                 offset=offset, prefixable=prefixable)>>>>>>> theirs