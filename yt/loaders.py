--- conflicted
+++ resolved
@@ -1033,11 +1033,8 @@
     default_species_fields=None,
     *,
     parameters=None,
-<<<<<<< HEAD
     domain_dimensions=None,
-=======
     dataset_name: str = "OctreeData",
->>>>>>> 4a3c266c
 ):
     r"""Load an octree mask into yt.
 
@@ -1088,15 +1085,12 @@
     parameters: dictionary, optional
         Optional dictionary used to populate the dataset parameters, useful
         for storing dataset metadata.
-<<<<<<< HEAD
     domain_dimensions : 3 elements array-like, optional
         This is the domain dimensions of the root *mesh*, which can be used to
         specify (indirectly) the number of root oct nodes.
-=======
     dataset_name : string, optional
         Optional string used to assign a name to the dataset. Stream datasets will use
         this value in place of a filename (in image prefixing, etc.)
->>>>>>> 4a3c266c
 
     Example
     -------
