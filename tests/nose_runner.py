--- conflicted
+++ resolved
@@ -10,8 +10,6 @@
 from yt.config import ytcfg
 from yt.utilities.answer_testing.framework import AnswerTesting
 
-<<<<<<< HEAD
-# cov = Coverage(
 #     config_file=".coveragerc",
 #     branch=True,
 #     auto_data=True,
@@ -155,129 +153,4 @@
         # "--cov=yt/",
         # "--cov-report=xml:yt_test_coverage.xml",
     ]
-    pytest.main(pytest_args)
-=======
-numpy.set_printoptions(threshold=5, edgeitems=1, precision=4)
-
-
-class NoseWorker(multiprocessing.Process):
-    def __init__(self, task_queue, result_queue):
-        multiprocessing.Process.__init__(self)
-        self.task_queue = task_queue
-        self.result_queue = result_queue
-
-    def run(self):
-        proc_name = self.name
-        while True:
-            next_task = self.task_queue.get()
-            if next_task is None:
-                print("%s: Exiting" % proc_name)
-                self.task_queue.task_done()
-                break
-            print("%s: %s" % (proc_name, next_task))
-            result = next_task()
-            self.task_queue.task_done()
-            self.result_queue.put(result)
-            if next_task.exclusive:
-                print("%s: Exiting (exclusive)" % proc_name)
-                break
-        return
-
-
-class NoseTask(object):
-    def __init__(self, job):
-        argv, exclusive = job
-        self.argv = argv
-        self.name = argv[0]
-        self.exclusive = exclusive
-
-    def __call__(self):
-        test_dir = ytcfg.get("yt", "test_data_dir")
-        answers_dir = os.path.join(test_dir, "answers")
-        if "--with-answer-testing" in self.argv and not os.path.isdir(
-            os.path.join(answers_dir, self.name)
-        ):
-            nose.run(
-                argv=self.argv + ["--answer-store"],
-                addplugins=[AnswerTesting()],
-                exit=False,
-            )
-        if os.path.isfile("{}.xml".format(self.name)):
-            os.remove("{}.xml".format(self.name))
-        nose.run(argv=self.argv, addplugins=[AnswerTesting()], exit=False)
-        return ""
-
-    def __str__(self):
-        return "WILL DO self.name = %s" % self.name
-
-
-def generate_tasks_input():
-    pyver = "py{}{}".format(sys.version_info.major, sys.version_info.minor)
-    test_dir = ytcfg.get("yt", "test_data_dir")
-    answers_dir = os.path.join(test_dir, "answers")
-    tests = yaml.load(open("tests/tests.yaml", "r"), Loader=yaml.FullLoader)
-
-    base_argv = ["-s", "--nologcapture", "--with-xunit"]
-
-    base_answer_argv = [
-        "--local-dir=%s" % answers_dir,
-        "--with-answer-testing",
-        "--answer-big-data",
-        "--local",
-    ]
-
-    args = []
-
-    for test in list(tests["other_tests"].keys()):
-        args.append(([test] + base_argv + tests["other_tests"][test], True))
-    for answer in list(tests["answer_tests"].keys()):
-        if tests["answer_tests"][answer] is None:
-            continue
-        argv = ["{}_{}".format(pyver, answer)]
-        argv += base_argv + base_answer_argv
-        argv.append("--answer-name=%s" % argv[0])
-        argv += tests["answer_tests"][answer]
-        args.append((argv, False))
-
-    exclude_answers = []
-    answer_tests = tests["answer_tests"]
-    for key in answer_tests:
-        for t in answer_tests[key]:
-            exclude_answers.append(t.replace(".py:", ".").replace("/", "."))
-    exclude_answers = ["--exclude-test={}".format(ex) for ex in exclude_answers]
-
-    args = [
-        (item + ["--xunit-file=%s.xml" % item[0]], exclusive)
-        if item[0] != "unittests"
-        else (item + ["--xunit-file=unittests.xml"] + exclude_answers, exclusive)
-        for item, exclusive in args
-    ]
-    return args
-
-
-if __name__ == "__main__":
-    # multiprocessing.log_to_stderr(logging.DEBUG)
-    tasks = multiprocessing.JoinableQueue()
-    results = multiprocessing.Queue()
-
-    num_consumers = int(os.environ.get("NUM_WORKERS", 6))
-    consumers = [NoseWorker(tasks, results) for i in range(num_consumers)]
-    for w in consumers:
-        w.start()
-
-    num_jobs = 0
-    for job in generate_tasks_input():
-        if job[1]:
-            num_consumers -= 1  # take into account exclusive jobs
-        tasks.put(NoseTask(job))
-        num_jobs += 1
-
-    for i in range(num_consumers):
-        tasks.put(None)
-
-    tasks.join()
-
-    while num_jobs:
-        result = results.get()
-        num_jobs -= 1
->>>>>>> c94b839e
+    pytest.main(pytest_args)