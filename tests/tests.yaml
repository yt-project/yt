--- conflicted
+++ resolved
@@ -1,4 +1,3 @@
-<<<<<<< HEAD
 # List of answer test classes that use the hashing fixture and the file those
 # answers are saved to
 
@@ -54,7 +53,7 @@
     owls_subfind_answers_000.yaml
 
 TestOpenPMD:
-   open_pmd_answers_000.yaml 
+   open_pmd_answers_000.yaml
 
 TestGadgetFOF:
     gadget_fof_answers_000.yaml
@@ -141,147 +140,4 @@
     sz_answers_000.yaml
 
 TestProfilePlots:
-    profile_plot_answers_000.yaml
-=======
-answer_tests:
-
-  local_amrvac_001:
-    - yt/frontends/amrvac/tests/test_outputs.py
-    
-  local_artio_001:
-    - yt/frontends/artio/tests/test_outputs.py
-
-  local_athena_005:
-    - yt/frontends/athena
-
-  local_athena_pp_001:
-    - yt/frontends/athena_pp
-
-  local_chombo_002:
-    - yt/frontends/chombo/tests/test_outputs.py
-
-  local_enzo_004:
-    - yt/frontends/enzo
-
-  local_enzo_p_005:
-    - yt/frontends/enzo_p/tests/test_outputs.py
-
-  local_fits_002:
-    - yt/frontends/fits/tests/test_outputs.py
-
-  local_flash_009:
-    - yt/frontends/flash/tests/test_outputs.py
-
-  local_gadget_001:
-    - yt/frontends/gadget/tests/test_outputs.py
-
-  local_gamer_005:
-    - yt/frontends/gamer/tests/test_outputs.py
-
-  local_gdf_001:
-    - yt/frontends/gdf/tests/test_outputs.py
-
-  local_gizmo_002:
-    - yt/frontends/gizmo/tests/test_outputs.py
-
-  local_halos_008:
-    - yt/analysis_modules/halo_analysis/tests/test_halo_finders.py
-    - yt/analysis_modules/halo_analysis/tests/test_halo_catalog.py
-    - yt/analysis_modules/halo_finding/tests/test_rockstar.py
-    - yt/frontends/ahf/tests/test_outputs.py
-    - yt/frontends/owls_subfind/tests/test_outputs.py
-    - yt/frontends/gadget_fof/tests/test_outputs.py:test_fields_g5
-    - yt/frontends/gadget_fof/tests/test_outputs.py:test_fields_g42
-
-  local_owls_002:
-    - yt/frontends/owls/tests/test_outputs.py
-
-  local_pw_026:
-    - yt/visualization/tests/test_plotwindow.py:test_attributes
-    - yt/visualization/tests/test_plotwindow.py:test_attributes_wt
-    - yt/visualization/tests/test_particle_plot.py:test_particle_projection_answers
-    - yt/visualization/tests/test_particle_plot.py:test_particle_projection_filter
-    - yt/visualization/tests/test_particle_plot.py:test_particle_phase_answers
-    - yt/visualization/tests/test_raw_field_slices.py:test_raw_field_slices
-
-  local_tipsy_002:
-    - yt/frontends/tipsy/tests/test_outputs.py
-
-  local_varia_010:
-    - yt/analysis_modules/radmc3d_export
-    - yt/frontends/moab/tests/test_c5.py
-    - yt/fields/tests/test_xray_fields.py
-
-  local_photon_002:
-    - yt/analysis_modules/photon_simulator/tests/test_spectra.py
-    - yt/analysis_modules/photon_simulator/tests/test_sloshing.py
-
-  local_unstructured_010:
-    - yt/visualization/volume_rendering/tests/test_mesh_render.py:test_composite_mesh_render
-    - yt/visualization/volume_rendering/tests/test_mesh_render.py:test_composite_mesh_render_pyembree
-    - yt/visualization/volume_rendering/tests/test_mesh_render.py:test_hex20_render
-    - yt/visualization/volume_rendering/tests/test_mesh_render.py:test_hex20_render_pyembree
-    - yt/visualization/volume_rendering/tests/test_mesh_render.py:test_hex8_render
-    - yt/visualization/volume_rendering/tests/test_mesh_render.py:test_hex8_render_pyembree
-    - yt/visualization/volume_rendering/tests/test_mesh_render.py:test_perspective_mesh_render
-    - yt/visualization/volume_rendering/tests/test_mesh_render.py:test_perspective_mesh_render_pyembree
-    - yt/visualization/volume_rendering/tests/test_mesh_render.py:test_surface_mesh_render
-    - yt/visualization/volume_rendering/tests/test_mesh_render.py:test_surface_mesh_render_pyembree
-    - yt/visualization/volume_rendering/tests/test_mesh_render.py:test_tet10_render
-    - yt/visualization/volume_rendering/tests/test_mesh_render.py:test_tet10_render_pyembree
-    - yt/visualization/volume_rendering/tests/test_mesh_render.py:test_tet4_render
-    - yt/visualization/volume_rendering/tests/test_mesh_render.py:test_tet4_render_pyembree
-    - yt/visualization/volume_rendering/tests/test_mesh_render.py:test_wedge6_render
-    - yt/visualization/volume_rendering/tests/test_mesh_render.py:test_wedge6_render_pyembree
-
-  local_boxlib_008:
-    - yt/frontends/boxlib/tests/test_outputs.py:test_radadvect
-    - yt/frontends/boxlib/tests/test_outputs.py:test_radtube
-    - yt/frontends/boxlib/tests/test_outputs.py:test_star
-    - yt/frontends/boxlib/tests/test_outputs.py:test_OrionDataset
-    - yt/frontends/boxlib/tests/test_outputs.py:test_CastroDataset
-    - yt/frontends/boxlib/tests/test_outputs.py:test_RT_particles
-    - yt/frontends/boxlib/tests/test_outputs.py:test_units_override
-    - yt/frontends/boxlib/tests/test_outputs.py:test_raw_fields
-
-  local_boxlib_particles_005:
-    - yt/frontends/boxlib/tests/test_outputs.py:test_LyA
-    - yt/frontends/boxlib/tests/test_outputs.py:test_nyx_particle_io
-    - yt/frontends/boxlib/tests/test_outputs.py:test_castro_particle_io
-    - yt/frontends/boxlib/tests/test_outputs.py:test_langmuir
-    - yt/frontends/boxlib/tests/test_outputs.py:test_plasma
-    - yt/frontends/boxlib/tests/test_outputs.py:test_beam
-    - yt/frontends/boxlib/tests/test_outputs.py:test_warpx_particle_io
-    - yt/frontends/boxlib/tests/test_outputs.py:test_NyxDataset
-    - yt/frontends/boxlib/tests/test_outputs.py:test_WarpXDataset
-
-  local_ramses_001:
-    - yt/frontends/ramses/tests/test_outputs.py
-
-  local_ytdata_006:
-    - yt/frontends/ytdata/tests/test_outputs.py
-    - yt/frontends/ytdata/tests/test_old_outputs.py
-
-  local_absorption_spectrum_007:
-    - yt/analysis_modules/absorption_spectrum/tests/test_absorption_spectrum.py:test_absorption_spectrum_non_cosmo
-    - yt/analysis_modules/absorption_spectrum/tests/test_absorption_spectrum.py:test_absorption_spectrum_non_cosmo_novpec
-    - yt/analysis_modules/absorption_spectrum/tests/test_absorption_spectrum.py:test_absorption_spectrum_cosmo
-    - yt/analysis_modules/absorption_spectrum/tests/test_absorption_spectrum.py:test_absorption_spectrum_non_cosmo_sph
-    - yt/analysis_modules/absorption_spectrum/tests/test_absorption_spectrum.py:test_absorption_spectrum_cosmo_sph
-    - yt/analysis_modules/absorption_spectrum/tests/test_absorption_spectrum.py:test_absorption_spectrum_with_continuum
-
-  local_axialpix_006:
-    - yt/geometry/coordinates/tests/test_axial_pixelization.py:test_axial_pixelization
-
-  local_particle_trajectory_001:
-    - yt/data_objects/tests/test_particle_trajectories.py
-
-  local_light_cone_002:
-    - yt/analysis_modules/cosmological_observation/light_cone/tests/test_light_cone.py
-
-other_tests:
-  unittests:
-     - '--exclude=test_mesh_slices'  # disable randomly failing test
-  cookbook:
-     - 'doc/source/cookbook/tests/test_cookbook.py'
->>>>>>> 6dcef1c3
+    profile_plot_answers_000.yaml