# This is a dummy configuration file that *does not run any test*.
# The file should be deleted, and Appveyor deactivated as soon as all
# opened PRs have this configuration merged in.
# SEE PR#2908 (https://github.com/yt-project/yt/pull/2908/files)

platform:
    - x64

install:
    - "echo 'Not installing anything.'"

build: false

test_script:
<<<<<<< HEAD
    - "nosetests --with-timer --timer-top-n=20 --nologcapture --with-xunit -sv --traverse-namespace yt -c nose_ignore.cfg"
    - "pytest -c pytest_unit.ini"

# Enable this to be able to login to the build worker. You can use the
# `remmina` program in Ubuntu, use the login information that the line below
# prints into the log.
#on_finish:
#- ps: $blockRdp = $true; iex ((new-object net.webclient).DownloadString('https://raw.githubusercontent.com/appveyor/ci/master/scripts/enable-rdp.ps1'))
=======
    - "echo 'Not testing anything. This is done on Travis'"
>>>>>>> b16c368a
<|MERGE_RESOLUTION|>--- conflicted
+++ resolved
@@ -12,15 +12,4 @@
 build: false
 
 test_script:
-<<<<<<< HEAD
-    - "nosetests --with-timer --timer-top-n=20 --nologcapture --with-xunit -sv --traverse-namespace yt -c nose_ignore.cfg"
-    - "pytest -c pytest_unit.ini"
-
-# Enable this to be able to login to the build worker. You can use the
-# `remmina` program in Ubuntu, use the login information that the line below
-# prints into the log.
-#on_finish:
-#- ps: $blockRdp = $true; iex ((new-object net.webclient).DownloadString('https://raw.githubusercontent.com/appveyor/ci/master/scripts/enable-rdp.ps1'))
-=======
-    - "echo 'Not testing anything. This is done on Travis'"
->>>>>>> b16c368a
+    - "echo 'Not testing anything. This is done on Travis'"