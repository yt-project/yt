# AppVeyor.com is a Continuous Integration service to build and run tests under
# Windows

environment:

  global:
      PYTHON: "C:\\Miniconda36-x64"

  matrix:
      - PYTHON_VERSION: "2.7"
      - PYTHON_VERSION: "3.6"

platform:
    -x64

install:
    - "if not exist \"%userprofile%\\.config\\yt\" mkdir %userprofile%\\.config\\yt"
    - "echo [yt] > %userprofile%\\.config\\yt\\ytrc"
    - "echo suppressStreamLogging = True >> %userprofile%\\.config\\yt\\ytrc"
    - "SET PATH=%PYTHON%;%PYTHON%\\Scripts;%PATH%"

    # Install the build and runtime dependencies of the project.
    # Create a conda environment
    - "conda update -q --yes conda"
    - "conda create -q --yes -n test python=%PYTHON_VERSION%"
    - "activate test"

    # Check that we have the expected version of Python
    - "python --version"

    # Install specified version of numpy and dependencies
<<<<<<< HEAD
    - "conda install --yes -c conda-forge numpy scipy nose setuptools ipython Cython sympy fastcache h5py matplotlib flake8 mock pandas"
=======
    - "conda install --yes -c conda-forge numpy scipy nose setuptools ipython Cython sympy fastcache h5py matplotlib mock"
>>>>>>> f32e3b7f
    - "pip install -e ."

# Not a .NET project
build: false

test_script:
  - "nosetests --nologcapture -sv yt"

# Enable this to be able to login to the build worker. You can use the
# `remmina` program in Ubuntu, use the login information that the line below
# prints into the log.
#on_finish:
#- ps: $blockRdp = $true; iex ((new-object net.webclient).DownloadString('https://raw.githubusercontent.com/appveyor/ci/master/scripts/enable-rdp.ps1'))<|MERGE_RESOLUTION|>--- conflicted
+++ resolved
@@ -29,11 +29,7 @@
     - "python --version"
 
     # Install specified version of numpy and dependencies
-<<<<<<< HEAD
-    - "conda install --yes -c conda-forge numpy scipy nose setuptools ipython Cython sympy fastcache h5py matplotlib flake8 mock pandas"
-=======
-    - "conda install --yes -c conda-forge numpy scipy nose setuptools ipython Cython sympy fastcache h5py matplotlib mock"
->>>>>>> f32e3b7f
+    - "conda install --yes -c conda-forge numpy scipy nose setuptools ipython Cython sympy fastcache h5py matplotlib mock pandas"
     - "pip install -e ."
 
 # Not a .NET project
