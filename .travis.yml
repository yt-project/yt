--- conflicted
+++ resolved
@@ -93,24 +93,7 @@
         coverage run $(which pytest) -c pytest_answer.ini
         coverage run $(which nosetests) -c nose_answer.cfg -c nose_ignore.cfg
       # This script has not yet been converted to use pytest, so skip for now
-<<<<<<< HEAD
-      #after_failure: python tests/report_failed_answers.py -f -m --xunit-file "answer_pytest.xml"
-
-    - stage: tests
-      name: "MacOS: Unit Tests"
-      os: osx
-      osx_image: xcode10.1
-      language: shell
-      env: PIP=pip3
-      cache:
-        - directories:
-          - $HOME/Library/Caches/pip
-      script: >-
-        pytest -c pytest_unit.ini
-        nosetests -c nose_unit.cfg -c nose_ignore.cfg
-=======
       # after_failure: python tests/report_failed_answers.py -f -m --xunit-file "answer_pytest.xml"
->>>>>>> b16c368a
 
 after_success:
   - codecov
