--- conflicted
+++ resolved
@@ -2,11 +2,7 @@
 import numpy as np
 
 # Load the dataset.
-<<<<<<< HEAD
-ds = load("IsolatedGalaxy/galaxy0030/galaxy0030")
-=======
 ds = yt.load("IsolatedGalaxy/galaxy0030/galaxy0030")
->>>>>>> 3bd624d4
 
 # Choose a center for the render.
 c = [0.5, 0.5, 0.5]
@@ -30,18 +26,10 @@
 # Create the off axis projection.
 # Setting no_ghost to False speeds up the process, but makes a
 # slighly lower quality image.
-<<<<<<< HEAD
-image = off_axis_projection(ds, c, L, W, Npixels, "density", no_ghost=False)
-=======
 image = yt.off_axis_projection(ds, c, L, W, Npixels, "density", no_ghost=False)
->>>>>>> 3bd624d4
 
 # Write out the final image and give it a name
 # relating to what our dataset is called.
 # We save the log of the values so that the colors do not span
 # many orders of magnitude.  Try it without and see what happens.
-<<<<<<< HEAD
-write_image(np.log10(image), "%s_offaxis_projection.png" % ds)
-=======
-yt.write_image(np.log10(image), "%s_offaxis_projection.png" % ds)
->>>>>>> 3bd624d4
+yt.write_image(np.log10(image), "%s_offaxis_projection.png" % ds)