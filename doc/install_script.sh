#
# Hi there!  Welcome to the yt installation script.
#
# This script is designed to create a fully isolated Python installation
# with the dependencies you need to run yt.
#
# There are a few options, but you only need to set *one* of them.  And
# that's the next one, DEST_DIR.  But, if you want to use an existing HDF5
# installation you can set HDF5_DIR, or if you want to use some other
# subversion checkout of YT, you can set YT_DIR, too.  (It'll already
# check the current directory and one up.
#
# NOTE: If you have trouble with wxPython, set INST_WXPYTHON=0 .
#
# And, feel free to drop me a line: matthewturk@gmail.com
#

DEST_SUFFIX="yt-`uname -p`"
DEST_DIR="`pwd`/${DEST_SUFFIX/ /}"   # Installation location
BRANCH="yt" # This is the branch to which we will forcibly update.

# Here's where you put the HDF5 path if you like; otherwise it'll download it
# and install it on its own
#HDF5_DIR=

# If you need to supply arguments to the NumPy build, supply them here
# This one turns on gfortran manually:
#NUMPY_ARGS="--fcompiler=gnu95"
# If you absolutely can't get the fortran to work, try this:
#NUMPY_ARGS="--fcompiler=fake"

INST_HG=1       # Install Mercurial or not?  If hg is not already
                # installed, yt cannot be installed.
INST_ZLIB=1     # On some systems (Kraken) matplotlib has issues with 
                # the system zlib, which is compiled statically.
                # If need be, you can turn this off.
INST_BZLIB=1    # On some systems, libbzip2 is missing.  This can
                # lead to broken mercurial installations.
INST_PNG=1      # Install a local libpng?  Same things apply as with zlib.
INST_FTYPE=1    # Install FreeType2 locally?
INST_ENZO=0     # Clone a copy of Enzo?
INST_SQLITE3=1  # Install a local version of SQLite3?
INST_FORTHON=1  # Install Forthon?

# If you've got YT some other place, set this to point to it.
YT_DIR=""

# If you need to pass anything to matplotlib, do so here.
MPL_SUPP_LDFLAGS=""
MPL_SUPP_CFLAGS=""
MPL_SUPP_CXXFLAGS=""

# If you want to spawn multiple Make jobs, here's the place to set the
# arguments.  For instance, "-j4"
MAKE_PROCS=""

#------------------------------------------------------------------------------#
#                                                                              #
# Okay, the script starts here.  Feel free to play with it, but hopefully      #
# it'll work as is.                                                            #
#                                                                              #
#------------------------------------------------------------------------------#

LOG_FILE="${DEST_DIR}/yt_install.log"

function get_willwont
{
    if [ $1 -eq 1 ]
    then
        echo -n "will  "
    else
        echo -n "won't "
    fi
}

function host_specific
{
    MYHOST=`hostname -s`  # just give the short one, not FQDN
    MYHOSTLONG=`hostname` # FQDN, for Ranger
    MYOS=`uname -s`       # A guess at the OS
    if [ "${MYHOST##kraken}" != "${MYHOST}" ]
    then
        echo "Looks like you're on Kraken."
        echo
        echo "NOTE: YOU MUST BE IN THE GNU PROGRAMMING ENVIRONMENT"
        echo "   $ module swap PrgEnv-pgi PrgEnv-gnu"
        echo
        return
    fi
    if [ "${MYHOST##nautilus}" != "${MYHOST}" ]
    then
        echo "Looks like you're on Nautilus."
        echo
        echo "NOTE: YOU MUST BE IN THE GNU PROGRAMMING ENVIRONMENT"
        echo "   $ module swap PE-intel PE-gnu"
        echo
        echo "Additionally, note that by default, yt will OVERWRITE"
        echo "any existing installations from Kraken!  You might want"
        echo "to adjust the variable DEST_SUFFIX in the install script."
        echo
        return
    fi
    if [ "${MYHOST##verne}" != "${MYHOST}" ]
    then
        echo "Looks like you're on Verne."
        echo
        echo "NOTE: YOU MUST BE IN THE GNU PROGRAMMING ENVIRONMENT"
        echo "This command will take care of that for you:"
        echo
        echo "   $ module swap PE-pgi PE-gnu"
        echo
    fi
    if [ "${MYHOSTLONG%%ranger.tacc.utexas.edu}" != "${MYHOSTLONG}" ]
    then
        echo "Looks like you're on Ranger."
        echo
        echo "NOTE: YOU MUST BE IN THE GNU PROGRAMMING ENVIRONMENT"
        echo "These commands should take care of that for you:"
        echo
        echo "   $ module unload mvapich-devel"
        echo "   $ module swap pgi gcc"
        echo "   $ module load mvapich-devel"
        echo
    fi
    if [ "${MYHOST##honest}" != "${MYHOST}" ]
    then
        echo "Looks like you're on Abe."
        echo "We're going to have to set some supplemental environment"
		echo "variables to get this to work..."
		MPL_SUPP_LDFLAGS="${MPL_SUPP_LDFLAGS} -L${DEST_DIR}/lib -L${DEST_DIR}/lib64 -L/usr/local/lib64 -L/usr/local/lib"
    fi
    if [ "${MYHOST##steele}" != "${MYHOST}" ]
    then
        echo "Looks like you're on Steele."
        echo
        echo "NOTE: YOU MUST BE IN THE GNU PROGRAMMING ENVIRONMENT"
        echo "These commands should take care of that for you:"
        echo
        echo "   $ module purge"
        echo "   $ module load gcc"
        echo
    fi
    if [ "${MYOS##Darwin}" != "${MYOS}" ]
    then
        echo "Looks like you're running on Mac OSX."
        echo
        echo "NOTE: You may have problems if you are running OSX 10.6 (Snow"
        echo "Leopard) or newer.  If you do, please set the following"
        echo "environment variables, remove any broken installation tree, and"
        echo "re-run this script verbatim."
        echo
        echo "$ export CC=gcc-4.2"
        echo "$ export CXX=g++-4.2"
        echo
    fi
}


echo
echo
echo "========================================================================"
echo
echo "Hi there!  This is the YT installation script.  We're going to download"
echo "some stuff and install it to create a self-contained, isolated"
echo "environment for YT to run within."
echo
echo "Inside the installation script you can set a few variables.  Here's what"
echo "they're currently set to -- you can hit Ctrl-C and edit the values in "
echo "the script if you aren't such a fan."
echo
printf "%-15s = %s so I " "INST_ZLIB" "${INST_ZLIB}"
get_willwont ${INST_ZLIB}
echo "be installing zlib"

printf "%-15s = %s so I " "INST_BZLIB" "${INST_BZLIB}"
get_willwont ${INST_BZLIB}
echo "be installing bzlib"

printf "%-15s = %s so I " "INST_PNG" "${INST_PNG}"
get_willwont ${INST_PNG}
echo "be installing libpng"

printf "%-15s = %s so I " "INST_FTYPE" "${INST_FTYPE}"
get_willwont ${INST_FTYPE}
echo "be installing freetype2"

printf "%-15s = %s so I " "INST_SQLITE3" "${INST_SQLITE3}"
get_willwont ${INST_SQLITE3}
echo "be installing SQLite3"

printf "%-15s = %s so I " "INST_FORTHON" "${INST_FORTHON}"
get_willwont ${INST_FORTHON}
echo "be installing Forthon (for Halo Finding, etc)"

printf "%-15s = %s so I " "INST_HG" "${INST_HG}"
get_willwont ${INST_HG}
echo "be installing Mercurial"

printf "%-15s = %s so I " "INST_ENZO" "${INST_ENZO}"
get_willwont ${INST_ENZO}
echo "be checking out Enzo"

echo

if [ -z "$HDF5_DIR" ]
then
    echo "HDF5_DIR is not set, so I will be installing HDF5"
else
    echo "HDF5_DIR=${HDF5_DIR} , so I will not be installing HDF5"
fi

echo
echo "Installation will be to"
echo "  ${DEST_DIR}"
echo
echo "and I'll be logging the installation in"
echo "  ${LOG_FILE}"
echo
echo "I think that about wraps it up.  If you want to continue, hit enter.  "
echo "If you'd rather stop, maybe think things over, even grab a sandwich, "
echo "hit Ctrl-C."
echo
host_specific
echo "========================================================================"
echo
read -p "[hit enter] "
echo
echo "Awesome!  Here we go."
echo

function do_exit
{
    echo "Failure.  Check ${LOG_FILE}."
    exit 1
}

function do_setup_py
{
    [ -e $1/done ] && return
    echo "Installing $1 (arguments: '$*')"
    [ ! -e $1/extracted ] && tar xfz $1.tar.gz
    touch $1/extracted
    cd $1
    if [ ! -z `echo $1 | grep h5py` ]
    then
	    echo "${DEST_DIR}/bin/python2.7 setup.py configure --hdf5=${HDF5_DIR}"
	    ( ${DEST_DIR}/bin/python2.7 setup.py configure --hdf5=${HDF5_DIR} 2>&1 ) 1>> ${LOG_FILE} || do_exit
    fi
    shift
    ( ${DEST_DIR}/bin/python2.7 setup.py build   $* 2>&1 ) 1>> ${LOG_FILE} || do_exit
    ( ${DEST_DIR}/bin/python2.7 setup.py install    2>&1 ) 1>> ${LOG_FILE} || do_exit
    touch done
    cd ..
}

function get_enzotools
{
    echo "Downloading $1 from yt.enzotools.org"
    [ -e $1 ] && return
    wget -nv "http://yt.enzotools.org/dependencies/$1" || do_exit
    wget -nv "http://yt.enzotools.org/dependencies/$1.md5" || do_exit
    ( which md5sum &> /dev/null ) || return # return if we don't have md5sum
    ( md5sum -c $1.md5 2>&1 ) 1>> ${LOG_FILE} || do_exit
}

ORIG_PWD=`pwd`

if [ -z "${DEST_DIR}" ]
then
    echo "Edit this script, set the DEST_DIR parameter and re-run."
    exit 1
fi

mkdir -p ${DEST_DIR}/src
cd ${DEST_DIR}/src

# Individual processes
if [ -z "$HDF5_DIR" ]
then
    echo "Downloading HDF5"
    get_enzotools hdf5-1.8.6.tar.gz
fi

[ $INST_ZLIB -eq 1 ] && get_enzotools zlib-1.2.3.tar.bz2 
[ $INST_BZLIB -eq 1 ] && get_enzotools bzip2-1.0.5.tar.gz
[ $INST_PNG -eq 1 ] && get_enzotools libpng-1.2.43.tar.gz
[ $INST_FTYPE -eq 1 ] && get_enzotools freetype-2.4.4.tar.gz
[ $INST_SQLITE3 -eq 1 ] && get_enzotools sqlite-autoconf-3070500.tar.gz
get_enzotools Python-2.7.1.tgz
get_enzotools numpy-1.5.1.tar.gz
get_enzotools matplotlib-1.0.0.tar.gz
get_enzotools mercurial-1.8.1.tar.gz
get_enzotools ipython-0.10.tar.gz
get_enzotools h5py-1.2.0.tar.gz
get_enzotools Cython-0.14.tar.gz
get_enzotools Forthon-0.8.4.tar.gz
get_enzotools ext-3.3.2.zip
get_enzotools ext-slate-110328.zip

if [ $INST_BZLIB -eq 1 ]
then
    if [ ! -e bzip2-1.0.5/done ]
    then
        [ ! -e bzip2-1.0.5 ] && tar xfz bzip2-1.0.5.tar.gz
        echo "Installing BZLIB"
        cd bzip2-1.0.5
        [ `uname` = "Darwin" ] && sed -i.bak 's/soname/install_name/' Makefile-libbz2_so
        ( make install CFLAGS=-fPIC LDFLAGS=-fPIC PREFIX=${DEST_DIR} 2>&1 ) 1>> ${LOG_FILE} || do_exit
        ( make -f Makefile-libbz2_so CFLAGS=-fPIC LDFLAGS=-fPIC PREFIX=${DEST_DIR} 2>&1 ) 1>> ${LOG_FILE} || do_exit
        ( cp -v libbz2.so.1.0.4 ${DEST_DIR}/lib 2>&1 ) 1>> ${LOG_FILE} || do_exit
        touch done
        cd ..
    fi
    BZLIB_DIR=${DEST_DIR}
    export LDFLAGS="${LDFLAGS} -L${BZLIB_DIR}/lib/ -L${BZLIB_DIR}/lib64/"
    LD_LIBRARY_PATH="${LD_LIBRARY_PATH}:${BZLIB_DIR}/lib/"
fi

if [ $INST_ZLIB -eq 1 ]
then
    if [ ! -e zlib-1.2.3/done ]
    then
        [ ! -e zlib-1.2.3 ] && tar xfj zlib-1.2.3.tar.bz2
        echo "Installing ZLIB"
        cd zlib-1.2.3
        ( ./configure --shared --prefix=${DEST_DIR}/ 2>&1 ) 1>> ${LOG_FILE} || do_exit
        ( make install 2>&1 ) 1>> ${LOG_FILE} || do_exit
        touch done
        cd ..
    fi
    ZLIB_DIR=${DEST_DIR}
    export LDFLAGS="${LDFLAGS} -L${ZLIB_DIR}/lib/ -L${ZLIB_DIR}/lib64/"
    LD_LIBRARY_PATH="${LD_LIBRARY_PATH}:${ZLIB_DIR}/lib/"
fi

if [ $INST_PNG -eq 1 ]
then
    if [ ! -e libpng-1.2.43/done ]
    then
        [ ! -e libpng-1.2.43 ] && tar xfz libpng-1.2.43.tar.gz
        echo "Installing PNG"
        cd libpng-1.2.43
        ( ./configure CPPFLAGS=-I${DEST_DIR}/include CFLAGS=-I${DEST_DIR}/include --prefix=${DEST_DIR}/ 2>&1 ) 1>> ${LOG_FILE} || do_exit
        ( make install 2>&1 ) 1>> ${LOG_FILE} || do_exit
        touch done
        cd ..
    fi
    PNG_DIR=${DEST_DIR}
    export LDFLAGS="${LDFLAGS} -L${PNG_DIR}/lib/ -L${PNG_DIR}/lib64/"
    LD_LIBRARY_PATH="${LD_LIBRARY_PATH}:${PNG_DIR}/lib/"
fi

if [ $INST_FTYPE -eq 1 ]
then
    if [ ! -e freetype-2.4.4/done ]
    then
        [ ! -e freetype-2.4.4 ] && tar xfz freetype-2.4.4.tar.gz
        echo "Installing FreeType2"
        cd freetype-2.4.4
        ( ./configure CFLAGS=-I${DEST_DIR}/include --prefix=${DEST_DIR}/ 2>&1 ) 1>> ${LOG_FILE} || do_exit
        ( make install 2>&1 ) 1>> ${LOG_FILE} || do_exit
        touch done
        cd ..
    fi
    FTYPE_DIR=${DEST_DIR}
    export LDFLAGS="${LDFLAGS} -L${FTYPE_DIR}/lib/ -L${FTYPE_DIR}/lib64/"
    LD_LIBRARY_PATH="${LD_LIBRARY_PATH}:${FTYPE_DIR}/lib/"
fi

if [ -z "$HDF5_DIR" ]
then
    if [ ! -e hdf5-1.8.6/done ]
    then
        [ ! -e hdf5-1.8.6 ] && tar xfz hdf5-1.8.6.tar.gz
        echo "Installing HDF5"
        cd hdf5-1.8.6
        ( ./configure --prefix=${DEST_DIR}/ --enable-shared 2>&1 ) 1>> ${LOG_FILE} || do_exit
        ( make ${MAKE_PROCS} install 2>&1 ) 1>> ${LOG_FILE} || do_exit
        touch done
        cd ..
    fi
    export HDF5_DIR=${DEST_DIR}
else
    export HDF5_DIR=${HDF5_DIR}
fi
export HDF5_API=16

if [ $INST_SQLITE3 -eq 1 ]
then
    if [ ! -e sqlite-autoconf-3070500/done ]
    then
        [ ! -e sqlite-autoconf-3070500 ] && tar xfz sqlite-autoconf-3070500.tar.gz
        echo "Installing SQLite3"
        cd sqlite-autoconf-3070500
        ( ./configure --prefix=${DEST_DIR}/ 2>&1 ) 1>> ${LOG_FILE} || do_exit
        ( make ${MAKE_PROCS} install 2>&1 ) 1>> ${LOG_FILE} || do_exit
        touch done
        cd ..
    fi
fi

if [ ! -e Python-2.7.1/done ]
then
    echo "Installing Python.  This may take a while, but don't worry.  YT loves you."
    [ ! -e Python-2.7.1 ] && tar xfz Python-2.7.1.tgz
    cd Python-2.7.1
    ( ./configure --prefix=${DEST_DIR}/ 2>&1 ) 1>> ${LOG_FILE} || do_exit

    ( make ${MAKE_PROCS} 2>&1 ) 1>> ${LOG_FILE} || do_exit
    ( make install 2>&1 ) 1>> ${LOG_FILE} || do_exit
    ( ln -sf ${DEST_DIR}/bin/python2.7 ${DEST_DIR}/bin/pyyt 2>&1 ) 1>> ${LOG_FILE}
    touch done
    cd ..
fi

export PYTHONPATH=${DEST_DIR}/lib/python2.7/site-packages/

if [ $INST_HG -eq 1 ]
then
    echo "Installing Mercurial."
    do_setup_py mercurial-1.8.1
    export HG_EXEC=${DEST_DIR}/bin/hg
else
    # We assume that hg can be found in the path.
    if type -P hg &>/dev/null 
    then
        export HG_EXEC=hg
    else
        echo "Cannot find mercurial.  Please set INST_HG=1."
        do_exit
    fi
fi

if [ -z "$YT_DIR" ]
then
    if [ -e $ORIG_PWD/yt/mods.py ]
    then
        YT_DIR="$ORIG_PWD"
    elif [ -e $ORIG_PWD/../yt/mods.py ]
    then
        YT_DIR=`dirname $ORIG_PWD`
    elif [ ! -e yt-hg ] 
    then
        YT_DIR="$PWD/yt-hg/"
        ( ${HG_EXEC} --debug clone http://hg.enzotools.org/yt-supplemental/ 2>&1 ) 1>> ${LOG_FILE}
        # Recently the hg server has had some issues with timeouts.  In lieu of
        # a new webserver, we are now moving to a three-stage process.
        # First we clone the repo, but only up to r0.
        ( ${HG_EXEC} --debug clone http://hg.enzotools.org/yt/ ./yt-hg 2>&1 ) 1>> ${LOG_FILE}
        # Now we update to the branch we're interested in.
        ( ${HG_EXEC} -R ${YT_DIR} up -C ${BRANCH} 2>&1 ) 1>> ${LOG_FILE}
    elif [ -e yt-hg ] 
    then
        YT_DIR="$PWD/yt-hg/"
    fi
    echo Setting YT_DIR=${YT_DIR}
fi

# This fixes problems with gfortran linking.
unset LDFLAGS 

echo "Installing distribute"
( ${DEST_DIR}/bin/python2.7 ${YT_DIR}/distribute_setup.py 2>&1 ) 1>> ${LOG_FILE} || do_exit

echo "Installing pip"
( ${DEST_DIR}/bin/easy_install-2.7 pip 2>&1 ) 1>> ${LOG_FILE} || do_exit

do_setup_py numpy-1.5.1 ${NUMPY_ARGS}

if [ -n "${MPL_SUPP_LDFLAGS}" ]
then
    OLD_LDFLAGS=${LDFLAGS}
    export LDFLAGS="${MPL_SUPP_LDFLAGS}"
    echo "Setting LDFLAGS ${LDFLAGS}"
fi
if [ -n "${MPL_SUPP_CXXFLAGS}" ]
then
    OLD_CXXFLAGS=${CXXFLAGS}
    export CXXFLAGS="${MPL_SUPP_CXXFLAGS}"
    echo "Setting CXXFLAGS ${CXXFLAGS}"
fi
if [ -n "${MPL_SUPP_CFLAGS}" ]
then
    OLD_CFLAGS=${CFLAGS}
    export CFLAGS="${MPL_SUPP_CFLAGS}"
    echo "Setting CFLAGS ${CFLAGS}"
fi
# Now we set up the basedir for matplotlib:
mkdir -p ${DEST_DIR}/src/matplotlib-1.0.0
echo "[directories]" >> ${DEST_DIR}/src/matplotlib-1.0.0/setup.cfg
echo "basedirlist = ${DEST_DIR}" >> ${DEST_DIR}/src/matplotlib-1.0.0/setup.cfg
do_setup_py matplotlib-1.0.0
if [ -n "${OLD_LDFLAGS}" ]
then
    export LDFLAG=${OLD_LDFLAGS}
fi
[ -n "${OLD_LDFLAGS}" ] && export LDFLAGS=${OLD_LDFLAGS}
[ -n "${OLD_CXXFLAGS}" ] && export CXXFLAGS=${OLD_CXXFLAGS}
[ -n "${OLD_CFLAGS}" ] && export CFLAGS=${OLD_CFLAGS}
do_setup_py ipython-0.10
do_setup_py h5py-1.2.0
do_setup_py Cython-0.14
[ $INST_FORTHON -eq 1 ] && do_setup_py Forthon-0.8.4

echo "Doing yt update, wiping local changes and updating to branch ${BRANCH}"
MY_PWD=`pwd`
cd $YT_DIR
( ${HG_EXEC} pull && ${HG_EXEC} up -C ${BRANCH} 2>&1 ) 1>> ${LOG_FILE}

echo "Installing yt"
echo $HDF5_DIR > hdf5.cfg
[ $INST_PNG -eq 1 ] && echo $PNG_DIR > png.cfg
[ $INST_FTYPE -eq 1 ] && echo $FTYPE_DIR > freetype.cfg
[ $INST_FORTHON -eq 1 ] && ( ( cd yt/utilities/kdtree && FORTHON_EXE=${DEST_DIR}/bin/Forthon make 2>&1 ) 1>> ${LOG_FILE} )
( ${DEST_DIR}/bin/python2.7 setup.py develop 2>&1 ) 1>> ${LOG_FILE} || do_exit
touch done
cd $MY_PWD

if [ $INST_ENZO -eq 1 ]
then
    echo "Cloning a copy of Enzo."
    cd ${DEST_DIR}/src/
    ${HG_EXEC} clone https://enzo.googlecode.com/hg/ ./enzo-hg-stable
    cd $MY_PWD
fi

<<<<<<< HEAD
# Now we open up the ext repository
if [ ! -e ext-3.3.2/done ]
then
    ( unzip -o ext-3.3.2.zip 2>&1 ) 1>> ${LOG_FILE} || do_exit
    ( echo "Symlinking ext-3.3.2 as ext-resources" 2>&1 ) 1>> ${LOG_FILE}
    ln -sf ext-3.3.2 ext-resources
    touch ext-3.3.2/done
fi

# Now we open up the ext theme
if [ ! -e ext-slate-110328/done ]
then
    ( unzip -o ext-slate-110328.zip 2>&1 ) 1>> ${LOG_FILE} || do_exit
    ( echo "Symlinking ext-slate-110328 as ext-theme" 2>&1 ) 1>> ${LOG_FILE}
    ln -sf ext-slate-110328 ext-theme
    touch ext-slate-110328/done
=======
if [ -e $HOME/.matplotlib/fontList.cache ] && \
   ( grep -q python2.6 $HOME/.matplotlib/fontList.cache )
then
    echo "WARNING WARNING WARNING WARNING WARNING WARNING WARNING"
    echo "*******************************************************"
    echo
    echo "  You likely need to remove your old fontList.cache!"
    echo "  You can do this with this command:"
    echo ""
    echo "  rm $HOME/.matplotlib/fontList.cache"
    echo
    echo "*******************************************************"
>>>>>>> dff52181
fi

function print_afterword
{
    echo
    echo
    echo "========================================================================"
    echo
    echo "yt is now installed in $DEST_DIR ."
    echo "To run from this new installation, the a few variables need to be"
    echo "prepended with the following information:"
    echo
    echo "YT_DEST         => $DEST_DIR"
    echo "PATH            => $DEST_DIR/bin/"
    echo "PYTHONPATH      => $DEST_DIR/lib/python2.7/site-packages/"
    echo "LD_LIBRARY_PATH => $DEST_DIR/lib/"
    echo
    echo "For interactive data analysis and visualization, we recommend running"
    echo "the IPython interface, which will become more fully featured with time:"
    echo
    echo "$DEST_DIR/bin/iyt"
    echo
    echo "For command line analysis run:"
    echo
    echo "$DEST_DIR/bin/yt"
    echo
    echo "To bootstrap a development environment for yt, run:"
    echo 
    echo "$DEST_DIR/bin/yt bootstrap_dev"
    echo
    echo "Note of interest: this installation will use the directory:"
    echo "    $YT_DIR"
    echo "as the source for all the YT code.  This means you probably shouldn't"
    echo "delete it, but on the plus side, any changes you make there are"
    echo "automatically propagated."
    if [ $INST_HG -eq 1 ]
    then
      echo
      echo "Mercurial has also been installed:"
      echo
      echo "$DEST_DIR/bin/hg"
      echo
    fi
    if [ $INST_ENZO -eq 1 ]
    then
      echo "Enzo has also been checked out, but not built."
      echo
      echo "$DEST_DIR/src/enzo-hg-stable"
      echo
      echo "The value of YT_DEST can be used as an HDF5 installation location."
      echo "Questions about Enzo should be directed to the Enzo User List."
      echo
    fi
    echo
    echo "For support, see the website and join the mailing list:"
    echo
    echo "    http://yt.enzotools.org/"
    echo "    http://lists.spacepope.org/listinfo.cgi/yt-users-spacepope.org"
    echo
    echo "========================================================================"
    echo
    echo "Oh, look at me, still talking when there's science to do!"
    echo "Good luck, and email the user list if you run into any problems."
}

print_afterword
print_afterword >> ${LOG_FILE}<|MERGE_RESOLUTION|>--- conflicted
+++ resolved
@@ -524,7 +524,6 @@
     cd $MY_PWD
 fi
 
-<<<<<<< HEAD
 # Now we open up the ext repository
 if [ ! -e ext-3.3.2/done ]
 then
@@ -541,7 +540,8 @@
     ( echo "Symlinking ext-slate-110328 as ext-theme" 2>&1 ) 1>> ${LOG_FILE}
     ln -sf ext-slate-110328 ext-theme
     touch ext-slate-110328/done
-=======
+fi
+
 if [ -e $HOME/.matplotlib/fontList.cache ] && \
    ( grep -q python2.6 $HOME/.matplotlib/fontList.cache )
 then
@@ -554,7 +554,6 @@
     echo "  rm $HOME/.matplotlib/fontList.cache"
     echo
     echo "*******************************************************"
->>>>>>> dff52181
 fi
 
 function print_afterword
