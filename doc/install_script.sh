--- conflicted
+++ resolved
@@ -230,18 +230,11 @@
 fi
 
 [ $INST_ZLIB -eq 1 ] && get_enzotools zlib-1.2.3.tar.bz2 
-<<<<<<< HEAD
-[ $INST_WXPYTHON -eq 1 ] && get_enzotools wxPython-src-2.8.10.1.tar.bz2
-get_enzotools Python-2.6.3.tgz
-get_enzotools numpy-1.3.0.tar.gz
-get_enzotools matplotlib-0.99.1.2.tar.gz
-=======
 [ $INST_PNG -eq 1 ] && get_enzotools libpng-1.2.43.tar.gz
 [ $INST_WXPYTHON -eq 1 ] && get_enzotools wxPython-src-2.8.10.1.tar.bz2
 get_enzotools Python-2.6.3.tgz
 get_enzotools numpy-1.4.1.tar.gz
 get_enzotools matplotlib-0.99.3.tar.gz
->>>>>>> 95193f59
 get_enzotools ipython-0.10.tar.gz
 get_enzotools h5py-1.2.0.tar.gz
 
@@ -253,15 +246,6 @@
     elif [ -e $ORIG_PWD/../yt/mods.py ]
     then
         YT_DIR=`dirname $ORIG_PWD`
-<<<<<<< HEAD
-    elif [ ! -e yt-1.6 ] 
-    then
-        ( svn co http://svn.enzotools.org/yt/branches/yt-1.6 ./yt-1.6 2>&1 ) 1>> ${LOG_FILE}
-        YT_DIR="$PWD/yt-1.6/"
-    elif [ -e yt-1.6 ] 
-    then
-        YT_DIR="$PWD/yt-1.6/"
-=======
     elif [ ! -e yt-1.7-svn ] 
     then
         ( svn co http://svn.enzotools.org/yt/branches/yt-1.7/ ./yt-1.7-svn 2>&1 ) 1>> ${LOG_FILE}
@@ -269,7 +253,6 @@
     elif [ -e yt-1.7-svn ] 
     then
         YT_DIR="$PWD/yt-1.7-svn/"
->>>>>>> 95193f59
     fi
     echo Setting YT_DIR=${YT_DIR}
 fi
@@ -376,11 +359,7 @@
     export LDFLAGS="${MPL_SUPP_LDFLAGS}"
     echo "Setting LDFLAGS ${LDFLAGS}"
 fi
-<<<<<<< HEAD
-do_setup_py matplotlib-0.99.1.2
-=======
 do_setup_py matplotlib-0.99.3
->>>>>>> 95193f59
 unset LDFLAGS
 do_setup_py ipython-0.10
 do_setup_py h5py-1.2.0
